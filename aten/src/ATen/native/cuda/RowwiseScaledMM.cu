--- conflicted
+++ resolved
@@ -463,7 +463,6 @@
     },                        // EVTApplyBias
     output_arguments          // Output
   };                          // EVTOutput
-<<<<<<< HEAD
 
   int availSms = -1;
 
@@ -473,8 +472,6 @@
         at::cuda::getDeviceProperties(out.device().index())->multiProcessorCount -
         at::globalContext()._SMCarveout_EXPERIMENTAL().value();
   }
-=======
->>>>>>> 21597be1
 
   typename Gemm::Arguments arguments(
     cutlass::gemm::GemmUniversalMode::kGemm,
@@ -492,12 +489,8 @@
     problem_size.k(),             // stride A
     problem_size.k(),             // stride B
     0,                            // stride C (unused)
-<<<<<<< HEAD
     0,                            // stride D (unused)
     availSms);
-=======
-    0);                           // stride D (unused)
->>>>>>> 21597be1
 
   Gemm gemm;
 
