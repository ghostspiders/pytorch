#include <ATen/Config.h>
#include <ATen/core/jit_type.h>
#if AT_PARALLEL_OPENMP
#include <ATen/Parallel.h>
#include <ATen/ParallelFuture.h>

#include <atomic>

#if AT_MKL_ENABLED()
#include <mkl.h>
#endif

#include <caffe2/utils/threadpool/pthreadpool-cpp.h>

namespace at {
#if AT_ONEDNN_ENABLED()
<<<<<<< HEAD
namespace native { namespace onednn {
void clear_computation_cache();
}} // namespace native::onednn
=======
namespace native::mkldnn {
// NOLINTNEXTLINE(misc-use-internal-linkage)
void clear_computation_cache();
} // namespace native::mkldnn
>>>>>>> cdf447cf
#endif

namespace {
// Number of threads set by the user
std::atomic<int> num_threads{-1};
thread_local int this_thread_id{0};

} // namespace

void init_num_threads() {
  auto nthreads = num_threads.load();
  if (nthreads > 0) {
    set_num_threads(nthreads);
  } else {
#if defined(_OPENMP) && AT_MKL_ENABLED() && !AT_MKL_SEQUENTIAL()
    // If we are using MKL an OpenMP make sure the number of threads match.
    // Otherwise, MKL and our OpenMP-enabled functions will keep changing the
    // size of the OpenMP thread pool, resulting in worse performance (and memory
    // leaks in GCC 5.4)
    omp_set_num_threads(mkl_get_max_threads());
#elif defined(_OPENMP)
    omp_set_num_threads(intraop_default_num_threads());
#endif
  }
}

void set_num_threads(int nthreads) {
  TORCH_CHECK(nthreads > 0, "Expected positive number of threads");
  num_threads.store(nthreads);
#ifdef _OPENMP
  omp_set_num_threads(nthreads);
#endif
#if AT_MKL_ENABLED()
  mkl_set_num_threads_local(nthreads);

  // because PyTorch uses OpenMP outside of MKL invocations
  // as well, we want this flag to be false, so that
  // threads aren't destroyed and recreated across every
  // MKL / non-MKL boundary of OpenMP usage
  // See https://github.com/pytorch/pytorch/issues/13757
  mkl_set_dynamic(false);
#endif
#ifdef USE_PTHREADPOOL
  // because PyTorch uses caffe2::pthreadpool() in QNNPACK
  caffe2::PThreadPool* const pool = caffe2::pthreadpool(nthreads);
  TORCH_INTERNAL_ASSERT(pool, "Invalid thread pool!");
#endif
#if AT_ONEDNN_ENABLED()
  at::native::onednn::clear_computation_cache();
#endif
}

// Explicitly calling omp_get_max_threads() as the size of the parallel
// region might be different in the new thread;
// Use init_num_threads() during thread initialization to ensure
// consistent size of parallel region in different threads
int get_num_threads() {
#ifdef _OPENMP
  at::internal::lazy_init_num_threads();
  return omp_get_max_threads();
#else
  return 1;
#endif
}

int get_thread_num() {
  return this_thread_id;
}

namespace internal {
void set_thread_num(int id) {
  this_thread_id = id;
}
}

bool in_parallel_region() {
#ifdef _OPENMP
  return omp_in_parallel();
#else
  return false;
#endif
}

void intraop_launch(const std::function<void()>& func) {
  // execute inline in openmp case
  func();
}

c10::intrusive_ptr<c10::ivalue::Future> intraop_launch_future(
    const std::function<void()>& func) {
  func();
  auto future = c10::make_intrusive<c10::ivalue::Future>(NoneType::get());
  future->markCompleted();
  return future;
}

} // namespace at
#endif<|MERGE_RESOLUTION|>--- conflicted
+++ resolved
@@ -14,16 +14,10 @@
 
 namespace at {
 #if AT_ONEDNN_ENABLED()
-<<<<<<< HEAD
-namespace native { namespace onednn {
-void clear_computation_cache();
-}} // namespace native::onednn
-=======
-namespace native::mkldnn {
+namespace native::onednn {
 // NOLINTNEXTLINE(misc-use-internal-linkage)
 void clear_computation_cache();
-} // namespace native::mkldnn
->>>>>>> cdf447cf
+} // namespace native::onednn
 #endif
 
 namespace {
