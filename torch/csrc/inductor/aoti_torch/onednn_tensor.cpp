--- conflicted
+++ resolved
@@ -10,12 +10,8 @@
 
 #if AT_ONEDNN_ENABLED()
 
-<<<<<<< HEAD
 void* data_ptr_from_onednn(at::Tensor* onednn_tensor) {
-=======
-void* data_ptr_from_mkldnn(at::Tensor* mkldnn_tensor) {
   // NOLINTNEXTLINE(performance-no-int-to-ptr)
->>>>>>> 18358fba
   return reinterpret_cast<void*>(
       at::native::data_ptr_from_onednn(*onednn_tensor));
 }
