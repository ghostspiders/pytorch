#include <nlohmann/json.hpp>
#include <fstream>
#include <iostream>
#include <vector>

#include <c10/util/Exception.h>
#include <torch/csrc/inductor/aoti_torch/oss_proxy_executor.h>
#include <torch/csrc/jit/serialization/pickle.h>

namespace {
at::Tensor* tensor_handle_to_tensor_pointer(AtenTensorHandle handle) {
  return reinterpret_cast<at::Tensor*>(handle);
}

bool has_key(
    const std::unordered_map<std::string, c10::IValue>& map,
    const std::string& key) {
  return map.find(key) != map.end();
}

<<<<<<< HEAD
c10::Device normalize_device(const c10::Device& device) {
  // cpu device doesn't have an index
  // cuda device must have an index
  if (device.is_cpu()) {
    return c10::Device(c10::DeviceType::CPU);
  } else if (device.is_cuda()) {
    return c10::Device(
        c10::DeviceType::CUDA, device.has_index() ? device.index() : 0);
  } else if (device.is_xpu()) {
    return c10::Device(
        c10::DeviceType::XPU, device.has_index() ? device.index() : 0);
  } else {
    TORCH_CHECK(false, "Unsupported device type", device);
  }
}

=======
>>>>>>> d0bd7acc
#ifdef _WIN32
const std::string k_separator = "\\";
#else
const std::string k_separator = "/";
#endif

} // namespace

namespace torch::aot_inductor {

void OSSProxyExecutor::prefill_stack_with_static_arguments(
    size_t index,
    const at::TypePtr& schema_arg_type,
    const nlohmann::json& serialized_arg,
    OSSOpKernel* op_kernel,
    const std::string& torchbind_obj_name) {
  auto& stack = op_kernel->stack_;
  auto& dynamic_args = op_kernel->dynamic_args_;
  auto& torchbind_args = op_kernel->torchbind_args_;

  TORCH_CHECK(serialized_arg.size() == 1);
  std::string serialized_arg_type = serialized_arg.begin().key();
  auto& serialized_arg_val = serialized_arg.begin().value();

  switch (schema_arg_type->kind()) {
    case c10::TypeKind::ClassType: {
      TORCH_CHECK(
          serialized_arg_type == "as_custom_obj",
          "Expected extern kernel ",
          op_kernel->target_,
          " to have serialized argument type as_custom_obj for argument ",
          index,
          " but got ",
          serialized_arg_type);

      TORCH_CHECK(
          has_key(custom_objs_, torchbind_obj_name),
          "ProxyExecutor does not have a custom object named ",
          torchbind_obj_name,
          " from extern kernel ",
          op_kernel->target_,
          " argument ",
          index);

      LOG(INFO) << "Prefilling stack with torchbind argument "
                << torchbind_obj_name;
      torchbind_args.emplace_back(index, torchbind_obj_name);
      break;
    }
    case c10::TypeKind::TensorType: {
      TORCH_CHECK(
          serialized_arg_type == "as_tensor",
          "Expected extern kernel ",
          op_kernel->target_,
          " to have serialized argument type as_tensor for argument ",
          index,
          " but got ",
          serialized_arg_type);
      dynamic_args.emplace_back(index, DynamicArgType::TensorType, 1);
      break;
    }
    case c10::TypeKind::IntType: {
      TORCH_CHECK(
          serialized_arg_type == "as_int",
          "Expected extern kernel ",
          op_kernel->target_,
          " to have serialized argument type as_int for argument ",
          index,
          " but got ",
          serialized_arg_type);
      dynamic_args.emplace_back(index, DynamicArgType::IntType, 1);
      break;
    }
    case c10::TypeKind::SymIntType: {
      TORCH_CHECK(
          serialized_arg_type == "as_int" ||
              serialized_arg_type == "as_sym_int",
          "Expected extern kernel ",
          op_kernel->target_,
          " to have serialized argument type as_int or as_sym_int for argument ",
          index,
          " but got ",
          serialized_arg_type);
      dynamic_args.emplace_back(index, DynamicArgType::IntType, 1);
      break;
    }
    case c10::TypeKind::FloatType: {
      TORCH_CHECK(
          serialized_arg_type == "as_float",
          "Expected extern kernel ",
          op_kernel->target_,
          " to have serialized argument type as_float for argument ",
          index,
          " but got ",
          serialized_arg_type);
      stack.at(index) = serialized_arg_val.get<double>();
      break;
    }
    case c10::TypeKind::BoolType: {
      TORCH_CHECK(
          serialized_arg_type == "as_bool",
          "Expected extern kernel ",
          op_kernel->target_,
          " to have serialized argument type as_bool for argument ",
          index,
          " but got ",
          serialized_arg_type);
      stack.at(index) = serialized_arg_val.get<bool>();
      break;
    }
    case c10::TypeKind::NumberType: {
      if (serialized_arg_type == "as_int") {
        // Only int Scalar is treated as dynamic arg for now
        dynamic_args.emplace_back(index, DynamicArgType::IntType, 1);
      } else if (serialized_arg_type == "as_float") {
        stack.at(index) = serialized_arg_val.get<double>();
      } else if (serialized_arg_type == "as_bool") {
        stack.at(index) = serialized_arg_val.get<bool>();
      } else {
        TORCH_CHECK(
            false,
            "Expected extern kernel ",
            op_kernel->target_,
            " to have a scalar input for argument ",
            index,
            " but got ",
            serialized_arg_type);
      }
      break;
    }
    case c10::TypeKind::StringType: {
      TORCH_CHECK(
          serialized_arg_type == "as_string",
          "Expected extern kernel ",
          op_kernel->target_,
          " to have serialized argument type as_string for argument ",
          index,
          " but got ",
          serialized_arg_type);
      stack.at(index) = serialized_arg_val.get<std::string>();
      break;
    }
    case c10::TypeKind::ScalarTypeType: {
      TORCH_CHECK(
          serialized_arg_type == "as_scalar_type",
          "Expected extern kernel ",
          op_kernel->target_,
          " to have serialized argument type as_scalar_type for argument ",
          index,
          " but got ",
          serialized_arg_type);
      stack.at(index) = serialized_arg_val.get<c10::ScalarType>();
      break;
    }
    case c10::TypeKind::MemoryFormatType: {
      TORCH_CHECK(
          serialized_arg_type == "as_memory_format",
          "Expected extern kernel ",
          op_kernel->target_,
          " to have serialized argument type as_memory_format for argument ",
          index,
          " but got ",
          serialized_arg_type);
      stack.at(index) = serialized_arg_val.get<c10::MemoryFormat>();
      break;
    }
    case c10::TypeKind::LayoutType: {
      TORCH_CHECK(
          serialized_arg_type == "as_layout",
          "Expected extern kernel ",
          op_kernel->target_,
          " to have serialized argument type as_layout for argument ",
          index,
          " but got ",
          serialized_arg_type);
      stack.at(index) = serialized_arg_val.get<c10::Layout>();
      break;
    }
    case c10::TypeKind::DeviceObjType: {
      TORCH_CHECK(
          serialized_arg_type == "as_device",
          "Expected extern kernel ",
          op_kernel->target_,
          " to have serialized argument type as_device for argument ",
          index,
          " but got ",
          serialized_arg_type);

      std::string device_string = serialized_arg_val["type"].get<std::string>();
      if (serialized_arg_val.contains("index") &&
          serialized_arg_val["index"].is_number()) {
        auto index = serialized_arg_val["index"].get<int>();
        device_string += ":" + std::to_string(index);
        device_->set_index(static_cast<int8_t>(index));
      }

      c10::Device device(device_string);

      if (device.type() != device_->type()) {
        VLOG(1) << "ProxyExecutor is using " << *device_ << " for "
                << op_kernel->target_ << " argument #" << index
                << ", which is different from the one serialized in thrift: "
                << device << ". Please ensure this is intentional.";
      }

      stack.at(index) = *device_;
      break;
    }
    case c10::TypeKind::ListType: {
      if (schema_arg_type->isSubtypeOf(at::ListType::ofTensors())) {
        TORCH_CHECK(
            serialized_arg_type == "as_tensors",
            "Expected extern kernel ",
            op_kernel->target_,
            " to have serialized argument type as_tensors for argument ",
            index,
            " but got ",
            serialized_arg_type);
        TORCH_CHECK(serialized_arg_type == "as_tensors");
        dynamic_args.emplace_back(
            index, DynamicArgType::ListTensorType, serialized_arg_val.size());
      } else if (schema_arg_type->isSubtypeOf(at::ListType::ofInts())) {
        TORCH_CHECK(
            serialized_arg_type == "as_ints",
            "Expected extern kernel ",
            op_kernel->target_,
            " to have serialized argument type as_ints for argument ",
            index,
            " but got ",
            serialized_arg_type);
        dynamic_args.emplace_back(
            index, DynamicArgType::ListIntType, serialized_arg_val.size());
      } else if (schema_arg_type->isSubtypeOf(at::ListType::ofSymInts())) {
        TORCH_CHECK(
            serialized_arg_type == "as_ints" ||
                serialized_arg_type == "as_sym_ints",
            "Expected extern kernel ",
            op_kernel->target_,
            " to have serialized argument type as_ints or as_sym_ints for argument ",
            index,
            " but got ",
            serialized_arg_type);
        dynamic_args.emplace_back(
            index, DynamicArgType::ListIntType, serialized_arg_val.size());
      } else if (schema_arg_type->isSubtypeOf(at::ListType::ofFloats())) {
        TORCH_CHECK(
            serialized_arg_type == "as_floats",
            "Expected extern kernel ",
            op_kernel->target_,
            " to have serialized argument type as_floats for argument ",
            index,
            " but got ",
            serialized_arg_type);
        std::vector<double> ret;
        for (const auto& arg : serialized_arg_val) {
          ret.push_back(arg.get<double>());
        }
        stack.at(index) = std::move(ret);
      } else if (schema_arg_type->isSubtypeOf(at::ListType::ofBools())) {
        TORCH_CHECK(
            serialized_arg_type == "as_bools",
            "Expected extern kernel ",
            op_kernel->target_,
            " to have serialized argument type as_bools for argument ",
            index,
            " but got ",
            serialized_arg_type);
        std::vector<bool> ret;
        for (const auto& arg : serialized_arg_val) {
          ret.push_back(arg.get<bool>());
        }
        stack.at(index) = std::move(ret);
      } else if (schema_arg_type->isSubtypeOf(at::ListType::ofNumbers())) {
        if (serialized_arg_type == "as_ints") {
          dynamic_args.emplace_back(
              index, DynamicArgType::ListIntType, serialized_arg_val.size());
        } else if (serialized_arg_type == "as_floats") {
          std::vector<double> ret;
          for (const auto& arg : serialized_arg_val) {
            ret.push_back(arg);
          }
          stack.at(index) = std::move(ret);
        } else if (serialized_arg_type == "as_bools") {
          std::vector<bool> ret;
          for (const auto& arg : serialized_arg_val) {
            ret.push_back(arg);
          }
          stack.at(index) = std::move(ret);
        } else {
          TORCH_CHECK(
              false,
              "Expected extern kernel ",
              op_kernel->target_,
              " to have a List[Scalar] input for argument ",
              index,
              " but got ",
              serialized_arg_type);
        }
      } else if (schema_arg_type->isSubtypeOf(
                     at::ListType::ofOptionalTensors())) {
        if (serialized_arg_type == "as_optional_tensors") {
          std::vector<std::string> list_item_types;
          for (const auto& arg : serialized_arg_val) {
            list_item_types.push_back(arg.begin().key());
          }
          dynamic_args.emplace_back(
              index,
              DynamicArgType::ListOptionalTensorType,
              serialized_arg_val.size(),
              list_item_types);
        } else if (serialized_arg_type == "as_tensors") {
          dynamic_args.emplace_back(
              index, DynamicArgType::ListTensorType, serialized_arg_val.size());
        } else {
          TORCH_CHECK(
              false,
              "Expected extern kernel ",
              op_kernel->target_,
              " to have a Tensor?[] input for argument ",
              index,
              " but got ",
              serialized_arg_type);
        }
      } else if (schema_arg_type->isSubtypeOf(at::ListType::ofStrings())) {
        TORCH_CHECK(
            serialized_arg_type == "as_strings",
            "Expected extern kernel ",
            op_kernel->target_,
            " to have serialized argument type as_strings for argument ",
            index,
            " but got ",
            serialized_arg_type);
        std::vector<std::string> ret;
        for (const auto& arg : serialized_arg_val) {
          ret.push_back(arg.get<std::string>());
        }
        stack.at(index) = std::move(ret);
      } else {
        TORCH_CHECK(
            false,
            "NYI: Unsupported list type ",
            serialized_arg_type,
            " for extern kernel ",
            op_kernel->target_,
            " argument ",
            index);
      }
      break;
    }
    case c10::TypeKind::OptionalType: {
      auto inner_type =
          schema_arg_type->castRaw<at::OptionalType>()->getElementType();

      if (serialized_arg_type == "as_none") {
        stack.at(index) = c10::IValue{};
        if (inner_type->kind() == c10::TypeKind::TensorType) {
          // Tensor is None
          dynamic_args.emplace_back(index, DynamicArgType::TensorType, 0);
        } else if (
            inner_type->kind() == c10::TypeKind::IntType ||
            inner_type->kind() == c10::TypeKind::SymIntType) {
          // Int or SymInt is None
          dynamic_args.emplace_back(index, DynamicArgType::IntType, 0);
        } else if (
            inner_type->kind() == c10::TypeKind::ListType &&
            schema_arg_type->isSubtypeOf(at::ListType::ofTensors())) {
          // List[Tensor] is None
          dynamic_args.emplace_back(index, DynamicArgType::ListTensorType, 0);
        } else if (
            inner_type->kind() == c10::TypeKind::ListType &&
            schema_arg_type->isSubtypeOf(at::ListType::ofSymInts())) {
          // List[SymInt] is None
          dynamic_args.emplace_back(index, DynamicArgType::ListIntType, 0);
        }
      } else {
        prefill_stack_with_static_arguments(
            index, inner_type, serialized_arg, op_kernel, torchbind_obj_name);
      }
      break;
    }
    // TODO: handle the other input types
    default:
      TORCH_CHECK(
          false,
          "Unsupported input type ",
          serialized_arg_type,
          " for extern kernel ",
          op_kernel->target_,
          " argument ",
          index);
  }
}

// Populates op_kernel.stack_, op_kernel.dynamic_args_
void OSSProxyExecutor::get_input_info_from_serialized(
    const std::vector<c10::Argument>& schema_args,
    const nlohmann::json& serialized_node,
    OSSOpKernel& op_kernel) {
  std::vector<bool> filled(schema_args.size(), false);
  TORCH_CHECK(op_kernel.stack_.empty());
  op_kernel.stack_.resize(schema_args.size());
  for (const auto& named_argument : serialized_node["inputs"]) {
    const auto& arg = named_argument["arg"];
    const auto& name = named_argument["name"].get<std::string>();

    std::string custom_obj_name = "";
    if (arg.contains("as_custom_obj")) {
      custom_obj_name = arg["as_custom_obj"]["name"].get<std::string>();
    }

    // Doing a linear lookup in the schema to find the index
    // of a static argument. Should be fine performance wise
    // because we usually only have small amount of arguments.
    for (size_t index = 0; index < schema_args.size(); index++) {
      auto& schema_arg = schema_args[index];
      if (schema_arg.name() == name) {
        prefill_stack_with_static_arguments(
            index, schema_arg.real_type(), arg, &op_kernel, custom_obj_name);
        filled[index] = true;
        break;
      }
    }
  }

  // If an argument is not filled and has a default value, we should
  // also prefill the default value.
  for (size_t index = 0; index < schema_args.size(); index++) {
    if (!filled[index] && schema_args[index].default_value()) {
      // @lint-ignore CLANGTIDY bugprone-unchecked-optional-access
      auto default_value = *schema_args[index].default_value();
      op_kernel.stack_.at(index) = default_value;
    }
  }
}

// Populates op_kernel.outputs_
void OSSProxyExecutor::get_output_info_from_serialized(
    const std::vector<c10::Argument>& schema_returns,
    const nlohmann::json& serialized_node,
    OSSOpKernel& op_kernel) {
  std::vector<OSSDynamicArg>& outputs = op_kernel.outputs_;

  TORCH_CHECK(
      schema_returns.size() == serialized_node["outputs"].size(),
      "Serialized node doesn't match operator ",
      serialized_node["target"],
      "'s schema outputs.");

  size_t output_index = 0;
  for (const auto& serialized_output : serialized_node["outputs"]) {
    TORCH_CHECK(serialized_output.size() == 1);
    std::string serialized_output_type = serialized_output.begin().key();
    auto& serialized_output_val = serialized_output.begin().value();

    auto& schema_return = schema_returns[output_index];
    const at::TypePtr& schema_return_type = schema_return.real_type();

    switch (schema_return_type->kind()) {
      case c10::TypeKind::TensorType: {
        TORCH_CHECK(
            serialized_output_type == "as_tensor",
            "Expected extern kernel ",
            serialized_node["target"],
            " to have serialized output type as_tensor, ",
            " but got ",
            serialized_output_type);
        outputs.emplace_back(output_index, DynamicArgType::TensorType, 1);
        break;
      }
      case c10::TypeKind::NoneType: {
        TORCH_CHECK(
            serialized_output_type == "as_none",
            "Expected extern kernel ",
            serialized_node["target"],
            " to have serialized output type as_none, ",
            " but got ",
            serialized_output_type);
        outputs.emplace_back(output_index, DynamicArgType::NoneType, 1);
        break;
      }
      case c10::TypeKind::ListType: {
        if (schema_return_type->isSubtypeOf(at::ListType::ofTensors())) {
          TORCH_CHECK(
              serialized_output_type == "as_tensors",
              "Expected extern kernel ",
              serialized_node["target"],
              " to have serialized output type as_tensors, ",
              " but got ",
              serialized_output_type);
          outputs.emplace_back(
              output_index,
              DynamicArgType::ListTensorType,
              serialized_output_val.size());
        } else {
          TORCH_CHECK(
              false,
              "Unsupported return list type ",
              schema_return_type->repr_str());
        }
        break;
      }
      default: {
        TORCH_CHECK(
            false,
            "Unsupported return type ",
            schema_return_type->repr_str(),
            " for extern kernel ",
            op_kernel.target_);
      }
    }

    output_index++;
  }
}

std::unique_ptr<OSSCallTorchBindKernel> OSSProxyExecutor::
    get_call_torch_bind_kernel(const nlohmann::json& serialized_node) {
  // const std::string& target = serialized_node["target"].get<std::string>();
  TORCH_CHECK(
      serialized_node["inputs"].size() > 1,
      "Expects higher_order.call_torchbind to only have at least 2 attributes, object and methodName");

  const auto first_input = serialized_node["inputs"][0]["arg"]["as_custom_obj"];
  const std::string torchbind_obj_name = first_input["name"].get<std::string>();
  const std::string class_fqn = first_input["class_fqn"].get<std::string>();
  const std::string method_name =
      serialized_node["inputs"][1]["arg"]["as_string"].get<std::string>();

  auto customClassType_ = torch::jit::getCustomClass(class_fqn);
  auto method = customClassType_->findMethod(method_name);

  CHECK(method != nullptr) << "method not found: " << method_name;

  TORCH_CHECK(
      has_key(custom_objs_, torchbind_obj_name),
      "ProxyExecutor does not have a custom object named ",
      torchbind_obj_name,
      " from call_torchbind ");

  const c10::FunctionSchema& schema = method->getSchema();

  const auto& schema_args = schema.arguments();
  const auto& schema_returns = schema.returns();

  std::unique_ptr<OSSCallTorchBindKernel> op_kernel =
      std::make_unique<OSSCallTorchBindKernel>("call_torchbind", method);
  auto modified_serialized_node = serialized_node;
  // Remove the second elements (the method string) from inputs because they
  // are only for HOP
  auto& inputs = modified_serialized_node["inputs"];
  // Erase the second element (index 1)
  inputs.erase(inputs.begin() + 1);

  get_input_info_from_serialized(
      schema_args, modified_serialized_node, *op_kernel);
  get_output_info_from_serialized(schema_returns, serialized_node, *op_kernel);
  return op_kernel;
}

OSSProxyExecutor::OSSProxyExecutor(
    const std::string& json_path,
    bool is_cpu,
    std::optional<std::unordered_map<std::string, c10::IValue>> custom_objs) {
  if (is_cpu) {
    device_ = std::make_unique<c10::Device>(c10::DeviceType::CPU);
  } else {
    int device_idx = -1;
    device_ = std::make_unique<c10::Device>(c10::DeviceType::CUDA, device_idx);
  }

  // If custom_objs is provided, use it instead of loading from
  // custom_objs_config.json If custom_objs is not provided, try to load from
  // custom_objs_config.json
  if (custom_objs.has_value()) {
    custom_objs_ = std::move(custom_objs.value());
  } else {
    // Load custom objects from custom_objs_config.json file
    // Get the constants json path from the extern_kernel_nodes .json file

    size_t lastSlash = json_path.find_last_of("/\\");
    std::string folder_path = json_path.substr(0, lastSlash);
    std::string custom_objs_json_path =
        folder_path + k_separator + "custom_objs_config.json";
    LOG(INFO) << "Loading custom_objs_config .json file from "
              << custom_objs_json_path;

    std::ifstream custom_objs_json_file(custom_objs_json_path);

    if (!custom_objs_json_file.is_open()) {
      // BC-compatible with old files that don't have custom_objs_config.json
      LOG(INFO) << "Unable to open custom objs json file "
                << custom_objs_json_path;
    } else {
      nlohmann::json custom_objs_json;
      custom_objs_json_file >> custom_objs_json;
      // Load custom objects from binary torchbind file
      for (auto& [customObjName, file_name] : custom_objs_json.items()) {
        std::string customObjPath =
            folder_path + k_separator + file_name.get<std::string>();
        LOG(INFO) << "Loading custom object to FbProxyExecutor from: "
                  << customObjPath;

        std::ifstream custom_obj_file(customObjPath, std::ios::binary);
        TORCH_CHECK(
            custom_obj_file.is_open(), "Failed to open custom obj file");
        std::vector<char> customObjData(
            (std::istreambuf_iterator<char>(custom_obj_file)),
            std::istreambuf_iterator<char>());
        custom_obj_file.close();

        std::string customObjBytes(customObjData.data(), customObjData.size());

        c10::IValue custom_obj = torch::jit::pickle_load_obj(customObjBytes);
        CHECK(custom_obj.isCustomClass());
        CHECK(!custom_obj.isNone());
        custom_objs_[customObjName] = std::move(custom_obj);
      }
    }
  }

  std::ifstream json_file(json_path);
  TORCH_CHECK(json_file.is_open(), "Unable to open file ", json_path);

  // Parse file into a json object
  nlohmann::json json_obj;
  json_file >> json_obj;

  // Access data
  for (auto const& serialized_extern_node : json_obj["nodes"]) {
    auto const& serialized_node = serialized_extern_node["node"];

    const std::string& target = serialized_node["target"];

    std::string opName;
    std::string overloadName;
    size_t pos = target.find('.');
    if (pos == std::string::npos) {
      opName = target;
      overloadName = "";
    } else {
      // There should be no more periods
      size_t pos2 = target.find('.', pos + 1);
      TORCH_CHECK(pos2 == std::string::npos);

      opName = target.substr(0, pos);
      overloadName = target.substr(pos + 1, target.length() - pos);
    }

    if (target == "call_torchbind") {
      // Special handling for CallTorchBind HOP
      std::unique_ptr<OSSCallTorchBindKernel> op_kernel =
          get_call_torch_bind_kernel(serialized_node);
      op_kernels_.emplace_back(std::move(op_kernel));
    } else {
      c10::OperatorHandle op_handle =
          c10::Dispatcher::singleton().findSchemaOrThrow(
              opName.c_str(), overloadName.c_str());
      const c10::FunctionSchema& schema = op_handle.schema();

      const auto& schema_args = schema.arguments();
      const auto& schema_returns = schema.returns();

      std::unique_ptr<OSSOpKernelOperator> op_kernel =
          std::make_unique<OSSOpKernelOperator>(target, op_handle);
      get_input_info_from_serialized(schema_args, serialized_node, *op_kernel);
      get_output_info_from_serialized(
          schema_returns, serialized_node, *op_kernel);
      op_kernels_.emplace_back(std::move(op_kernel));
    }
  }
}

void OSSProxyExecutor::call_function(
    int extern_node_index,
    int num_ints,
    int64_t* flatten_int_args,
    int num_tensors,
    AtenTensorHandle* flatten_tensor_args) {
  TORCH_CHECK(
      extern_node_index < static_cast<int>(op_kernels_.size()),
      "Invalid extern node index");
  auto& op_kernel = op_kernels_[extern_node_index];

  std::vector<c10::IValue> stack = op_kernel->stack_;
  auto& dynamic_args = op_kernel->dynamic_args_;
  auto& torchbind_args = op_kernel->torchbind_args_;

  int tensor_id = 0;
  int int_id = 0;
  for (auto& dynamic_arg : dynamic_args) {
    int arg_index = dynamic_arg.arg_index;
    DynamicArgType dynamic_arg_type = dynamic_arg.arg_type;
    int length = dynamic_arg.length;

    if (length == 0) {
      continue;
    }

    switch (dynamic_arg_type) {
      case DynamicArgType::TensorType: {
        at::Tensor* tensor =
            tensor_handle_to_tensor_pointer(flatten_tensor_args[tensor_id++]);
        stack[arg_index] = *tensor;
        break;
      }
      case DynamicArgType::IntType: {
        int64_t val = flatten_int_args[int_id++];
        stack[arg_index] = val;
        break;
      }
      case DynamicArgType::ListTensorType: {
        std::vector<at::Tensor> tensor_list;
        for (int j = 0; j < length; j++) {
          at::Tensor* tensor =
              tensor_handle_to_tensor_pointer(flatten_tensor_args[tensor_id++]);
          tensor_list.push_back(*tensor);
        }
        stack[arg_index] = tensor_list;
        break;
      }
      case DynamicArgType::ListOptionalTensorType: {
        std::vector<std::optional<at::Tensor>> optional_tensor_list;
        auto& list_item_types = dynamic_arg.list_item_types;
        TORCH_CHECK(
            list_item_types.has_value(),
            "Could not find list of item types for optional tensor list input");

        for (const std::string& item_type : list_item_types.value()) {
          if (item_type == "as_tensor") {
            at::Tensor* tensor = tensor_handle_to_tensor_pointer(
                flatten_tensor_args[tensor_id++]);
            optional_tensor_list.emplace_back(*tensor);
          } else if (item_type == "as_none") {
            optional_tensor_list.emplace_back(std::nullopt);
          }
        }
        stack[arg_index] = optional_tensor_list;
        break;
      }
      case DynamicArgType::ListIntType: {
        std::vector<int64_t> vals;
        vals.reserve(length);
        for (int j = 0; j < length; j++) {
          vals.push_back(flatten_int_args[int_id++]);
        }
        stack[arg_index] = vals;
        break;
      }
      default:
        TORCH_CHECK(false, "Unsupported dynamic arg type: ", dynamic_arg_type);
    }
  }

  for (auto& torchbind_arg : torchbind_args) {
    int arg_index = torchbind_arg.arg_index;
    stack[arg_index] = custom_objs_[torchbind_arg.arg_name];
  }

  int num_output_tensors = op_kernel->num_output_tensors();
  TORCH_CHECK(
      tensor_id == num_tensors - num_output_tensors,
      "Mismatch between tensors consumed and num of input tensor, got tensor_id = ",
      tensor_id,
      ", expected num = ",
      num_tensors - num_output_tensors);
  TORCH_CHECK(
      int_id == num_ints,
      "Mismatch between ints consumed and num_ints, got int_id = ",
      int_id,
      ", num_ints = ",
      num_ints);

  // Call the op with the prepared stack.
  op_kernel->run(stack);

  const c10::FunctionSchema& schema = op_kernel->schema();
  const auto& schema_returns = schema.returns();

  TORCH_CHECK(op_kernel->outputs_.size() == stack.size());
  // TODO: what about optional outputs? This assert may not hold
  TORCH_CHECK(stack.size() == schema_returns.size());

  int index = 0;
  for (const auto& schema_return : schema_returns) {
    if (schema_return.type()->kind() == c10::TypeKind::TensorType) {
      at::Tensor* tensor =
          tensor_handle_to_tensor_pointer(flatten_tensor_args[tensor_id++]);
      *tensor = stack[index++].toTensor();
    } else if (schema_return.type()->kind() == c10::TypeKind::NoneType) {
      continue;
    } else if (
        schema_return.type()->kind() == c10::TypeKind::ListType &&
        schema_return.type()->isSubtypeOf(at::ListType::ofTensors())) {
      auto tensors = stack[index++].toTensorList();
      for (auto&& t : tensors) {
        at::Tensor* tensor =
            tensor_handle_to_tensor_pointer(flatten_tensor_args[tensor_id++]);
        *tensor = t;
      }
    } else {
      TORCH_CHECK(
          false,
          "NYI: Unsupported return type for schema: ",
          schema_return.type()->repr_str());
    }
  }

  TORCH_CHECK(
      tensor_id == num_tensors,
      "Mismatch between tensors consumed and num_tensors, got tensor_id = ",
      tensor_id,
      ", expected num = ",
      num_tensors);
}

} // namespace torch::aot_inductor<|MERGE_RESOLUTION|>--- conflicted
+++ resolved
@@ -18,25 +18,6 @@
   return map.find(key) != map.end();
 }
 
-<<<<<<< HEAD
-c10::Device normalize_device(const c10::Device& device) {
-  // cpu device doesn't have an index
-  // cuda device must have an index
-  if (device.is_cpu()) {
-    return c10::Device(c10::DeviceType::CPU);
-  } else if (device.is_cuda()) {
-    return c10::Device(
-        c10::DeviceType::CUDA, device.has_index() ? device.index() : 0);
-  } else if (device.is_xpu()) {
-    return c10::Device(
-        c10::DeviceType::XPU, device.has_index() ? device.index() : 0);
-  } else {
-    TORCH_CHECK(false, "Unsupported device type", device);
-  }
-}
-
-=======
->>>>>>> d0bd7acc
 #ifdef _WIN32
 const std::string k_separator = "\\";
 #else
