#ifdef USE_C10D_NCCL

#include <nlohmann/json.hpp>
#include <exception>
#include <map>
#include <mutex>
#include <sstream>
#include <stdexcept>
#include <tuple>
#include <utility>

#include <ATen/cuda/CUDAContext.h>
#include <c10/core/DeviceType.h>
#include <c10/cuda/CUDAAllocatorConfig.h>
#include <c10/cuda/CUDAGraphsC10Utils.h>
#include <c10/cuda/CUDAGuard.h>
#include <c10/util/Exception.h>
#include <c10/util/Logging.h>
#include <c10/util/WaitCounter.h>
#include <c10/util/hash.h>
#include <c10/util/irange.h>
#include <c10/util/thread_name.h>
#include <torch/csrc/cuda/CUDAPluggableAllocator.h>
#include <torch/csrc/cuda/nccl.h>
#include <torch/csrc/distributed/c10d/FlightRecorder.hpp>
#include <torch/csrc/distributed/c10d/NCCLUtils.hpp>
#include <torch/csrc/distributed/c10d/NanCheck.hpp>
#include <torch/csrc/distributed/c10d/ParamCommsUtils.hpp>
#include <torch/csrc/distributed/c10d/PrefixStore.hpp>
#include <torch/csrc/distributed/c10d/ProcessGroupNCCL.hpp>
#include <torch/csrc/distributed/c10d/TraceUtils.h>
#include <torch/csrc/distributed/c10d/Utils.hpp>
#include <torch/csrc/distributed/c10d/cuda/utils.hpp>
#include <torch/torch.h>
#include <optional>

namespace c10d {

constexpr const char* const kNCCLAbortedCommStoreKey = "NCCLABORTEDCOMM";

namespace {

#if defined(NCCL_MAJOR) && \
    ((NCCL_MAJOR > 2) || (NCCL_MAJOR == 2) && (NCCL_MINOR >= 10))
#define NCCL_HAS_AVG 1
#endif // NCCL version >= 2.10

// NCCL op mapping
const std::map<ReduceOp::RedOpType, ncclRedOp_t> ncclOp = {
    {ReduceOp::MIN, ncclMin},
    {ReduceOp::MAX, ncclMax},
    {ReduceOp::SUM, ncclSum},
    {ReduceOp::PRODUCT, ncclProd},
#ifdef NCCL_HAS_AVG
    {ReduceOp::AVG, ncclAvg},
#endif // NCCL_HAS_AVG
};

// NCCL type typing
std::map<at::ScalarType, ncclDataType_t> ncclDataType = {
    {at::kChar, ncclInt8},
    {at::kByte, ncclUint8},
    {at::kFloat, ncclFloat},
    {at::kDouble, ncclDouble},
    {at::kInt, ncclInt32},
    {at::kLong, ncclInt64},
    {at::kHalf, ncclHalf},
    {at::kBool, ncclUint8},
    {at::kFloat8_e5m2, ncclUint8},
    {at::kFloat8_e4m3fn, ncclUint8},
    {at::kFloat8_e4m3fnuz, ncclUint8},
    {at::kFloat8_e5m2fnuz, ncclUint8},
#if HAS_NCCL_BF16_DATATYPE
    {at::kBFloat16, ncclBfloat16},
#endif // HAS_NCCL_BF16_DATATYPE
};

// Helper function that gets the data type and issues error if not supported
ncclDataType_t getNcclDataType(at::ScalarType type) {
  auto it = ncclDataType.find(type);
  TORCH_CHECK_WITH(
      TypeError,
      it != ncclDataType.end(),
      "Input tensor data type is not supported for NCCL process group: ",
      type);
  return it->second;
}

bool complexViewAsRealAllowed(const ReduceOp& reduceOp) {
  switch (reduceOp) {
    // NOLINTNEXTLINE(bugprone-branch-clone)
    case ReduceOp::SUM:
      return true;
    case ReduceOp::AVG:
      return true;
    case ReduceOp::PREMUL_SUM:
      return true;
    case ReduceOp::UNUSED:
      return true;
    default:
      return false;
  }
  return false;
}

#ifdef ENABLE_NCCL_PREMUL_SUM_SUPPORT
template <typename T, ncclDataType_t dataType>
ncclRedOpRAII unpackPreMulSum(
    const ReduceOp& reduceOp,
    const ncclComm_t& comm) {
  const auto* preMulSupplement =
      reinterpret_cast<NCCLPreMulSumSupplement*>(reduceOp.supplement_.get());
  ncclRedOp_t preMulSum{};
  bool has_tensor = preMulSupplement->tensor_factor.defined();
  auto residence = has_tensor ? ncclScalarDevice : ncclScalarHostImmediate;
  const T* ptr_factor = has_tensor
      ? preMulSupplement->tensor_factor.const_data_ptr<T>()
      : nullptr;
  T scalar_factor = T(preMulSupplement->double_factor);
  ncclRedOpCreatePreMulSum(
      &preMulSum,
      // https://docs.nvidia.com/deeplearning/nccl/user-guide/docs/api/ops.html#ncclredopcreatepremulsum
      // tells us that the scalar input is strictly a multiplier.
      // NOLINTNEXTLINE(cppcoreguidelines-pro-type-const-cast)
      /*scalar=*/has_tensor ? const_cast<T*>(ptr_factor) : &scalar_factor,
      dataType,
      residence,
      comm);
  return ncclRedOpRAII(preMulSum, comm);
}
#endif // ENABLE_NCCL_PREMUL_SUM_SUPPORT

ncclRedOpRAII getNcclReduceOp(
    const ReduceOp& reduceOp,
    at::Tensor& input,
    const ncclDataType_t& dataType,
    const ncclComm_t& comm) {
  try {
    if (input.scalar_type() == at::kBool) {
      if (reduceOp == ReduceOp::SUM) {
        // For bool tensors, map sum to max, which both represent a bitwise or.
        // This is to prevent overflow issues with sum, since we use uint8 to
        // represent a bool (see ncclDataType mapping).
        return ncclMax;
      }
#ifdef NCCL_HAS_AVG
      if (reduceOp == ReduceOp::AVG) {
        C10_THROW_ERROR(
            TypeError, "Cannot use ReduceOp.AVG with boolean inputs");
      }
#endif // NCCL_HAS_AVG
    }
    if (reduceOp == ReduceOp::PREMUL_SUM) {
#ifdef ENABLE_NCCL_PREMUL_SUM_SUPPORT
      switch (dataType) {
        case ncclHalf:
          return unpackPreMulSum<at::Half, ncclHalf>(reduceOp, comm);
        case ncclFloat:
          return unpackPreMulSum<float, ncclFloat>(reduceOp, comm);
        case ncclDouble:
          return unpackPreMulSum<double, ncclDouble>(reduceOp, comm);
        default:
          C10_THROW_ERROR(
              TypeError, "PreMulSum Data type must be half, float, or double");
          return ncclRedOp_t{};
      }
#else
      C10_THROW_ERROR(ValueError, "PreMulSum requires NCCL>=2.11.1");
#endif // ENABLE_NCCL_PREMUL_SUM_SUPPORT
    }
    return ncclOp.at(reduceOp);
  } catch (const std::out_of_range&) {
    switch (reduceOp) {
      case ReduceOp::AVG:
        C10_THROW_ERROR(
            ValueError,
            c10::str(
                "AVG requires NCCL 2.10+. The current version is ",
                NCCL_MAJOR,
                ".",
                NCCL_MINOR));
        break;
      case ReduceOp::BAND:
        C10_THROW_ERROR(ValueError, "Cannot use ReduceOp.BAND with NCCL");
        break;
      case ReduceOp::BOR:
        C10_THROW_ERROR(ValueError, "Cannot use ReduceOp.BOR with NCCL");
        break;
      case ReduceOp::BXOR:
        C10_THROW_ERROR(ValueError, "Cannot use ReduceOp.BXOR with NCCL");
        break;
      default:
        C10_THROW_ERROR(ValueError, "Unhandled ReduceOp");
        break;
    }
  }
}

// Get a key string from device
inline std::string getKeyFromDevice(at::Device& device) {
  return std::to_string(device.index());
}

std::string getKeySendRecv(int myRank, int peer) {
  int lowRank = myRank < peer ? myRank : peer;
  int highRank = myRank < peer ? peer : myRank;
  std::string sendRecvPair =
      std::to_string(lowRank) + ":" + std::to_string(highRank);
  return sendRecvPair;
}

// Get device from tensor
inline at::Device getDevice(at::Tensor& tensor) {
  return tensor.device();
}

// [Sync Streams] Helper that lets the input ncclStreams to wait for the current
// stream. NCCL communications run on ncclStreams, but input tensors are
// allocated on different streams (i.e., current streams). Communications on
// ncclStreams cannot start before pending input tensor ops on current streams
// finish. Otherwise, ops on two streams might read/write same tensors
// concurrently.
//
// The synchronization above alone is not enough. We also need to make sure
// input tensors are not freed before their usages on ncclStreams finish. This
// can be achieved by calling c10::cuda::CUDACachingAllocator::recordStream,
// which remembers the usage stream (ncclStream), creates an event on the usage
// stream when GC attempts to free the input tensor, and delays GC until that
// event is done.
void syncStream(
    at::Device& device,
    at::cuda::CUDAEvent& ncclEvent,
    at::cuda::CUDAStream& ncclStream) {
  ncclEvent.record(at::cuda::getCurrentCUDAStream(device.index()));
  ncclEvent.block(ncclStream);
}

// Given a ncclUniqueId, convert it to a string representation that can be put
// in the store.
std::string buildNcclUniqueIdStr(const ncclUniqueId& ncclID) {
  const uint8_t* bytes = reinterpret_cast<const uint8_t*>(&ncclID);
  std::ostringstream oss;
  for (const auto i : c10::irange(NCCL_UNIQUE_ID_BYTES)) {
    oss << std::hex << static_cast<int>(bytes[i]);
  }
  return oss.str();
}

std::string getNcclAbortedCommStoreKey(const std::string& ncclIdStr) {
  return std::string(kNCCLAbortedCommStoreKey) + ":" + ncclIdStr;
}

// Returns exception's what() given an exception_ptr instance.
std::string getExceptionMsgFromExceptionPtr(
    const std::exception_ptr& exceptionPtr) {
  TORCH_CHECK(exceptionPtr != nullptr);
  try {
    std::rethrow_exception(exceptionPtr);
  } catch (const std::exception& e) {
    return e.what();
  } catch (...) {
    return "Unknown exception type";
  }
}

inline void errorIfCapturingNonCapturableNCCL(c10::cuda::CaptureStatus status) {
  // parentheses avoid some compiler warnings
  static const uint64_t min_version =
      (((uint64_t)2) << 32) + (((uint64_t)9) << 16) + ((uint64_t)6);
  static const uint64_t cur_version = torch::cuda::nccl::version();
  if (cur_version < min_version) {
    TORCH_CHECK_WITH(
        NotImplementedError,
        status == c10::cuda::CaptureStatus::None,
        "Capturing NCCL collectives is only allowed with NCCL >= 2.9.6");
  }
}

// When TORCH_NCCL_USE_TENSOR_REGISTER_ALLOCATOR_HOOK is set, all tensors (no
// matter how they have been allocated) are registered with all NCCL comms.
bool shouldAllCommunicatorsRegisterAllTensors() {
#ifdef NCCL_HAS_COMM_REGISTER
  static const bool flag = [] {
    const bool flag =
        getCvarBool(TORCH_NCCL_USE_TENSOR_REGISTER_ALLOCATOR_HOOK, false);
    if (flag &&
        c10::cuda::CUDACachingAllocator::CUDAAllocatorConfig::
            expandable_segments()) {
      LOG(INFO)
          << "disables TORCH_NCCL_USE_TENSOR_REGISTER_ALLOCATOR_HOOK because it is not compatible with CUDA allocator expandable segments mode.";
      return false;
    }
    return flag;
  }();
  return flag;
#else
  return false;
#endif // NCCL_HAS_COMM_REGISTER
}

} // namespace

// Map each communicator to the memory pools registered with it.
// This map is used when the caching allocator allocates or frees segments, in
// order to register or deregister them with the relevant NCCL communicators.
// There are two modes to do so:
// - If TORCH_NCCL_USE_TENSOR_REGISTER_ALLOCATOR_HOOK=1 then *ALL* segments
//   will be registered with *ALL* NCCL communicators (for the same device),
//   even if they were allocated with cudaMalloc (which NCCL doesn't like).
// - If a MemPool is explicitly registered with a ProcessGroup, then all its
//   segments (current and future) will be registered with the NCCL communicator
//   corresponding to the pool's device. This works best if the MemPool is set
//   up to use ncclMemAlloc (which is exposed by the ProcessGroup).
// Implementation notes:
// - We cannot reuse devNCCLCommMap_ in each ProcessGroup because the key may be
//   ranks rather than device in point-to-point case.
// - This map has also to be maintained as global variable since the register
//   hooks are called outside the scope of any PG, thus we need traverse
//   communicators in all PGs.
using MemPoolSet = std::
    unordered_set<c10::cuda::MempoolId_t, c10::hash<c10::cuda::MempoolId_t>>;
static std::unordered_map<std::shared_ptr<NCCLComm>, MemPoolSet>
    ncclCommMemPoolMap;
static std::mutex ncclCommMemPoolMapMutex;

std::atomic<bool> ProcessGroupNCCL::shouldDump_(false);

static void cacheAllocatorRegisterHook(
    const c10::cuda::CUDACachingAllocator::TraceEntry& te) {
  // Register after SEGMENT_ALLOC
  if (te.action_ !=
      c10::cuda::CUDACachingAllocator::TraceEntry::Action::SEGMENT_ALLOC) {
    return;
  }

  std::lock_guard<std::mutex> lock(ncclCommMemPoolMapMutex);
  for (auto& [ncclComm, memPools] : ncclCommMemPoolMap) {
    if (te.device_ == ncclComm->getDeviceIndex()) {
      if (shouldAllCommunicatorsRegisterAllTensors() ||
          memPools.find(te.mempool_) != memPools.end()) {
        // NOLINTNEXTLINE(performance-no-int-to-ptr)
        ncclComm->registerSegment(reinterpret_cast<void*>(te.addr_), te.size_);
      }
    }
  }
}

static void cacheAllocatorDeregisterHook(
    const c10::cuda::CUDACachingAllocator::TraceEntry& te) {
  // deregister before SEGMENT_FREE
  if (te.action_ !=
      c10::cuda::CUDACachingAllocator::TraceEntry::Action::SEGMENT_FREE) {
    return;
  }

  std::lock_guard<std::mutex> lock(ncclCommMemPoolMapMutex);
  for (auto& [ncclComm, memPools] : ncclCommMemPoolMap) {
    if (te.device_ == ncclComm->getDeviceIndex()) {
      if (shouldAllCommunicatorsRegisterAllTensors() ||
          memPools.find(te.mempool_) != memPools.end()) {
        // NOLINTNEXTLINE(performance-no-int-to-ptr)
        ncclComm->deregisterSegment(reinterpret_cast<void*>(te.addr_));
      }
    }
  }
}

static void attachAllocatorHooks() {
  static c10::once_flag flag;
  c10::call_once(flag, [] {
    // Attaching hooks fails if CUDACachingAllocator is not initialized, so
    // Init for CUDA is called (and is a no-op if CUDA is already
    // initialized).
    at::globalContext().lazyInitDevice(c10::DeviceType::CUDA);
    c10::cuda::CUDACachingAllocator::attachAllocatorTraceTracker(
        &cacheAllocatorRegisterHook);
    c10::cuda::CUDACachingAllocator::attachAllocatorTraceTracker(
        &cacheAllocatorDeregisterHook);
  });
}

static std::
    unordered_map<std::string, std::unordered_map<std::string, std::string>>
    getNCCLCommDumpMap() {
#if (defined(IS_NCCLX) || defined(USE_ROCM)) && defined(NCCL_COMM_DUMP)
  std::unordered_map<
      std::string /* ncclUniqueID */,
      std::unordered_map<std::string, std::string> /* dump from this comm */>
      ncclDumpMap;
  // dump_nccl_trace is only called from the default PG (local_id_=0), but we
  // want to dump from all comms so we need to iterate over ncclCommMemPoolMap,
  // which is static
  std::vector<std::shared_ptr<NCCLComm>> allNCCLComms;
  // within the critical section, we don't want to dump while holding the lock
  // as dump might hang
  {
    std::lock_guard<std::mutex> lock(ncclCommMemPoolMapMutex);
    for (auto& [ncclComm, _] : ncclCommMemPoolMap) {
      allNCCLComms.push_back(ncclComm);
    }
  }
  for (auto& ncclComm : allNCCLComms) {
    std::string ncclUniqueIDStr = buildNcclUniqueIdStr(ncclComm->getNcclId());
    ncclDumpMap[ncclUniqueIDStr] = ncclComm->ncclCommDump();
  }
  return ncclDumpMap;
#else
  return std::unordered_map<
      std::string,
      std::unordered_map<std::string, std::string>>();
#endif // (defined(IS_NCCLX) || defined(USE_ROCM)) && defined(NCCL_COMM_DUMP)
}

std::string dump_nccl_trace(
    bool includeCollectives,
    bool includeStackTraces,
    bool onlyActive) {
  auto ncclDumpMap = getNCCLCommDumpMap();
#if defined(USE_ROCM) && defined(NCCL_COMM_DUMP)
  for (const auto& [ncclUniqueIDStr, dump] : ncclDumpMap) {
    printNcclCommProxyTrace("Received dump signal " + ncclUniqueIDStr, dump);
  }
#endif // defined(USE_ROCM) && defined(NCCL_COMM_DUMP)
<<<<<<< HEAD
  return FlightRecorderNCCL::get()->dump(
=======
  return FlightRecorder<at::cuda::CUDAEvent>::get()->dump(
>>>>>>> 0c0609d5
      ncclDumpMap, includeCollectives, includeStackTraces, onlyActive);
}

std::string dump_nccl_trace_json(bool includeCollectives, bool onlyActive) {
  auto ncclDumpMap = getNCCLCommDumpMap();
<<<<<<< HEAD
  return FlightRecorderNCCL::get()->dump_json(
=======
  return FlightRecorder<at::cuda::CUDAEvent>::get()->dump_json(
>>>>>>> 0c0609d5
      ncclDumpMap, includeCollectives, onlyActive);
}

std::optional<std::function<void(std::function<void(const std::string&)>)>>&
get_cpp_trace_dumper() {
  static std::optional<
      std::function<void(std::function<void(const std::string&)>)>>
      dumper(std::nullopt);
  return dumper;
}

gil_checker_t& get_gil_checker() {
  static gil_checker_t gil_checker = nullptr;
  return gil_checker;
}

static std::future<bool> launchAsyncGilCheck() {
  std::promise<bool> resultPromise;
  std::future<bool> resultFuture = resultPromise.get_future();
  TORCH_CHECK(get_gil_checker(), "Can't check GIL with null GIL checker");
  std::thread workerThread([promise = std::move(resultPromise)]() mutable {
    c10::setThreadName("pt_nccl_gil_chk");

    try {
      auto& gil_checker = get_gil_checker();
      promise.set_value((*gil_checker)());
    } catch (...) {
      promise.set_exception(std::current_exception());
    }
  });

  // Detach the thread to allow it to run independently
  workerThread.detach();

  return resultFuture;
}

const int64_t ProcessGroupNCCL::kWatchdogThreadSleepMillis = 100;
constexpr int64_t kSynchronizeBusyWaitMillis = 1;
thread_local uint64_t ProcessGroupNCCL::ncclActiveGroupCounter_ = 0;

std::ostream& operator<<(
    std::ostream& output,
    const ProcessGroupNCCL::WorkNCCL& workNCCL) {
  std::string workInfo;
  workInfo = c10::str(
      "WorkNCCL(",
      "SeqNum=",
      workNCCL.seq_,
      ", OpType=",
      opTypeToString(workNCCL.opType_),
      ", NumelIn=",
      workNCCL.numelIn_,
      ", NumelOut=",
      workNCCL.numelOut_,
      ", Timeout(ms)=",
      workNCCL.opTimeout_.count(),
      ")");
  return output << workInfo;
}

/* Implementation of TensorShelf class */

void TensorShelf::stash(std::vector<at::Tensor>& tensors) {
  std::lock_guard<std::mutex> lock(mutex_);
  tVector_.insert(tVector_.end(), tensors.begin(), tensors.end());
}

void TensorShelf::stash(TensorShelf& other) {
  std::vector<at::Tensor>& otherVec = other.get();
  this->stash(otherVec);
}

void TensorShelf::unstash() {
  this->clear();
}

bool TensorShelf::empty() {
  std::lock_guard<std::mutex> lock(mutex_);
  return tVector_.empty();
}

void TensorShelf::clear() {
  std::lock_guard<std::mutex> lock(mutex_);
  tVector_.clear();
}

std::vector<at::Tensor>& TensorShelf::get() {
  return tVector_;
}

ProcessGroupNCCL::WorkNCCL::WorkNCCL(
    std::string pgUID,
    std::string pgDesc,
    at::Device& device,
    int rank,
    OpType opType,
    uint64_t seq,
    bool isP2P,
    const char* profilingTitle,
    const std::optional<std::vector<at::Tensor>>& inputs,
    bool desyncDebug,
    bool enableTiming,
    bool cudaEventCacheEnabled,
    DebugLevel distDebugLevel)
    : Work(rank, opType, profilingTitle, inputs),
      pgUID_(std::move(pgUID)),
      pgDesc_(std::move(pgDesc)),
      device_(device),
      workStartTime_(std::chrono::steady_clock::now()),
      seq_(seq),
      isP2P_(isP2P),
      timingEnabled_(enableTiming),
      distDebugLevel_(distDebugLevel) {
  // Creates the CUDA event wrappers
  // Note: The actual events are lazily created when first recorded to with
  // DEFAULT_FLAGS = cudaEventDisableTiming.
  if (cudaEventCacheEnabled) {
    ncclStartEvent_ = enableTiming
        ? ProcessGroupNCCL::CUDAEventCache::get(device.index())
              ->create(enableTiming)
        : nullptr;
    ncclEndEvent_ = ProcessGroupNCCL::CUDAEventCache::get(device.index())
                        ->create(enableTiming);
  } else {
    ncclStartEvent_ = enableTiming
        ? std::make_shared<at::cuda::CUDAEvent>(cudaEventDefault)
        : nullptr;
    ncclEndEvent_ = std::make_shared<at::cuda::CUDAEvent>(
        enableTiming ? cudaEventDefault : cudaEventDisableTiming);
  }
  futureWorkResult_ =
      c10::make_intrusive<at::ivalue::Future>(c10::AnyEnumType::get());
  // other functions expect an initialized ptr
  stashed_for_allocator_safety_ = std::make_shared<TensorShelf>();
}

ProcessGroupNCCL::WorkNCCL::WorkNCCL(const WorkNCCL& w)
    : Work(w.rank_, w.opType_),
      std::enable_shared_from_this<WorkNCCL>(w),
      pgUID_(w.pgUID_),
      pgDesc_(w.pgDesc_),
      device_(w.device_),
      ncclStartEvent_(w.ncclStartEvent_),
      ncclEndEvent_(w.ncclEndEvent_),
      ncclComm_(w.ncclComm_),
      blockingWait_(w.blockingWait_),
      opTimeout_(w.opTimeout_),
      ownedEphermeralTimeout_(w.ownedEphermeralTimeout_),
      workStartTime_(w.workStartTime_),
      seq_(w.seq_),
      isP2P_(w.isP2P_),
      startTraceUpdated_(w.startTraceUpdated_),
      numelIn_(w.numelIn_),
      numelOut_(w.numelOut_),
      store_(w.store_),
      // Note: the `work` returned to user and the `work` enqueued to watchdog
      // share the pointer to the tensor stash.  At least one of them should
      // clean the tensor stash, the earlier the better, i.e. user calling
      // `work.wait` than watchdog detecting work completion.
      stashed_for_allocator_safety_(w.stashed_for_allocator_safety_),
      futureWorkResult_(w.futureWorkResult_),
      timingEnabled_(w.timingEnabled_),
      trace_id_(w.trace_id_),
      distDebugLevel_(w.distDebugLevel_) {
  exception_ = w.exception_;
}

bool ProcessGroupNCCL::WorkNCCL::isCompleted() {
  if (!ncclComm_->isAborted()) {
    checkAndSetException();
  }
  return exception() || finishedGPUExecutionInternal();
}

bool ProcessGroupNCCL::WorkNCCL::isStarted() {
  if (!ncclComm_->isAborted()) {
    checkAndSetException();
  }
  return exception() || startedGPUExecutionInternal();
}

bool ProcessGroupNCCL::WorkNCCL::isSuccess() const {
  C10_THROW_ERROR(NotImplementedError, "WorkNCCL::isSuccess() is deprecated");
}

void ProcessGroupNCCL::WorkNCCL::checkAndSetException() {
  if (exception()) {
    // We already have an exception.
    return;
  }

  auto exception_ptr = checkForNCCLErrors();
  std::unique_lock<std::mutex> lock(mutex_);
  exception_ = exception_ptr;
  if (exception_) {
    LOG(ERROR) << logPrefix() << "Collective " << *this
               << " raised the following async exception: "
               << getExceptionMsgFromExceptionPtr(exception_);

    // Mark future result as ERROR
    if (futureWorkResult_ && !futureWorkResult_->completed()) {
      futureWorkResult_->markCompleted(
          at::IValue(static_cast<uint8_t>(WorkResult::COMM_ERROR)));
    }
  }
}

const std::string& ProcessGroupNCCL::WorkNCCL::logPrefix() const {
  static std::string prefix = c10::str("[Rank ", rank_, "] ");
  return prefix;
}

void ProcessGroupNCCL::WorkNCCL::setException(
    std::exception_ptr exception_ptr) {
  std::unique_lock<std::mutex> lock(mutex_);
  exception_ = std::move(exception_ptr);
}

// Helper that checks if the NCCL kernels are completed on the GPUs
bool ProcessGroupNCCL::WorkNCCL::finishedGPUExecution() {
  checkAndSetException();
  return finishedGPUExecutionInternal();
}

bool ProcessGroupNCCL::WorkNCCL::startedGPUExecutionInternal() const {
  // if timing is disabled we won't have allocated start events
  if (!timingEnabled_) {
    return false;
  }
  // Checking the work's corresponding CUDA event's status
  if (!ncclStartEvent_->query()) {
    return false;
  }
  return true;
}

bool ProcessGroupNCCL::WorkNCCL::finishedGPUExecutionInternal() const {
  // Checking the work's corresponding CUDA event's status
  // It calls `cudaEventQuery` eventually. Although this seems to be a
  // non-blocking call, but we did notice hangs in the past. It can
  // hang if another thread is holding the CUDA global context lock. For
  // example, when doing a `cudaDeviceSynchronize` or even
  // `cudaStreamSynchronize`.
  if (!ncclEndEvent_->query()) {
    return false;
  }
  return true;
}

bool ProcessGroupNCCL::WorkNCCL::checkTimeout(
    std::optional<std::chrono::milliseconds> timeout) {
  STATIC_SCOPED_WAIT_COUNTER(
      pytorch.wait_counter.ProcessGroupNCCL__checkTimeout);
  auto currentTimepoint = std::chrono::steady_clock::now();
  auto timeElapsed = std::chrono::duration_cast<std::chrono::milliseconds>(
      currentTimepoint - workStartTime_);
  auto workTimeout = timeout ? *timeout : opTimeout_;

  if (timeElapsed < workTimeout) {
    return false;
  }

  // Timed out

  std::string exceptionMsg = c10::str(
      logPrefix(),
      "Watchdog caught collective operation timeout: ",
      *this,
      " ran for ",
      timeElapsed.count(),
      " milliseconds before timing out.");

  LOG(ERROR) << exceptionMsg;

  std::exception_ptr exception_ptr =
      std::make_exception_ptr(C10_BUILD_ERROR(DistBackendError, exceptionMsg));
  if (!exception()) {
    // if there is already an error, we don't override it
    setException(exception_ptr);
  }

  // Mark future result as TIMEOUT
  if (futureWorkResult_ && !futureWorkResult_->completed()) {
    futureWorkResult_->markCompleted(
        at::IValue(static_cast<uint8_t>(WorkResult::TIMEOUT)));
  }
  return true;
}

// Print the traceback of the collective at call time
void ProcessGroupNCCL::WorkNCCL::printTraceback() const {
  // First step we get the corresponding record entry from FR, based on work's
  // trace_id_
<<<<<<< HEAD
  std::optional<FlightRecorderNCCL::Entry> entry =
      FlightRecorderNCCL::get()->getEntry(trace_id_);
=======
  std::optional<FlightRecorder<at::cuda::CUDAEvent>::Entry> entry =
      FlightRecorder<at::cuda::CUDAEvent>::get()->getEntry(trace_id_);
>>>>>>> 0c0609d5
  if (entry.has_value()) {
    auto entryVal = entry.value();
    // Get stack trace from FR entry, in string format
    // Note: `getTraceback` call below invokes `torch::symbolize`, which may
    // need to acquire the GIL. In order for watchdog to be block-free, we make
    // the call with std::async.
    auto future = std::async(
        std::launch::async, [&entryVal]() { return entryVal.getTraceback(); });
    // Wait for the future to complete or timeout
    auto status = future.wait_for(std::chrono::seconds(8));
    if (status == std::future_status::ready) {
      std::string tracebackStr = future.get();
      LOG(ERROR) << "Stack trace of the failed collective: \n" << tracebackStr;
    } // else, symbolizer probably timed out, we skip logging the stack trace.
  } else {
    LOG(ERROR)
        << "Stack trace of the failed collective not found, "
        << "potentially because FlightRecorder is disabled. "
        << "You can enable it by setting TORCH_NCCL_TRACE_BUFFER_SIZE to a non-zero value.";
  }
}

void ProcessGroupNCCL::WorkNCCL::handleException(
    ErrorHandlingMode errorHandling) {
  if (exception_) {
    auto exceptionMsg = c10::str(
        "Some NCCL operations have failed or timed out. Due to the ",
        "asynchronous nature of CUDA kernels, subsequent GPU operations ",
        "might run on corrupted/incomplete data.");
    LOG(ERROR) << logPrefix() << exceptionMsg;
    C10_LOG_API_USAGE_ONCE("ProcessGroupNCCL.WorkNCCL.handleException");

    auto logger = c10d::C10dLogger::getLogger();
    if (logger) {
      ::c10d::C10dLoggingData data;
      data.strings["work_nccl_exception"] =
          getExceptionMsgFromExceptionPtr(exception_);
      logger->log(data);
    }

    if (SHOULD_TEAR_DOWN(errorHandling)) {
      auto tearDownMsg = c10::str(
          "To avoid data inconsistency, we are taking the entire process down.");
      LOG(ERROR) << logPrefix() << tearDownMsg;
      std::rethrow_exception(exception_);
    }
  }
}

void ProcessGroupNCCL::WorkNCCL::synchronize() {
  synchronizeStream();
  if (c10d::allow_inflight_collective_as_graph_input()) {
    c10d::unregister_work(
        c10::intrusive_ptr<
            ProcessGroupNCCL::WorkNCCL>::unsafe_reclaim_from_nonowning(this));
  }
}

void ProcessGroupNCCL::WorkNCCL::synchronizeStream() {
  auto currentStream = at::cuda::getCurrentCUDAStream(device_.index());
  // Block the current stream on the NCCL stream
  ncclEndEvent_->block(currentStream);
  // Unstage the stashed tensors so that CachingAllocator can recycle them
  // THIS MUST HAPPEN AFTER THE BLOCKING CALL ABOVE
  stashed_for_allocator_safety_->unstash();
}

// Same as calling synchronize() when blockingWait_ is false
bool ProcessGroupNCCL::WorkNCCL::wait(std::chrono::milliseconds timeout) {
  RECORD_PARAM_COMMS(
      std::make_tuple(static_cast<int64_t>(this->seq_), this->isP2P_), // seq
      std::make_tuple(pgUID_, pgDesc_), // PG name tuple
      rank_, // rank
      "wait", // collective name
      0, // inNelems
      0, // outNelems
      at::kByte, // dType
      std::vector<int64_t>(), // inSplitSizes
      std::vector<int64_t>(), // outSplitSizes
      -1,
      -1,
      static_cast<int>(1)); // number of device?

  // synchronize() will block the current stream on the NCCL stream
  synchronize();

  // In case of blockingWait or a timeout value is specified by the user, we
  // block the CPU thread until the work is completed or timed out.
  if (blockingWait_ || timeout != kNoTimeout) {
    while (!isCompleted()) {
      bool timedOut = checkTimeout(
          timeout == kNoTimeout ? std::nullopt : std::make_optional(timeout));
      // Explicitly abort ncclComms here before throwing this timed out
      // exception to users.
      // If throwing timed out excepiton without aborting nccl communicators
      // here, it was observed that CUDA GPU will have 100% utilization and
      // can not run new events successfully.
      if (timedOut) {
        std::string exceptionMsg = c10::str(
            logPrefix(), "Work ", (*this), " timed out in blocking wait.");
        LOG(ERROR) << exceptionMsg;
        break;
      }
      // Yield
      std::this_thread::sleep_for(
          std::chrono::milliseconds(kSynchronizeBusyWaitMillis));
    }
  } else if (isBarrierOp_ && !isCompleted()) {
    // For barrier wait when timeout is unspecified, we block the CPU thread on
    // current stream. This is to minimize the CPU barrier wait time in healthy
    // path
    auto currentStream = at::cuda::getCurrentCUDAStream(device_.index());
    // CUDAStream wrapper will correctly use a DeviceGuard here
    currentStream.synchronize();
  }

  // If exception is detected, throw it from the main CPU thread
  if (exception()) {
    // Abort NCCL communicators
    abort();
    // Throw exception (from main thread here)
    handleException(TearDown);
  }

  // TODO(kwen2501): this should be moved to c10d tests, to qualify a NCCL
  // upgrade. Once a NCCL version is qualified, this code should not be needed
  // at runtime.
#ifdef PGNCCL_ENABLE_HASH
  if (enableCollectiveHashDebug_.load()) {
    auto numel = getTensorsNumel(*outputs_);
    auto hashValue = hashTensors(*outputs_);
    PRINT_COLLECTIVE_HASH_SIGNATURE(
        "output", opTypeToString(opType_), numel, hashValue);
  }
#endif // PGNCCL_ENABLE_HASH
  // Always return true, because abort API is not implemented.
  return true;
}

void ProcessGroupNCCL::WorkNCCL::abort() {
  // dump before aborting for rcclexp
#if defined(USE_ROCM) && defined(NCCL_COMM_DUMP)
  auto dumpMap = ncclComm_->ncclCommDump();
  printNcclCommProxyTrace("WorkNCCL::abort", dumpMap);
#endif // USE_ROCM && NCCL_COMM_DUMP

  // Abort all communicators of this work
  ncclComm_->abort();

  {
    std::lock_guard<std::mutex> lock(ncclCommMemPoolMapMutex);
    ncclCommMemPoolMap.erase(ncclComm_);
  }
}

ProcessGroupNCCL::CUDAEventCache::CUDAEventCache() = default;

// CUDA event is used to record the start/end of one Work.
// Instead of let the CUDA event gets destroyed, we now reuse it after the Work
// has been erased from workMetaList_.
// This is to avoid the potential deadlock caused by CudaEventDestroy.
std::shared_ptr<at::cuda::CUDAEvent> ProcessGroupNCCL::CUDAEventCache::create(
    bool timing) {
  // Register the deleter as a callback when the WorkNCCL object is destroyed.
  // Each deleter keeps a ref count to the cache object, so that even when
  // the thread that creates the cache is gone, the cache object won't be
  // destroyed until all the events in the cache are destroyed (ref number drops
  // to zero).
  auto deleter = [cache = shared_from_this(),
                  timing](at::cuda::CUDAEvent* event) {
    std::lock_guard<std::mutex> lock(cache->cacheMutex_);
    // We put the event back to the cache deque once the WorkNCCL object is
    // destroyed.
    cache->eventsArray_[timing ? 1 : 0].push_back(event);
  };
  at::cuda::CUDAEvent* event = nullptr;
  {
    std::lock_guard<std::mutex> lock(cacheMutex_);
    auto& events = eventsArray_[timing ? 1 : 0];
    // If we still have events in the cache, we reuse it. Otherwise, we create a
    // new one.
    if (!events.empty()) {
      event = events.front();
      events.pop_front();
    } else {
      event = new at::cuda::CUDAEvent(
          timing ? cudaEventDefault : cudaEventDisableTiming);
    }
  }
  return std::shared_ptr<at::cuda::CUDAEvent>(event, std::move(deleter));
}

std::shared_ptr<ProcessGroupNCCL::CUDAEventCache> ProcessGroupNCCL::
    CUDAEventCache::get(at::DeviceIndex device) {
  // A per-thread singleton of device-to-CUDAEventCache map.
  // Map is needed because events cannot be reused across devices.
  // Per-thread ownership is needed to support multi-threaded case (instead of
  // multi-process case).
  static thread_local std::
      map<at::DeviceIndex, std::shared_ptr<ProcessGroupNCCL::CUDAEventCache>>
          cacheDeviceMap;
  // Check if device has already been in the map, if not, add a new entry
  auto it = cacheDeviceMap.find(device);
  if (it == cacheDeviceMap.end()) {
    cacheDeviceMap.emplace(
        device, std::make_shared<ProcessGroupNCCL::CUDAEventCache>());
  }
  return cacheDeviceMap[device];
}

static std::atomic<size_t> process_group_id = 0;

constexpr const char* MULTI_DEVICE_ERROR_MSG =
    "Expecting one tensor only but got multiple. You are probably using multiple "
    "devices under one thread. The support for such usage has been deprecated. "
    "For details, please refer to "
    "https://pytorch.org/docs/stable/distributed.html#multi-gpu-collective-functions. "
    "ProcessGroupNCCL continues supporting multi-process and multi-thread modes.";

ProcessGroupNCCL::ProcessGroupNCCL(
    c10::intrusive_ptr<Store> store,
    int rank,
    int size,
    c10::intrusive_ptr<Options> options)
    : Backend(rank, size),
      store_(std::move(store)),
      options_(std::move(options)),
      terminateProcessGroup_(false),
      terminateHeartbeatMonitorThread_(false),
      local_id_(process_group_id++),
      intraNodeComm_(initIntraNodeComm()) {
  TORCH_CHECK_WITH(
      ValueError,
      at::cuda::getNumGPUs() != 0,
      "ProcessGroupNCCL is only supported with GPUs, no GPUs found!");

  // getNcclVersion needs to get called before launching threads which can
  // potentially call getenv. getNcclVersion internally calls setenv to set some
  // environment variables from config file, which can race with getenv from
  // other threads and cause segfaults.
  const auto ncclVersion = getNcclVersion();
  this->setGroupUid(options_->group_name);
  this->localDeviceCount_ = static_cast<int>(at::cuda::getNumGPUs());
  logPrefix_ = createLogPrefix();
  blockingWait_ = getCvarBool(TORCH_NCCL_BLOCKING_WAIT, false);
  asyncErrorHandling_ = static_cast<ErrorHandlingMode>(
      getCvarInt(TORCH_NCCL_ASYNC_ERROR_HANDLING, 3 /*SkipCleanUp*/));
  desyncDebug_ = getCvarBool(TORCH_NCCL_DESYNC_DEBUG, false) ||
      (dist_debug_level_ >= DebugLevel::Detail);
  rethrowCUDAErrors_ = getCvarBool(TORCH_NCCL_RETHROW_CUDA_ERRORS, true);
  // TODO, we should either deprecate TORCH_NCCL_DUMP_ON_TIMEOUT
  // or change its name to reflect that dump happens on exception including
  // both timeout and other errors.
  dumpOnTimeoutOrEx_ = getCvarBool(TORCH_NCCL_DUMP_ON_TIMEOUT, true) ||
      (dist_debug_level_ >= DebugLevel::Detail);
  propagatePgError_ = getCvarBool(TORCH_NCCL_PROPAGATE_ERROR, false);
  // logging C++ stack isn't safe. Introduce a variable to control it.
  logCppStackOnUncleanShutdown_ =
      getCvarBool(TORCH_NCCL_LOG_CPP_STACK_ON_UNCLEAN_SHUTDOWN, true);
  enableNanCheck_ = getCvarBool(TORCH_NCCL_NAN_CHECK, false);
  heartbeat_ = 1ULL;
  monitorThreadEnabled_.store(getCvarBool(TORCH_NCCL_ENABLE_MONITORING, true));
  cudaEventCacheEnabled_.store(getCvarBool(TORCH_NCCL_CUDA_EVENT_CACHE, true));
  heartbeatTimeoutInSec_ =
      getCvarInt(TORCH_NCCL_HEARTBEAT_TIMEOUT_SEC, 60 * 8 /*8 Mins*/);
  waitTimeoutDumpInMilSec_ =
      getCvarInt(TORCH_NCCL_WAIT_TIMEOUT_DUMP_MILSEC, 15 * 1000 /*15 Sec*/);
  coordCheckIntervalMilSec_ = getCvarInt(TORCH_NCCL_COORD_CHECK_MILSEC, 1000);
  traceBufferSize_ = getCvarInt(TORCH_NCCL_TRACE_BUFFER_SIZE, 2000);
  enableCollectiveHashDebug_ = (dist_debug_level_ >= DebugLevel::Detail);
  // store_ usually is wrapped with PrefixStore and the prefix is different
  // across different ProcessGroupNCCL(PG) instances. We need to get the
  // underlying non-PrefixStore for sharing global information shared across
  // different PGs.
  PrefixStore* prefixStore = dynamic_cast<PrefixStore*>(store_.get());
  globalStore_ =
      prefixStore ? prefixStore->getUnderlyingNonPrefixStore() : store_;
#ifdef ENABLE_NCCL_ERROR_CHECKING
  enableTiming_.store(
      getCvarBool(TORCH_NCCL_ENABLE_TIMING, false) || desyncDebug_);
#endif // ENABLE_NCCL_ERROR_CHECKING
  if (getCvarBool(TORCH_NCCL_AVOID_RECORD_STREAMS, false)) {
    TORCH_WARN_ONCE(
        "TORCH_NCCL_AVOID_RECORD_STREAMS is the default now, this environment variable is thus deprecated.");
  }

  if (blockingWait_) {
    LOG(INFO)
        << logPrefix()
        << "TORCH_NCCL_BLOCKING_WAIT is enabled, NO watchdog thread is created.";
  } else {
    if (desyncDebug_ && asyncErrorHandling_ == NoHandling) {
      LOG(INFO)
          << logPrefix()
          << "TORCH_NCCL_DESYNC_DEBUG and TORCH_NCCL_ASYNC_ERROR_HANDLING "
          << "must both be enabled. "
          << "Enabling TORCH_NCCL_ASYNC_ERROR_HANDLING.";
      asyncErrorHandling_ = SkipCleanUp;
    }
  }

#ifdef ENABLE_NCCL_ERROR_CHECKING
  // in blockingWait mode, we don't need to enable the watchdog thread to check
  // the timeout or nccl error because the main thread would throw an exception
  // and it is the user's responsibility to handle the exception.
  if (!blockingWait_) {
    ncclCommWatchdogThread_ =
        std::thread(&ProcessGroupNCCL::ncclCommWatchdog, this);
  }
#endif // ENABLE_NCCL_ERROR_CHECKING

  init();
  const std::string OFF = "OFF";
  std::string torch_distributed_debug =
      getCvarString({"TORCH_DISTRIBUTED_DEBUG"}, OFF.c_str());
  LOG(INFO) << logPrefix() << "ProcessGroupNCCL initialization options: "
            << "size: " << size << ", global rank: " << globalRank()
            << ", TIMEOUT(ms): " << options_->timeout.count()
            << ", USE_HIGH_PRIORITY_STREAM: "
            << options_->is_high_priority_stream
            << ", SPLIT_FROM: " << options_->split_from
            << ", SPLIT_COLOR: " << options_->split_color
            << ", PG Name: " << options_->group_name;

  LOG(INFO) << logPrefix() << "ProcessGroupNCCL environments: "
            << "NCCL version: " << ncclVersion
            << ", TORCH_NCCL_ASYNC_ERROR_HANDLING: " << asyncErrorHandling_
            << ", TORCH_NCCL_DUMP_ON_TIMEOUT: " << dumpOnTimeoutOrEx_
            << ", TORCH_NCCL_PROPAGATE_ERROR: " << propagatePgError_
            << ", TORCH_NCCL_WAIT_TIMEOUT_DUMP_MILSEC: "
            << waitTimeoutDumpInMilSec_
            << ", TORCH_NCCL_DESYNC_DEBUG: " << desyncDebug_
            << ", TORCH_NCCL_ENABLE_TIMING: " << enableTiming_.load()
            << ", TORCH_NCCL_BLOCKING_WAIT: " << blockingWait_
            << ", TORCH_DISTRIBUTED_DEBUG: " << torch_distributed_debug
#ifdef NCCL_HAS_COMM_REGISTER
            << ", TORCH_NCCL_USE_TENSOR_REGISTER_ALLOCATOR_HOOK: "
            << shouldAllCommunicatorsRegisterAllTensors()
#endif // NCCL_HAS_COMM_REGISTER
            << ", TORCH_NCCL_ENABLE_MONITORING: "
            << monitorThreadEnabled_.load()
            << ", TORCH_NCCL_HEARTBEAT_TIMEOUT_SEC: " << heartbeatTimeoutInSec_
            << ", TORCH_NCCL_TRACE_BUFFER_SIZE: " << traceBufferSize_
            << ", TORCH_NCCL_COORD_CHECK_MILSEC: " << coordCheckIntervalMilSec_
            << ", TORCH_NCCL_NAN_CHECK: " << enableNanCheck_
            << ", TORCH_NCCL_CUDA_EVENT_CACHE: " << cudaEventCacheEnabled_
            << ", TORCH_NCCL_LOG_CPP_STACK_ON_UNCLEAN_SHUTDOWN: "
            << logCppStackOnUncleanShutdown_;

  getGlobalRankStartAndStride(
      options_->global_ranks_in_group,
      this->globalRankStart_,
      this->globalRankStride_);

  // Attach hooks to cache allocator to trigger the hooks whenever a traced
  // action is called. In the following hooks, we register a newly allocated
  // segment when SEGMENT_ALLOC action occurs, and deregister a segment when
  // SEGMENT_FREE action occurs.
  if (shouldAllCommunicatorsRegisterAllTensors()) {
    // This call is idempotent.
    attachAllocatorHooks();
  }

  // Enable Desync Debugger per user setting
  if (desyncDebug_) {
    desyncDebugger_.init(rank, size, globalRank(), getUid(), store_);
  }
}

void ProcessGroupNCCL::eagerConnectSingleDevice(at::Device device) {
  const auto key = getKeyFromDevice(device);
  LOG(INFO) << logPrefix() << "Eagerly connecting nccl backend with device "
            << device;
  initNCCLComm(key, device, OpType::ALLREDUCE);
}

bool ProcessGroupNCCL::useNonblocking() {
#ifndef NCCL_HAS_COMM_NONBLOCKING
  return false;
#endif // NCCL_HAS_COMM_NONBLOCKING
  // Already parsed, return the cached value
  if (useNonblocking_.has_value()) {
    return useNonblocking_.value();
  }
  // Get environment variable.
  auto nbEnv = c10::utils::check_env("TORCH_NCCL_USE_COMM_NONBLOCKING");

  // 1st priority: Respect the user's setting
  if (options_->config.blocking != NCCL_CONFIG_UNDEF_INT) {
    useNonblocking_ = options_->config.blocking == 0;
  }
  // 2nd priority: Respect the environment variable
  else if (nbEnv.has_value()) {
    useNonblocking_ = nbEnv;
  }
  // 3rd priority: automatically use nonblocking if we are in eager init mode
  else if (getBoundDeviceId()) {
    useNonblocking_ = true;
  }
  // 4th priority: otherwise, nonblocking = false to preserve old behavior
  else {
    useNonblocking_ = false;
  }

  LOG(INFO) << logPrefix()
            << "Using non-blocking mode: " << useNonblocking_.value();
  return useNonblocking_.value();
}

void ProcessGroupNCCL::performNocolorSplit(at::Device device) {
  // If our backend doesn't support splitting, this is a no-op for
  // ranks not in the new subgroup (and ranks that would be in it will
  // just use a new communicator rather than split).
#ifdef NCCL_HAS_COMM_SPLIT
  const auto key = getKeyFromDevice(device);
  LOG(INFO) << logPrefix() << "Performing nocolor split on backend device "
            << device << ", key " << key << ", i am " << this;
  bool useNb = useNonblocking();
  options_->config.blocking = useNb ? 0 : 1;
  auto comm = getNCCLComm(key);
  if (comm == nullptr) {
    LOG(ERROR) << logPrefix()
               << "No parent communicator exists for nocolor split";
  }
  NCCLComm::split(
      comm.get(),
      NCCL_SPLIT_NOCOLOR,
      rank_,
      options_->config,
      options_->global_ranks_in_group);
#endif // NCCL_HAS_COMM_SPLIT
}

bool ProcessGroupNCCL::isInitialized() {
  if (devNCCLCommMap_.empty()) {
    return false;
  }
  std::lock_guard<std::mutex> lock(mutex_);
  bool initialized = true;
  for (const auto& [_, comm] : devNCCLCommMap_) {
    if (!comm->isInitialized()) {
      initialized = false;
      break;
    }
  }
  return initialized;
}

ErrorType ProcessGroupNCCL::getError() {
  std::lock_guard<std::mutex> lock(errorMutex_);
  return error_;
}

void ProcessGroupNCCL::registerMemPool(c10::cuda::MemPool* pool) {
  const auto key = std::to_string(pool->device());
  auto device = at::Device(at::DeviceType::CUDA, pool->device());
  LOG(INFO) << logPrefix()
            << "Performing NCCL user buffer registration for all buffers in "
            << "MemPool: " << pool->id() << ", device index: " << key
            << ", i am " << this;
  auto ncclComm = getNCCLComm(key);
  if (ncclComm == nullptr) {
    // HACK: currently we are using this function for NVLS
    // reductions, and that's why using OpType::ALLREDUCE.
    // If we end up using this API for zero-copy P2P, we might
    // need to refactor and account for different OpType.
    ncclComm = initNCCLComm(key, device, OpType::ALLREDUCE);
  }
  TORCH_INTERNAL_ASSERT(ncclComm != nullptr);
  {
    std::lock_guard<std::mutex> lock(ncclCommMemPoolMapMutex);
    auto iter = ncclCommMemPoolMap.find(ncclComm);
    iter->second.insert(pool->id());
  }
  // We must ensure we're listening for allocator trace events in order to
  // register future segments allocated in this pool (this call is idempotent).
  attachAllocatorHooks();
  auto ctx = c10::cuda::MemPoolContext(pool);
  auto snapshot = c10::cuda::CUDACachingAllocator::snapshot();
  for (const auto& segmentInfo : snapshot.segments) {
    TORCH_INTERNAL_ASSERT(
        segmentInfo.device == pool->device(),
        "Mismatch between CUDA memory segment device and pool's device");
    ncclComm->registerSegment(
        // NOLINTNEXTLINE(performance-no-int-to-ptr)
        reinterpret_cast<void*>(segmentInfo.address),
        segmentInfo.total_size,
        /*errorOnRereg=*/false); // ignores reregistration error
  }
}

void ProcessGroupNCCL::deregisterMemPool(c10::cuda::MemPool* pool) {
  const auto key = std::to_string(pool->device());
  auto device = at::Device(at::DeviceType::CUDA, pool->device());
  LOG(INFO) << logPrefix()
            << "Performing NCCL user buffer deregistration for all buffers in "
            << "MemPool: " << pool->id() << ", device index: " << key
            << ", i am " << this;
  auto ncclComm = getNCCLComm(key);
  if (ncclComm == nullptr) {
    // HACK: currently we are using this function for NVLS
    // reductions, and that's why using OpType::ALLREDUCE.
    // If we end up using this API for zero-copy P2P, we might
    // need to refactor and account for different OpType.
    ncclComm = initNCCLComm(key, device, OpType::ALLREDUCE);
  }
  TORCH_INTERNAL_ASSERT(ncclComm != nullptr);
  {
    std::lock_guard<std::mutex> lock(ncclCommMemPoolMapMutex);
    auto iter = ncclCommMemPoolMap.find(ncclComm);
    iter->second.erase(pool->id());
  }
  auto ctx = c10::cuda::MemPoolContext(pool);
  auto snapshot = c10::cuda::CUDACachingAllocator::snapshot();
  for (const auto& segmentInfo : snapshot.segments) {
    TORCH_INTERNAL_ASSERT(
        segmentInfo.device == pool->device(),
        "Mismatch between CUDA memory segment device and pool's device");
    // NOLINTNEXTLINE(performance-no-int-to-ptr)
    ncclComm->deregisterSegment(reinterpret_cast<void*>(segmentInfo.address));
  }
}

c10::intrusive_ptr<intra_node_comm::IntraNodeComm> ProcessGroupNCCL::
    initIntraNodeComm() {
  using IntraNodeComm = intra_node_comm::IntraNodeComm;
  if (!IntraNodeComm::isEnabled()) {
    return nullptr;
  }
  auto prefixStore = c10::make_intrusive<PrefixStore>("IntraNodeComm", store_);
  auto comm = c10::make_intrusive<IntraNodeComm>(prefixStore, rank_, size_);
  if (comm->rendezvous()) {
    return comm;
  } else {
    return nullptr;
  }
}

void ProcessGroupNCCL::setSequenceNumberForGroup() {
} // NCCL just starts sequence numbers at 0.

uint64_t ProcessGroupNCCL::getSequenceNumberForGroup() {
  return seqCollective_;
}

void ProcessGroupNCCL::registerOnCompletionHook(
    std::function<void(std::shared_ptr<WorkInfo>)>&& hook) {
  TORCH_WARN_ONCE(
      "ProcessGroupNCCL OnCompletion hook will be deprecated in favor of Flight Recorder. "
      "Please check out FlightRecorder.hpp for information that is recorded at work completion. "
      "You can file an issue if you want additional information to be recorded. "
      "You can also file an RFC if you want Flight Recorder to accept plugins that customize the recording.")

  TORCH_CHECK_WITH(
      DistBackendError,
      onCompletionHook_ == nullptr,
      "ProcessGroupNCCL OnCompletion hook already registered");

  TORCH_CHECK_WITH(
      ValueError,
      enableTiming_.load(),
      "ProcessGroupNCCL OnCompletion hook requires recording start and end "
      "events which require setting TORCH_NCCL_ENABLE_TIMING environment variable. "
      "This is only available for NCCL version >= 2.4.");
  onCompletionHook_ = std::move(hook);
  onCompletionHookThread_ = std::thread(&ProcessGroupNCCL::runHookLoop, this);
}

// must release GIL when calling this method
void ProcessGroupNCCL::waitForPendingWorks() {
  // Reasoning about hook completion:
  // 1. waitForPendingWorks should be called after user code has finished
  // calling
  //    all collectives. This means, when we got here, all of the collectives
  //    are either in workMetaList_ or has been erased from workMetaList_.
  // 2. The watchdog thread grabs both locks to move Work object from the
  //    workMetaList_ to the completedWorkList_, and the hook thread only erases
  //    a Work object after the hook is returned. Therefore, after user code
  //    calls a collective, its Work object is either in workMetaList_ or in
  //    completedWorkList_ before it finishes.
  // 3. We have three threads and two locks.
  //      a. main thread (this function) grabs two locks atomically
  //      b. watchdog thread (watchdogHandler function) always grabs
  //      workMetaListMutex_
  //         first and then grabs completedWorkListMutex_.
  //      c. hook thread (runHookLoop function) only grabs
  //      completedWorkListMutex_. Therefore, locks are always acquired in the
  //      same order and hence no deadlocks.
  while (true) {
    {
      std::lock(workMetaListMutex_, completedWorkListMutex_);
      std::lock_guard<std::mutex> lockWork(workMetaListMutex_, std::adopt_lock);
      std::lock_guard<std::mutex> lockHook(
          completedWorkListMutex_, std::adopt_lock);

      if (workMetaList_.empty() && completedWorkList_.empty()) {
        return;
      }
    }

    std::this_thread::sleep_for(
        std::chrono::milliseconds(kWatchdogThreadSleepMillis));
  }
}

void ProcessGroupNCCL::enableCollectivesTiming() {
  enableTiming_.store(true);
}

bool ProcessGroupNCCL::waitForFutureOrTimeout(
    std::future<bool>& fut,
    const std::chrono::milliseconds& timeOutMilSec,
    const std::string& futDescription,
    ::c10d::C10dLoggingData& debugLog,
    bool throwException) {
  std::string errorMsg;
  bool complete = false;

  TORCH_CHECK(fut.valid(), "Expected a valid future");
  std::future_status status = fut.wait_for(timeOutMilSec);
  if (status == std::future_status::ready) {
    // Calling .get() will re-raise any exception from the future, and we don't
    // care about the retval
    try {
      bool result = fut.get();
      if (result) {
        VLOG(2) << logPrefix()
                << "future successfully executed for: " << futDescription;
        debugLog.strings["status"] = "SUCCESS";
        complete = true;
      }
    } catch (const std::exception& e) {
      errorMsg = c10::str(
          logPrefix(),
          "Exception thrown when waiting for future ",
          futDescription,
          ": ",
          e.what());

      debugLog.strings["status"] = "EXCEPTION";
      debugLog.strings["exception_msg"] = e.what();
      LOG(ERROR) << errorMsg;
    } catch (...) {
      errorMsg = c10::str(
          logPrefix(),
          "Unknown exception thrown when waiting for future ",
          futDescription);
      debugLog.strings["status"] = "EXCEPTION";
      debugLog.strings["exception_msg"] = "Unknown exception";
      LOG(ERROR) << errorMsg;
    }
  } else {
    errorMsg = c10::str(
        logPrefix(),
        "Future for ",
        futDescription,
        " timed out after ",
        timeOutMilSec.count(),
        " ms");
    debugLog.strings["status"] = "TIMEOUT";
    LOG(ERROR) << errorMsg;
  }
  if (throwException && !errorMsg.empty()) {
    C10_THROW_ERROR(DistBackendError, errorMsg);
  }
  return complete;
}

void ProcessGroupNCCL::abortCommsFromMap(
    std::unordered_map<std::string, std::shared_ptr<NCCLComm>>& ncclCommsMap,
    const std::optional<std::string>& abortReason) {
  // The process may control multiple devices, loop through the communicators on
  // each device
  // NCCL expects Group abort when there are multiple communicators created in a
  // device. Group abort requires 2.22.0 release and up.
  if (getNcclVersionNumber() >= NCCL_VERSION(2, 22, 0)) {
    groupStart();
  }
  for (auto& it : ncclCommsMap) {
    auto& devName = it.first;
    auto& ncclComm = it.second;
    VLOG(2) << logPrefix() << "ProcessGroupNCCL destroying ncclComm_ "
            << ncclComm->repr() << " on CUDA device: " << devName;
    // abort() call now has GPU guard inside
    ncclComm->abort(abortReason);
    // Note that we don't remove the aborted communicators from the
    // cache. The reason is that if we do remove the communicator
    // from the cache, it is possible that a new collective operation
    // calls `ncclCommInitRank` to create a new communicator whereas
    // other ranks might have failed/timed out and didn't enter
    // `ncclCommInitRank`. As a result, when there is a failure on
    // a communicator the application receives an exception and its
    // their responsibility to destroy the process group and recreate
    // it to recover from errors.

    VLOG(2) << logPrefix() << "ProcessGroupNCCL destroyed "
            << " communicator on CUDA device: " << devName;
  }
  if (getNcclVersionNumber() >= NCCL_VERSION(2, 22, 0)) {
    groupEnd();
  }
}

// Abort all communicators on this rank
// Note: original name of this method is `abort`. It was renamed to
// `abortComms` to distinguish from the `abort` method below. The `abort`
// method calls `abortComms` but does more destruction than the latter.
bool ProcessGroupNCCL::abortComms(
    const std::optional<std::string>& abortReason) {
  // Remove record from global ncclCommMemPoolMapMutex before aboarting,
  // so that a new cache segment would not register to already aborded
  // communicators. Note that ncclCommMemPoolMap is a global container which may
  // contain other PG's communicators, thus we need to only erase communicators
  // for the current PG.
  {
    std::lock_guard<std::mutex> lock(ncclCommMemPoolMapMutex);
    for (auto& [_, ncclComm] : devNCCLCommMap_) {
      ncclCommMemPoolMap.erase(ncclComm);
    }
  }

  std::lock_guard<std::mutex> lock(mutex_);
  abortCommsFromMap(devNCCLCommMap_, abortReason);
  abortCommsFromMap(inInitializationCommMap_, abortReason);
  return true;
}

// Abort this backend.
void ProcessGroupNCCL::abort() {
  // This will log counter for how long the abort actually takes.
  STATIC_SCOPED_WAIT_COUNTER(pytorch.ProcessGroupNCCL__abort);

  // Don't join threads here since the purpose of this method is to abort all
  // communicators and signal the threads to exit. Joining on the threads could
  // potentially block and hence avoid it in this method.
  terminateProcessGroup_.store(true);
  workMetaListCV_.notify_one();

  // lauch abort asynchrounously and wait for it to complete or timeout
  LOG(INFO) << logPrefix()
            << "Launching ProcessGroupNCCL abort asynchrounously.";
  std::future<bool> fut =
      std::async(std::launch::async, [this]() { return this->abortComms(); });

  ::c10d::C10dLoggingData debugLog;
  waitForFutureOrTimeout(
      fut, options_->timeout, "ProcessGroup abort", debugLog, true);
  LOG(INFO) << logPrefix() << "ProcessGroupNCCL aborts successfully.";

  // We need to wait for abort to finish before we can safely shut down
  // heartbeat monitoring thread.
  terminateHeartbeatMonitorThread_.store(true);
  monitorWakeUpCV_.notify_one();
}

// Difference between `abort()` and `shutdown()`:
// 1. `abort()` will signal communicators to terminate all NCCL kernels
// immediately.
// 2. `shutdown()` will wait for all NCCL kernels to finish before destroying
// communicators.

// Destroy (shutdown) this backend -- normal exit.
void ProcessGroupNCCL::shutdown() {
  LOG(INFO) << logPrefix()
            << "Starting to destroy process group, flushing operations.";
  // Flush all collectives
  {
    std::lock_guard<std::mutex> lock(mutex_);
    for (auto& it : devNCCLCommMap_) {
      auto& ncclComm = it.second;
      ncclComm->finalize();
    }
  }
  // Wait for all operations to complete.  If NCCL comm is non-blocking and
  // timeout is reach, this will throw an exception.
  for (auto& it : devNCCLCommMap_) {
    auto& ncclComm = it.second;
    // Use long interval to avoid acquiring CPU too frequently
    ncclComm->waitReady(true);
  }
  // Deregister memory pool after finalizing all collectives
  if (memPool_) {
    try {
      deregisterMemPool(memPool_.get());
    } catch (...) {
      LOG(ERROR) << logPrefix() << "Failed to deregister memory pool, ignoring";
    }
  }
  // Tell watchdog to (1) flush its queue and (2) do not use comm objects
  // anymore because I am going to destroy them now
  LOG(INFO) << logPrefix() << "Operations flushed, joining watchdog thread.";
  terminateProcessGroup_.store(true);
  workMetaListCV_.notify_one();
  if (ncclCommWatchdogThread_.joinable()) {
    ncclCommWatchdogThread_.join();
  }
  if (onCompletionHookThread_.joinable()) {
    onCompletionHookThread_.join();
  }
  // Watchdog thread exiting, retire heartbeat monitoring thread now to avoid
  // false alarm
  terminateHeartbeatMonitorThread_.store(true);
  monitorWakeUpCV_.notify_one();
  // Destroy the communicator, reclaim resources
  LOG(INFO) << logPrefix() << "Watchdog joined, destroying NCCL communicators.";
  {
    std::lock_guard<std::mutex> lock(mutex_);
    for (auto& it : devNCCLCommMap_) {
      auto& ncclComm = it.second;
      ncclComm->destroy();
    }
  }
  LOG(INFO) << logPrefix() << "Destroy complete.";
}

// NOLINTNEXTLINE(bugprone-exception-escape)
ProcessGroupNCCL::~ProcessGroupNCCL() {
  LOG(INFO) << logPrefix() << "ProcessGroupNCCL destructor entered.";

  // `shutdown()` or `abort` already called. Skip the favor of disposing
  // communicators.
  if (!terminateProcessGroup_.load()) {
    // If user haven't explicitly destroy/shutdown process group, destructor
    // needs to do so
    // First print warning on first rank of each node
    if (rank_ % localDeviceCount_ == 0) {
      TORCH_WARN_ONCE(
          "WARNING: destroy_process_group() was not called before program exit, "
          "which can leak resources. For more info, please see "
          "https://pytorch.org/docs/stable/distributed.html#shutdown");
    }

    // Note 1: in distributed_c10d.py, a reference to PG is held by the global
    // context. Therefore, we are here only when the global context is tearing
    // down, which means the entire program is exiting.  At this point, user
    // will no longer care about the result of any collective, thus we can use
    // abort instead of destroy to make the destruction non-blocking.

    // TODO: Note 1 is not true in case of a C++ program using libtorch, which
    // does not have the global context mentioned. In that case, calling
    // `abort()` here could lead to corrupted result. We should consider not
    // doing anything and just let things leak. Adversarial example:
    /*
      Work routine(Tensor& t) {
        pg = ProcessGroupNCCL(…);
        w = pg.allReduce(t);
        return w;
      }
    */
    abort();
  }

  // Make sure we've told threads to stop; doesn't hurt if we'd done so before.
  // Tell watchdog and onCompletionHook:
  terminateProcessGroup_.store(true);
  workMetaListCV_.notify_one();
  // Tell heartbeat thread:
  terminateHeartbeatMonitorThread_.store(true);
  monitorWakeUpCV_.notify_one();

  // Wait for all threads to finish before returning
  if (ncclCommWatchdogThread_.joinable()) {
    ncclCommWatchdogThread_.join();
    LOG(INFO) << logPrefix() << "ProcessGroupNCCL watchdog thread joined.";
  }
  if (ncclHeartbeatMonitorThread_.joinable()) {
    ncclHeartbeatMonitorThread_.join();
    LOG(INFO) << logPrefix()
              << "ProcessGroupNCCL heart beat monitor thread joined.";
  }
  if (onCompletionHookThread_.joinable()) {
    onCompletionHookThread_.join();
    LOG(INFO) << logPrefix()
              << "ProcessGroupNCCL onCompletionHookThread thread joined.";
  }
}

bool ProcessGroupNCCL::dumpDebuggingInfo(bool includeStackTrace /*=true*/) {
  // This will log counter for how long dumpDebuggingInfo actually takes.
  STATIC_SCOPED_WAIT_COUNTER(pytorch.ProcessGroupNCCL__dumpDebuggingInfo);

  // Serialize all calls to this function to avoid corrupting data, but allow
  // multiple calls in one runtime. User is responsible for preserving the
  // output file from an earlier call before a later call overwrites it.
  static std::mutex writeDebugInfoMutex;
  std::lock_guard<std::mutex> lock(writeDebugInfoMutex);
  LOG(ERROR)
      << logPrefix()
      << "ProcessGroupNCCL preparing to dump debug info. Include stack trace: "
      << includeStackTrace;
  if (traceBufferSize_ > 0) {
    // We dump nccl trace into local disk by default and users can register
    // their customized writer by inheriting `DebugInfoWriter` via
    // `registerDebugInfoWriter`.
    auto ncclTrace = dump_nccl_trace(true, includeStackTrace, false);
    DebugInfoWriter& writer = DebugInfoWriter::getWriter(globalRank());
    LOG(INFO) << logPrefix() << "ProcessGroupNCCL dumping nccl trace to "
              << writer.getWriterTarget();
    writer.write(ncclTrace);
    return true;
  }
  return false;
}

void ProcessGroupNCCL::terminateProcess(const std::string& errMsg) {
  // Logging with `FATAL`, after errMsg printed, it calls `std::abort()`
  // to terminate the program execution.
  LOG(FATAL) << logPrefix() << errMsg;
}

static long computeDeltaMS(
    std::chrono::time_point<std::chrono::steady_clock> start,
    std::chrono::time_point<std::chrono::steady_clock> end) {
  return std::chrono::duration_cast<std::chrono::milliseconds>(end - start)
      .count();
}

std::string ProcessGroupNCCL::getNCCLWatchdogTimeoutErrorMsg(
    const std::string& extraMsg) {
  return c10::str(
      logPrefix(),
      "Received a dump signal due to a collective timeout from ",
      extraMsg,
      " and we will try our best to dump the debug info. ",
      "Last enqueued NCCL work: ",
      pgStatus_->lastEnqueuedSeq,
      ", last completed NCCL work: ",
      pgStatus_->lastCompletedSeq,
      ".",
      "This is most likely caused by incorrect usages of collectives, e.g., wrong ",
      "sizes used across ranks, the order of collectives is not same for all ranks ",
      "or the scheduled collective, for some reason, didn't run. Additionally, ",
      "this can be caused by GIL deadlock or other reasons such as network errors or ",
      "bugs in the communications library (e.g. NCCL), etc. ");
}

std::string ProcessGroupNCCL::getNCCLWatchdogTimeoutExitMsg(
    const std::string& exitReason) {
  return c10::str(
      logPrefix(),
      "Terminating the process after attempting to dump debug info, due to ",
      exitReason,
      ".");
}

void ProcessGroupNCCL::setEnableNanCheck(bool enableNanCheck) {
  enableNanCheck_ = enableNanCheck;
}

void ProcessGroupNCCL::heartbeatMonitor() {
  c10::setThreadName("pt_nccl_heartbt");

  uint64_t heartBeatCounter = 0ULL;
  std::string errorMsg;
  std::string exitReason;
  bool checkDumpSignal = (dumpOnTimeoutOrEx_ && local_id_ == 0);
  int monitorPollInterval = checkDumpSignal || propagatePgError_
      ? coordCheckIntervalMilSec_
      : heartbeatTimeoutInSec_ * 1000;
  auto lastTimePollStore = std::chrono::steady_clock::now();
  auto lastTimeHeartBeatCheck = std::chrono::steady_clock::now();
  std::optional<DumpPipe> dumpPipe = std::nullopt;
  if (local_id_ == 0) {
    // DumpPipe is one per-trainer process, and its convenient to name them
    // after 'global' ranks in the system, So we assume processgroup (uid)==0 is
    // the global PG and has globally unique rank ids across trainers.
    dumpPipe.emplace(rank_);
  }
  while (true) {
    // This won't have any lock since this lock is only used here.
    // Please be aware that mutex `monitorMutex_` should not be used
    // somewhere else to avoid the deadlock.
    std::unique_lock<std::mutex> lock(monitorMutex_);
    if (monitorWakeUpCV_.wait_for(
            lock, std::chrono::milliseconds(monitorPollInterval), [&] {
              return terminateHeartbeatMonitorThread_.load();
            })) {
      // For the normal complete or user interception, monitorWakeUpCV_
      // will get notified, we early return and exit heartbeatMonitor.
      return;
    }
    auto currentTime = std::chrono::steady_clock::now();

    if (propagatePgError_) {
      // Check and set remote error if it has not been set before
      checkAndSetRemoteError();
    }

    // We put extra functionality in the thread for the default PG (aka,
    // local_id_=0) because the signal is same across different PGs. We only
    // need to run once per process to avoid duplicate things performed in too
    // many separate threads. For example, we check a global flag on the
    // TCPStore periodically to see if any PG on any rank observed a timeout and
    // signaled peers to dump debugging info, and we avoid hammering the
    // TCPStore from all PGs on the same rank.
    if (checkDumpSignal) {
      // There are two scenarios where monitor thread will dump on timeout:
      // 1. The current rank is the first to observe a timeout in watchdog.
      // (shouldDump_ was set to true by the watchdog thread).
      // 2. Other ranks detected the timeout and signal the current rank to
      // dump. In addtion, monitor threads will dump if watchdog threads has no
      // heartbeat or dumpPipe is not empty.
      if (shouldDump_.load()) {
        errorMsg = getNCCLWatchdogTimeoutErrorMsg("this local rank");
        exitReason = "collective timeout or exception";
        break;
      }
      // We poll store to see if some ranks have flagged a timeout when
      // we haven't polled for `heartbeat_timeout` seconds and there haven't
      // any work added or removed for `watchdog_timeout` seconds.
      if (computeDeltaMS(lastWorkListUpdateTime_, currentTime) >=
              kWatchdogThreadSleepMillis &&
          computeDeltaMS(lastTimePollStore, currentTime) >=
              coordCheckIntervalMilSec_) {
        lastTimePollStore = currentTime;
        auto handleError = [&](const std::string& errorMessage) {
          LOG(WARNING)
              << logPrefix()
              << "Failed to check the \"should dump\" flag on TCPStore, "
              << "(maybe TCPStore server has shut down too early), with error: "
              << errorMessage;
          // We give up for now assuming TCPStore has been torn down.
          return;
        };
        // Wrap globalStore_->check() in a try-catch block to avoid crashing if
        // the store is not available.
        bool checkExceptionDump = false;
        try {
          checkExceptionDump =
              globalStore_->check({std::string(kStoreDumpKey)});
        } catch (const c10::DistNetworkError& e) {
          handleError(e.msg());
        } catch (const std::exception& e) {
          handleError(e.what());
        }

        if (checkExceptionDump) {
          int timeOutRank = -1;
          if (!shouldDump_.load()) {
            LOG(ERROR)
                << logPrefix()
                << "Observed flight recorder dump signal from another rank via TCPStore.";
          }
          shouldDump_.store(true);
          try {
            auto vec = globalStore_->get(std::string(kStoreDumpKey));
            TORCH_CHECK_WITH(
                DistBackendError,
                vec.size() == sizeof(int),
                "Invalid size for the timeout rank ID");
            std::memcpy(&timeOutRank, vec.data(), vec.size());
          } catch (const std::exception& e) {
            LOG(ERROR) << logPrefix()
                       << "Failed to get timeout rank ID from TCPStore."
                       << e.what();
          }
          errorMsg =
              getNCCLWatchdogTimeoutErrorMsg(c10::str(" rank ", timeOutRank));
          exitReason = "collective timeout or exception";
          break;
        }
      }
    }

    if (computeDeltaMS(lastTimeHeartBeatCheck, currentTime) >=
        heartbeatTimeoutInSec_ * 1000l) {
      // Check the heart beat of watchdog thread.
      lastTimeHeartBeatCheck = currentTime;
      auto heartbeat = heartbeat_.load();
      if (heartbeat != heartBeatCounter) {
        heartBeatCounter = heartbeat;
      } else {
        shouldDump_.store(true);
        // Watchdog heartbeat timeout.
        errorMsg = c10::str(
            logPrefix(),
            "ProcessGroupNCCL's watchdog got stuck for ",
            heartbeatTimeoutInSec_,
            " seconds without making progress in monitoring enqueued collectives. ",
            "This typically indicates a NCCL/CUDA API (e.g., CudaEventDestroy) hang blocking the watchdog, ",
            "and could be triggered by another thread holding the GIL inside a ",
            "CUDA api (for example, CudaEventDestroy), or other deadlock-prone behaviors.",
            "If you suspect the watchdog is not actually stuck and a longer timeout would help, ",
            "you can either increase the timeout (TORCH_NCCL_HEARTBEAT_TIMEOUT_SEC) to a larger value "
            "or disable the heartbeat monitor (TORCH_NCCL_ENABLE_MONITORING=0)."
            "If either of aforementioned helps, feel free to file an issue to PyTorch about the short timeout "
            "or false positive abort; otherwise, please attempt to debug the hang. ");
        exitReason = "ProcessGroupNCCL watchdog hang";
        break;
      }
    }
    // process a request to dump the trace. only PG uid 0 will respond to dump
    // requests, but this is fine since all PG's feed into the same flight
    // recorder and dump. After dump, the training should continue.
    if (dumpPipe.has_value() && dumpPipe->shouldDump()) {
      // best effort dump, not waiting for the dump here
      std::future<bool> fut = std::async(
          std::launch::async, [this]() { return this->dumpDebuggingInfo(); });
    }
  }
  LOG(ERROR) << errorMsg;

  // We perform some checks to help users debug the timeout/hang issue:
  // 1. Dump the nccl trace (flight recorder) to help debug the issue
  //    (timeout after waitTimeoutDumpInMilSec_, which is one minute).
  // 2. Check if there is a GIL deadlock (timeout after 300ms).
  // 3. Try to dump the c++ stacktraces (blocking and would hang,
  //    users can turn this off by set
  //    TORCH_NCCL_LOG_CPP_STACK_ON_UNCLEAN_SHUTDOWN=0).

  // Dump the nccl trace (flight recorder).
  if (checkDumpSignal && shouldDump_.load()) {
    // Store debug info to storage if no other thread does it. (By default to
    // local disk)
    bool dumpStackTrace = true;
    ::c10d::C10dLoggingData debugLog;
    debugLog.integers["pg_id"] = static_cast<int64_t>(local_id_);
    debugLog.integers["rank"] = rank_;
    debugLog.integers["global_rank"] = globalRank();
    debugLog.integers["world_size"] = getSize();
    debugLog.strings["flight_recorder_version"] = c10d::version_val_str;
    for (int i = 0; i < 2; i++) {
      std::future<bool> asyncDebugDump =
          std::async(std::launch::async, [this, dumpStackTrace]() {
            return this->dumpDebuggingInfo(dumpStackTrace);
          });

      // wait for the dump until timeout - log data
      auto complete = waitForFutureOrTimeout(
          asyncDebugDump,
          std::chrono::milliseconds(waitTimeoutDumpInMilSec_),
          "Flight recorder dump in heartbeatMonitor",
          debugLog,
          false);

      if (complete) {
        LOG(INFO)
            << logPrefix()
            << "Finished flight recorder successfully. Output can be analyzed using the fr_trace script.";
        if (i > 0) {
          debugLog.strings["exception_msg"] = "Dump with stack trace failed.";
        }
        break;
      }
      // If we failed to dump, try dumping without stack trace in the 2nd
      // iteration.
      dumpStackTrace = false;
    }
    debugLog.integers["trace_enabled"] = int64_t(dumpStackTrace);
    auto logger = c10d::C10dLogger::getLogger();
    if (logger) {
      logger->log(debugLog);
    }
  }

  // GIL deadlock check.
  if (get_gil_checker() != nullptr) {
    auto fut = launchAsyncGilCheck();
    auto kGilCheckTimeout = std::chrono::milliseconds(300);
    auto futStatus = fut.wait_for(kGilCheckTimeout);
    if (futStatus != std::future_status::ready) {
      TORCH_CHECK(
          futStatus != std::future_status::deferred,
          "Expected the future to have been launched eagerly.");
      LOG(ERROR)
          << logPrefix()
          << "Could not acquire GIL within 300 ms on exit, possible GIL induced hang";
    }
  } else {
    VLOG(2)
        << logPrefix()
        << "GIL checker was not registered, perhaps this is a no-python build?";
  }

  // Dump the c++ stacktraces.
  auto& cpp_dumper = get_cpp_trace_dumper();
  if (logCppStackOnUncleanShutdown_ && cpp_dumper.has_value()) {
    LOG(INFO) << logPrefix() << "Dumping c++ stacktraces:";
    cpp_dumper.value()(
        [&](const std::string& line) { LOG(INFO) << logPrefix() << line; });
    LOG(INFO) << logPrefix() << "Finished c++ stacktraces dump.";
  }

  // There are two possible cases for the watchdog thread exit:
  // Case one: desync report runs quickly, and it follows the step:
  // collective timeout -> desync -> exception handling -> destructors
  // -> set terminateHeartbeatMonitorThread_ -> notify monitorWakeUpCV_.
  // So the code either early returns above or will skip the sleep below.
  // Case two: desync might be slow or get stuck. Or we get stuck in
  // destructors, we will sleep for some time before calling std::abort() to
  // kill the whole process.
  if ((terminateProcessGroup_.load() || desyncDebug_ || shouldDump_.load()) &&
      !terminateHeartbeatMonitorThread_.load()) {
    // Leave another two mins for desync report generation or process group
    // destroy.
    std::this_thread::sleep_for(std::chrono::seconds(heartbeatTimeoutInSec_));
    LOG(INFO) << logPrefix() << "slept for " << heartbeatTimeoutInSec_
              << " waiting for desync report or process group destroy.";
  }

  // At this point, we either already sleep for another `heartbeatTimeoutInSec_`
  // or the thread has finished. Because we don't want to block the monitor
  // thread, so We mark the thread detach and the dump of debug info becomes
  // "best effort". If the process exit normally, marking it detach also makes
  // sense because we don't really care about dumping the debug info.

  // We already log completion inside the thread, so it may not be necessary to
  // check the return value here.  We mainly use a future so we can exit early
  // if done.

  if (!terminateHeartbeatMonitorThread_.load()) {
    // Create a error message reported from MonitorThread, so
    // we throw exception and make the whole process to be killed.
    // TODO(fduwjj): After having a hang debug wiki, we need to update the wiki
    // url here.
    if (monitorThreadEnabled_.load()) {
      terminateProcess(getNCCLWatchdogTimeoutExitMsg(exitReason));
    } else {
      // Ideally we want to merge this one with the above one, but we are going
      // to remove the kill switch for monitor thread soon, so we keep this one
      // for now.
      LOG(ERROR)
          << logPrefix()
          << "ProcessGroupNCCL monitor thread is disabled, but would have terminated the process"
          << "after attempting to dump debug info, due to " << exitReason
          << ".";
    }
  }
}

void ProcessGroupNCCL::ncclCommWatchdog() {
  c10::setThreadName("pt_nccl_watchdg");

  try {
    VLOG(2) << logPrefix() << "Process group watchdog thread started!";
    ncclHeartbeatMonitorThread_ =
        std::thread(&ProcessGroupNCCL::heartbeatMonitor, this);
    watchdogHandler();
    VLOG(2) << logPrefix()
            << "Process group watchdog thread terminated normally";
  } catch (std::exception& e) {
    if (std::string(e.what()).find("driver shutting down") !=
        std::string::npos) {
      VLOG(2)
          << logPrefix()
          << "main process destroyed cuda before watchdog loop exited, terminating watchdog."
          << " (Watchdog caught exception: " << e.what();

    } else {
      // Append error message reported from watchdogHandler
      const auto exitMsg = c10::str(
          logPrefix(),
          "Process group watchdog thread terminated with exception: ",
          e.what());
      LOG(ERROR) << exitMsg;
      if (C10_LIKELY(rethrowCUDAErrors_) ||
          !(std::string(e.what()).find("CUDA Error"))) {
        // TODO(whc) clean up the rethrow - why is it stored in a class var and
        // rethrown?
        watchDogException_ =
            std::make_exception_ptr(C10_BUILD_ERROR(DistBackendError, exitMsg));
        std::rethrow_exception(watchDogException_);
      }
    }
  } catch (...) {
    const auto exitMsg = c10::str(
        logPrefix(),
        "Process group watchdog thread terminated with exception: unknown");
    LOG(ERROR) << exitMsg;
    watchDogException_ =
        std::make_exception_ptr(C10_BUILD_ERROR(DistBackendError, exitMsg));
    std::rethrow_exception(watchDogException_);
  }
}

// Initialize and enable DesyncDebugger
void ProcessGroupNCCL::DesyncDebugger::init(
    int rank,
    int size,
    int globalRank,
    int pgId,
    c10::intrusive_ptr<Store> store) {
  rank_ = rank;
  size_ = size;
  globalRank_ = globalRank;
  pgId_ = pgId;
  store_ = std::move(store);
  enabled_ = true;
  traceKeyStart_ = getTraceStartKey("NCCL", rank);
  traceKeyEnd_ = getTraceEndKey("NCCL", rank);
}

// Run desync debug. This function is called by watchdog at time of timeout.
void ProcessGroupNCCL::DesyncDebugger::run() {
  if (!enabled_)
    return;
  auto logPrefix = c10::str("Rank ", rank_);
  ::c10d::C10dLoggingData log;
  log.integers["pg_id"] = pgId_;
  log.integers["rank"] = rank_;
  log.integers["global_rank"] = globalRank_;
  log.integers["world_size"] = size_;
  // Use this to differentiate between flight recorder and desync debug report.
  log.strings["flight_recorder_version"] = "-1";

  try {
    std::string desyncMsg = retrieveDesyncReport(store_, "NCCL", rank_, size_);
    log.strings["status"] = "SUCCESS";
    LOG(ERROR) << logPrefix << desyncMsg;
  } catch (const std::exception& e) {
    log.strings["status"] = "EXCEPTION";
    log.strings["exception_msg"] = e.what();
    enabled_ = false;
    LOG(ERROR) << logPrefix
               << " Failed to retrieve TORCH_NCCL_DESYNC_DEBUG report. "
               << " Please file an issue. Error: " << e.what();
  } catch (...) {
    enabled_ = false;
    log.strings["status"] = "EXCEPTION";
    log.strings["exception_msg"] = "Unknown exception";
    LOG(ERROR)
        << logPrefix
        << " Failed to rerieve TORCH_NCCL_DESYNC_DEBUG report with unknown error."
        << " Please file an issue.";
  }
  auto logger = c10d::C10dLogger::getLogger();
  if (logger) {
    logger->log(log);
  }
}

// Log work start to store.
void ProcessGroupNCCL::DesyncDebugger::logWorkStart(WorkNCCL& work) {
  if (!enabled_)
    return;
  if (work.startTraceUpdated_)
    return;

  work.startTraceUpdated_ = true;
  // If not successful, disable the debugger
  enabled_ = c10d::traceUpdate(
      store_, traceKeyStart_, work.seq_, opTypeToString(work.opType_));
}

// Log work end to store.
void ProcessGroupNCCL::DesyncDebugger::logWorkEnd(WorkNCCL& work) {
  if (!enabled_)
    return;

  // In case the start of the work hasn't been logged
  if (!work.startTraceUpdated_) {
    logWorkStart(work);
  }

  // If not successful, disable the debugger
  enabled_ = c10d::traceUpdate(
      store_, traceKeyEnd_, work.seq_, opTypeToString(work.opType_));
}

// We want to have both PG ID and global unique ID (guid) for the logging
// prefix. PG ID records how many ProcessGroupNCCL objects were created on a
// specific rank and is a stable index across ranks, which lets users reason
// about, for example, the second PG we initialized on this rank is for FSDP,
// and corresponds with PG ID = 1 on other ranks as well. Unlike PG ID, guid (or
// group name) is a global unique ID across ranks. The guid is either a hash of
// all the ranks in the group or a counter of how many times
// `_process_group_name` is called, essentially it means how many times we
// have PGs users have created. Before using split_group, even if
// we are creating a new sub-PG, all ranks have to call the API at the same
// time, and this makes `group_name` a unique identifier for a group (PG).
std::string ProcessGroupNCCL::createLogPrefix() const {
  if (!pg_desc_.empty() && pg_desc_ != "undefined") {
    return c10::str(
        "[PG ID ",
        local_id_,
        " PG GUID ",
        pg_uid_,
        "(",
        pg_desc_,
        ") Rank ",
        rank_,
        "] ");
  }
  return c10::str(
      "[PG ID ", local_id_, " PG GUID ", pg_uid_, " Rank ", rank_, "] ");
}

const std::string& ProcessGroupNCCL::logPrefix() const {
  return logPrefix_;
}

const int& ProcessGroupNCCL::globalRank() const {
  static int globalRank = rank_;
  return globalRank;
}

const std::vector<uint64_t>& ProcessGroupNCCL::groupRanks() const {
  if (options_->global_ranks_in_group.empty() && local_id_ == 0) {
    static std::vector<uint64_t> globalRanks(size_);
    std::iota(globalRanks.begin(), globalRanks.end(), 0);
    return globalRanks;
  }
  return options_->global_ranks_in_group;
}

void ProcessGroupNCCL::addEphemeralTimeout(
    const std::chrono::milliseconds& timeout) {
  std::lock_guard<std::mutex> timeoutLock(mtxTimeoutExtension_);
  ephemeralTimeoutActive_ += timeout;
}

bool ProcessGroupNCCL::verifyWorkTimeoutForTest(
    const c10::intrusive_ptr<Work>& work,
    const std::chrono::milliseconds& timeout) {
  // Since collective returns a c10d::Work, we need to cast it to WorkNCCL.
  if (auto workNCCL = c10::dynamic_intrusive_pointer_cast<WorkNCCL>(work)) {
    // workNCCL is now a c10::intrusive_ptr<WorkNCCL>
    return workNCCL->opTimeout_ == timeout;
  }
  C10_THROW_ERROR(
      DistBackendError, "Non c10d::WorkNCCL object returned from collective");
}

void ProcessGroupNCCL::broadcastSignal(
    c10::intrusive_ptr<Store>& store,
    const std::string& signal,
    int srcRank) {
  try {
    auto vec = std::vector<uint8_t>(
        reinterpret_cast<uint8_t*>(&srcRank),
        reinterpret_cast<uint8_t*>(&srcRank) + sizeof(srcRank));
    store->set(signal, vec);
    LOG(INFO) << logPrefix() << "Broadcasting signal " << signal
              << " to other ranks via TCPStore.";
  } catch (const std::exception& e) {
    LOG(ERROR) << logPrefix() << "Failed to broadcast signal " << signal
               << " through TCPStore. Error: " << e.what();
  }
}

int ProcessGroupNCCL::getSignalSrcRank(
    c10::intrusive_ptr<Store>& store,
    const std::string& signal) {
  // This function is 'non blocking'. We first 'check' if the key exists in the
  // store, then read/get the value only if the key exists.
  int srcRank = -1;
  bool signalExists = false;
  try {
    signalExists = store->check({signal});
  } catch (const std::exception& e) {
    LOG(WARNING) << logPrefix() << "Failed to check the signal " << signal
                 << " on TCPStore, " << e.what();
  }
  if (!signalExists) {
    return srcRank;
  }

  // key exists, now read and parse the value (source rank)
  std::vector<uint8_t> vec;
  try {
    vec = store->get(std::string(signal));
  } catch (const std::exception& e) {
    LOG(ERROR) << logPrefix() << "Failed to get source rank of the signal "
               << signal << " from TCPStore." << e.what();
  }
  TORCH_CHECK_WITH(
      DistBackendError,
      vec.size() == sizeof(int),
      "Invalid size for the timeout rank ID");
  std::memcpy(&srcRank, vec.data(), vec.size());
  return srcRank;
}

void ProcessGroupNCCL::broadcastDumpSignal() {
  // broadcast dump signal to all other global ranks.
  broadcastSignal(globalStore_, std::string(kStoreDumpKey), globalRank());
  // signal the local rank to start dumping
  if (!shouldDump_.load()) {
    LOG(ERROR) << logPrefix() << "First PG on this rank to signal dumping.";
    // signal the monitor thread on PG0 to start dumping
    shouldDump_.store(true);
  }
}

void ProcessGroupNCCL::checkAndSetRemoteError() {
  // if the error is already set, no need to check again
  if (getError() != ErrorType::SUCCESS) {
    return;
  }
  // key/signal to read from the tcpstore is a string and pg specific:
  // format is: remote_error:pg_uid
  int remoteErrorRank = getSignalSrcRank(
      store_, std::string(kStoreErrorSignalKey) + ':' + pg_uid_);
  if (remoteErrorRank != -1) {
    std::lock_guard<std::mutex> lock(errorMutex_);
    error_ = ErrorType::REMOTE_ERROR;
    LOG(ERROR) << c10::str(
        logPrefix(), " remote error detected from rank: ", remoteErrorRank);
  }
}

// NCCL recommends to evenly distribute ncclUniqueIds across the ranks
// https://docs.nvidia.com/deeplearning/nccl/user-guide/docs/usage/communicators.html#init-rank-config
// Let’s consider an example where:
// nRanks = 10 (total ranks),
// nIds = 3 (roots),
// rmr = 10 % 3 = 1 (1 larger group),
// rpr = 10 / 3 = 3 (base number of ranks per group).
// rlim = 4
// Output root:
// For ranks [0, 1, 2, 3], root rank is 0 and index is 0.
// For ranks [4, 5, 6], root rank is 4 and index is 1.
// For ranks [7, 8, 9], root rank is 7 and index is 2.
static int getRootIndex(const int rank, const int nRanks, const int nIds) {
  const int rmr = nRanks % nIds;
  const int rpr = nRanks / nIds;
  // For the first rmr roots, we assign one more rank to the root.
  const int rlim = rmr * (rpr + 1);
  if (rank < rlim) {
    // Root with `rpr + 1` ranks, (0, 1, 2, ..., rmr - 1).
    return rank % (rpr + 1) ? -1 : rank / (rpr + 1);
  } else {
    // Root with `rpr` ranks, (rmr, rmr + 1, ..., nIds - 1).
    return (rank - rlim) % rpr ? -1 : ((rank - rlim) / rpr) + rmr;
  }
}

void ProcessGroupNCCL::watchdogHandler() {
  bool done = false;
  lastWorkListUpdateTime_ = std::chrono::steady_clock::now();
  auto lastStatusUpdateTime = std::chrono::steady_clock::now();
  std::list<ProcessGroupNCCL::WorkNCCL> completedWorkList;

  while (!done || !terminateProcessGroup_.load()) {
    std::unique_lock<std::mutex> lock(workMetaListMutex_);
    // We busy-poll the work vector every kWatchdogThreadSleepMillis
    // milliseconds as long as the atomic is True.
    workMetaListCV_.wait_for(
        lock,
        std::chrono::milliseconds(kWatchdogThreadSleepMillis),
        [&]() -> bool { return terminateProcessGroup_.load(); });
    // Bump up heart beat by one.
    heartbeat_++;

// Some versions of GLOG support less-spammy version of LOG_EVERY_MS
// in which case we don't want to spam the logs.
#ifdef LOG_EVERY_MS
    // Log the progress of this PG periodically
    C10_LOG_EVERY_MS(INFO, kWorkStatusUpdatePeriodMs) << c10::str(
        logPrefix(),
        "NCCL Work update periodically: ",
        "last enqueued NCCL work: ",
        pgStatus_->lastEnqueuedSeq,
        ", last completed NCCL work: ",
        pgStatus_->lastCompletedSeq,
        ".");
#endif // LOG_EVERY_MS
    auto logger = ::c10d::C10dLogger::getLogger();
    if (logger &&
        computeDeltaMS(
            lastStatusUpdateTime, std::chrono::steady_clock::now()) >=
            kWorkStatusUpdatePeriodMs) {
      ::c10d::C10dLoggingData data;
      // logging integers
      data.integers["pg_id"] = static_cast<int64_t>(local_id_);
      data.integers["rank"] = rank_;
      data.integers["global_rank"] = globalRank();
      data.integers["last_enqueued_work"] = pgStatus_->lastEnqueuedSeq;
      data.integers["last_started_work"] = pgStatus_->lastStartedSeq;
      data.integers["last_completed_work"] = pgStatus_->lastCompletedSeq;
      data.integers["last_enqueued_numel_in"] =
          static_cast<int64_t>(pgStatus_->lastEnqueuedNumelIn);
      data.integers["last_enqueued_numel_out"] =
          static_cast<int64_t>(pgStatus_->lastEnqueuedNumelOut);
      data.integers["last_completed_numel_in"] =
          static_cast<int64_t>(pgStatus_->lastCompletedNumelIn);
      data.integers["last_completed_numel_out"] =
          static_cast<int64_t>(pgStatus_->lastCompletedNumelOut);
      data.integers["last_started_numel_in"] =
          static_cast<int64_t>(pgStatus_->lastStartedNumelIn);
      data.integers["last_started_numel_out"] =
          static_cast<int64_t>(pgStatus_->lastStartedNumelOut);
      // logging strings
      data.strings["last_enqueued_work_name"] = pgStatus_->lastEnqueuedWorkName;
      data.strings["last_started_work_name"] = pgStatus_->lastStartedWorkName;
      data.strings["last_completed_work_name"] =
          pgStatus_->lastCompletedWorkName;
      data.strings["pg_name"] = pg_uid_;
      data.strings["pg_desc"] = pg_desc_;
      logger->log(data);
      lastStatusUpdateTime = std::chrono::steady_clock::now();
    }

    for (auto it = workMetaList_.begin(); it != workMetaList_.end();
         /* no increment */) {
      auto& work = *it;
      // When terminateProcessGroup_ is true, communicators have already been
      // aborted, So cannot check exception based on them. But watchdog needs to
      // finish the check for the works that have already been enqueued to
      // workMetaList_

      // check NCCL errors first
      if (!terminateProcessGroup_.load()) {
        work.checkAndSetException();
      }

      if (work.exception()) {
        // set the error to the first error found
        std::lock_guard<std::mutex> lock(errorMutex_);
        if (error_ == ErrorType::SUCCESS) {
          error_ = ErrorType::COMM_ERROR;
        }
      }

      // Then check if work has timed out
      // Skip if work has encountered an error
      bool timedout = !work.exception() && work.checkTimeout();

      // Report desync state in case of timeout (if TORCH_NCCL_DESYNC_DEBUG is
      // turned on; otherwise, run() is no-op)
      if (timedout) {
        std::lock_guard<std::mutex> lock(errorMutex_);
        if (error_ == ErrorType::SUCCESS) {
          error_ = ErrorType::TIMEOUT;
        }
        desyncDebugger_.run();
      }

      // If work hits an exception (either an error or timeout)
      if (work.exception()) {
        LOG(ERROR) << c10::str(
            logPrefix(),
            " failure detected by watchdog at work sequence id: ",
            work.seq_,
            " PG status: last enqueued work: ",
            pgStatus_->lastEnqueuedSeq,
            ", last completed work: ",
            pgStatus_->lastCompletedSeq);

        // Print the traceback of the collective at call time
        work.printTraceback();

        // broadcast remote error signal to all other ranks in this specific PG.
        // key/signal to write in the tcpstore is a string and pg specific:
        // format is: remote_error:pg_uid
        if (propagatePgError_) {
          broadcastSignal(
              store_, std::string(kStoreErrorSignalKey) + ':' + pg_uid_, rank_);
        }

        // try to notify other ranks via global TCPStore to dump the flight
        // recorder when a collective timeout or exception happens. Flight
        // recorder behavior is independent of desync Debug.
        if (dumpOnTimeoutOrEx_) {
          broadcastDumpSignal();
          // Give time for dumping before throwing exception for all ranks.
          // It is hard to presume or control what the pattern of watchdog might
          // look like, so it is better to let all ranks universally sleep for a
          // short period of time, in this case, 60 seconds, which is also the
          // maximum time we leave for FR dump.
          std::this_thread::sleep_for(
              std::chrono::milliseconds(waitTimeoutDumpInMilSec_ * 4));
        }

        if (SHOULD_CLEAN_UP(asyncErrorHandling_)) {
          // Abort work and corresponding communicators
          work.abort();
          // PG level abort, which would abort all other communicators on this
          // rank
          abortComms();
        }
        // Throw exception
        work.handleException(asyncErrorHandling_);
      }

      // Work status logging for desync debug
      desyncDebugger_.logWorkStart(work);

      // a work could be started but not completed, so we should not update
      // lastStartedSeq and lastStartedOpName if the work state is checked
      // multiple times after the start
      if (pgStatus_->lastStartedSeq < static_cast<int64_t>(work.seq_) &&
          work.isStarted()) {
        pgStatus_->lastStartedSeq = static_cast<int64_t>(work.seq_);
        pgStatus_->lastStartedWorkName = opTypeToString(work.opType_);
        pgStatus_->lastStartedNumelIn = work.numelIn_;
        pgStatus_->lastStartedNumelOut = work.numelOut_;
      }

      // allow watchdog to do an event query on a side thread
      at::cuda::CUDAGuard device_guard(work.ncclEndEvent_->device_index());
      at::cuda::CUDAStreamCaptureModeGuard g{cudaStreamCaptureModeThreadLocal};

      // Clean up completed work
      if (work.isCompleted()) {
        // In case user didn't call `work.wait()` with async collectives,
        // watchdog would unstage the stashed tensors when detecting completion
        // of the collective, to prevent ProcessGroupNCCL from holding reference
        // to those tensors forever.
        // work.stashed_for_allocator_safety_->unstash();
        // Update: it seems directly unstashing from watchdog thread would cause
        // some rare problems. We thus move the unstashing to main thread,
        // triggered by a next user call, see `workEnqueue`. But `work` is going
        // to be destructed, so we transfer the work's shelf to a shelves
        // structure owned by the PG.
        if (!work.stashed_for_allocator_safety_->empty()) {
          std::lock_guard<std::mutex> lock(shelvesMutex_);
          // We are just pushing back a shared_ptr here, so the cost should be
          // minimal
          shelvesToUnstash_.push_back(work.stashed_for_allocator_safety_);
        }

        // Work status logging for desync debug
        desyncDebugger_.logWorkEnd(work);

        if (work.futureWorkResult_ && work.finishedGPUExecutionInternal() &&
            !work.futureWorkResult_->completed()) {
          work.futureWorkResult_->markCompleted(
              at::IValue(static_cast<uint8_t>(WorkResult::SUCCESS)));
        }
        {
          // Reset the timeout and first work if the work is completed.
          std::lock_guard<std::mutex> timeoutLock(mtxTimeoutExtension_);
          if (work.ownedEphermeralTimeout_.count() > 0) {
            ephemeralTimeoutActive_ -= work.ownedEphermeralTimeout_;
            ephemeralTimeoutInflight_ -= work.ownedEphermeralTimeout_;
          }
        }
        pgStatus_->lastCompletedSeq = static_cast<int64_t>(work.seq_);
        pgStatus_->lastCompletedWorkName = opTypeToString(work.opType_);
        pgStatus_->lastCompletedNumelIn = work.numelIn_;
        pgStatus_->lastCompletedNumelOut = work.numelOut_;
<<<<<<< HEAD
        FlightRecorderNCCL::get()->retire_id(work.trace_id_, true);
=======
        FlightRecorder<at::cuda::CUDAEvent>::get()->retire_id(
            work.trace_id_, true);
>>>>>>> 0c0609d5
        if (onCompletionHook_) {
          // Move Work object to completedWorkList_ to be consumed by the hook
          // thread
          {
            const std::lock_guard<std::mutex> lock(completedWorkListMutex_);
            completedWorkList_.splice(
                completedWorkList_.end(), workMetaList_, it++);
          }
          completedWorkListCV_.notify_one();
        } else {
          it = workMetaList_.erase(it);
          lastWorkListUpdateTime_ = std::chrono::steady_clock::now();
        }
      } else {
        // Increment the iterator if the current WorkNCCL object is not
        // completed.
        ++it;
      }
      // Increment heartbeat after each work processed,
      // in case processing is slowed down (but not hung) by cuda api contention
      heartbeat_++;
    }
    done = workMetaList_.empty();
  }
}

void ProcessGroupNCCL::runHookLoop() {
  c10::setThreadName("pt_nccl_runhook");

  bool done = false;
  while (!done || !terminateProcessGroup_.load()) {
    std::unique_lock<std::mutex> lock(completedWorkListMutex_);
    // We busy-poll the work vector every kWatchdogThreadSleepMillis
    // milliseconds as long as the atomic is True.
    completedWorkListCV_.wait_for(
        lock,
        std::chrono::milliseconds(kWatchdogThreadSleepMillis),
        [&]() -> bool {
          return !completedWorkList_.empty() || terminateProcessGroup_.load();
        });

    try {
      for (auto it = completedWorkList_.begin(); it != completedWorkList_.end();
           /* no increment */) {
        const WorkNCCL& work = *it;
        // Hook might grab GIL, unlock first to prevent deadlock
        lock.unlock();

        auto timeStarted =
            std::chrono::system_clock::now() +
            std::chrono::duration_cast<std::chrono::system_clock::duration>(
                work.workStartTime_ - std::chrono::steady_clock::now());
        onCompletionHook_(std::make_shared<WorkInfo>(
            work.retrieveOpType(), // OpType
            work.getSequencenumber(), // seq
            timeStarted, // timeStarted
            std::chrono::system_clock::now(), // timeFinished
            std::chrono::duration<float, std::milli>(
                work.getDuration()) // activeDuration
            ));

        lock.lock();
        it = completedWorkList_.erase(it);
      }
    } catch (std::exception& e) {
      if (std::string(e.what()).find("driver shutting down") !=
          std::string::npos) {
        LOG(INFO)
            << logPrefix()
            << "main process destroyed cuda before runHookLoop exited, terminating runHookLoop."
            << " (runHookLoop caught exception: " << e.what();

      } else {
        // PythonOnCompletionHook has already extracted Python exception message
        // and wrapped it with a cpp one. So we no longer need to acquire GIL
        // here.
        const auto errorStr = c10::str(
            "Caught exception on rank ",
            rank_,
            " while running onCompletion hook for ProcessGroupNCCL: ",
            e.what(),
            ". Aborting all communicators.");

        // No need to call abort() on WorkNCCL here as that collective has
        // already finished successfully at this point. We just need to abort
        // the process Abort all NCCL Communicators on this ProcessGroupNCCL
        // instance.
        abortComms(errorStr);
      }
    }

    // Lock is still acquired at this point
    done = completedWorkList_.empty();
  }
}

std::exception_ptr ProcessGroupNCCL::WorkNCCL::checkForNCCLErrors() {
  return checkForNCCLErrorsInternal(ncclComm_);
}

std::exception_ptr ProcessGroupNCCL::checkForNCCLErrors(
    std::shared_ptr<NCCLComm>& ncclComm) {
  return checkForNCCLErrorsInternal(ncclComm);
}

std::exception_ptr ProcessGroupNCCL::checkForNCCLErrorsInternal(
    std::shared_ptr<NCCLComm>& ncclComm) {
  // Prioritize commFailureReason over checkForNcclError() result if
  // commFailureReason is set.
  auto commFailureReason = ncclComm->getNcclCommFailureReason();
  if (commFailureReason != std::nullopt) {
    return std::make_exception_ptr(C10_BUILD_ERROR(
        DistBackendError,
        c10::str(
            "NCCL communicator encountered error set by ProcessGroupNCCL: ",
            *commFailureReason)));
  }
  ncclResult_t ncclAsyncErr = ncclComm->checkForNcclError();
  // When nonblocking mode is enabled by TORCH_NCCL_USE_COMM_NONBLOCKING,
  // ncclInProgress could be returned when there are pending NCCL calls.
  // In this case, no exception should be thrown
#ifdef NCCL_HAS_COMM_NONBLOCKING
  // ncclInProgress is defined only if NCCL_HAS_COMM_NONBLOCKING is defined
  if (ncclAsyncErr != ncclSuccess && ncclAsyncErr != ncclInProgress) {
#else
  if (ncclAsyncErr != ncclSuccess) {
#endif // NCCL_HAS_COMM_NONBLOCKING
    return std::make_exception_ptr(C10_BUILD_ERROR(
        DistBackendError,
        "NCCL error: " + ncclGetErrorWithVersion(ncclAsyncErr) + "\n" +
            getNcclErrorDetailStr(ncclAsyncErr)));
  }

  return nullptr;
}

void ProcessGroupNCCL::broadcastUniqueNCCLID(
    ncclUniqueId* ncclID,
    bool isSingleP2POp,
    const std::string& p2pKey,
    int p2pRank) {
  // For collective operations:
  // For every NCCL communicator that we create we need to broadcast
  // a unique ID from rank 0 to all other ranks. This broadcast is
  // done by rank 0 setting a key in the store and all other ranks
  // retrieving the contents of that key. A single process group
  // may create multiple NCCL communicators, so we use a sequence
  // number to differentiate between them.
  // For single point-to-point operations:
  // The sequence number will only be increased on 2 out of all the
  // processes in a Process Group. So all following collective
  // operations will see different sequence numbers which will cause
  // runtime errors. To avoid that, use the src:target pair instead
  // of sequence number for p2p communications.

  std::string storeKey;
  RECORD_PARAM_COMMS(
      std::make_tuple(0, false), // seq
      std::make_tuple(pg_uid_, pg_desc_), // PG name tuple
      rank_, // TODO: this might not work for P2P
      "broadcastUniqueNCCLID", // collective name
      0, // inNelems
      0, // outNelems
      at::kByte, // dType
      std::vector<int64_t>(), // inSplitSizes
      std::vector<int64_t>(), // outSplitSizes
      globalRankStart_, // globalRankStart_
      globalRankStride_, // globalRankStride_
      size_); // worldSize

  if (!isSingleP2POp) {
    storeKey = std::to_string(ncclCommCounter_++);
  } else {
    storeKey = p2pKey;
  }
  if (rank_ == 0 || (isSingleP2POp && p2pRank == 0)) {
    auto vec = std::vector<uint8_t>(
        reinterpret_cast<uint8_t*>(ncclID),
        reinterpret_cast<uint8_t*>(ncclID) + NCCL_UNIQUE_ID_BYTES);
    store_->set(storeKey, vec);
  } else {
    try {
      auto vec = store_->get(storeKey);
      TORCH_CHECK_WITH(
          DistBackendError,
          vec.size() == NCCL_UNIQUE_ID_BYTES,
          "Invalid size for ncclUniqueId");
      std::memcpy(ncclID, vec.data(), vec.size());
    } catch (const std::exception& e) {
      std::string exceptionMsg = c10::str(
          "[",
          rank_,
          "] is setting up NCCL communicator and "
          "retrieving ncclUniqueId from [0] via c10d key-value store by key '",
          storeKey,
          "', but store->get('",
          storeKey,
          "') got error: ");
      C10_THROW_ERROR(
          DistBackendError,
          exceptionMsg + e.what() +
              ". This may indicate a possible application crash on rank 0 or a network set up issue.");
    } catch (...) {
      C10_THROW_ERROR(
          DistBackendError,
          c10::str(
              "Unknown exception while [",
              rank_,
              "] is setting up NCCL communicator and "
              "retrieving ncclUniqueId from [0] via c10d key-value store by key '",
              storeKey,
              "'",
              ". This may indicate a possible application crash on rank 0 or a network set up issue."));
    }
  }
}

// We want to all-gather unique NCCL IDs from all roots using TCPStore.
// This is first done by setting the ID by each root and then `multiGet` by all
// ranks.
void ProcessGroupNCCL::allgatherUniqueNCCLIDs(
    int rootIdx,
    ncclUniqueId* ncclID,
    std::vector<ncclUniqueId>& ncclIDs) {
  std::vector<std::string> storeKeys;
  std::vector<std::vector<uint8_t>> results;
  RECORD_PARAM_COMMS(
      std::make_tuple(0, false), // seq
      std::make_tuple(pg_uid_, pg_desc_), // PG name tuple
      rank_, // rank
      "allgatherUniqueNCCLIDs", // collective name
      0, // inNelems
      0, // outNelems
      at::kByte, // dType
      std::vector<int64_t>(), // inSplitSizes
      std::vector<int64_t>(), // outSplitSizes
      globalRankStart_, // globalRankStart_
      globalRankStride_, // globalRankStride_
      size_); // worldSize

  for (size_t r = 0; r < ncclIDs.size(); r++) {
    storeKeys.emplace_back("UniqueNCCLID:" + std::to_string(r));
  }
  // For non-root rank, rootIdx is set to -1.
  if (rootIdx >= 0) {
    auto vec = std::vector<uint8_t>(
        reinterpret_cast<uint8_t*>(ncclID),
        reinterpret_cast<uint8_t*>(ncclID) + NCCL_UNIQUE_ID_BYTES);
    store_->set(storeKeys[rootIdx], vec);
  }
  try {
    results = store_->multiGet(storeKeys);
  } catch (const std::exception& e) {
    nlohmann::json json_vec = storeKeys;
    std::string exceptionMsg = c10::str(
        "[",
        rank_,
        "] is setting up NCCL communicators and "
        "retrieving ncclUniqueId from roots via TCPStore by key '",
        json_vec.dump(),
        "', but got error: ");
    C10_THROW_ERROR(
        DistBackendError,
        exceptionMsg + e.what() +
            ". This may indicate a possible application crash on rank 0 or a network set up issue.");
  } catch (...) {
    nlohmann::json json_vec = storeKeys;
    C10_THROW_ERROR(
        DistBackendError,
        c10::str(
            "Unknown exception while [",
            rank_,
            "] is setting up NCCL communicators and "
            "retrieving ncclUniqueIds from roots via TCPStore by key '",
            json_vec.dump(),
            "'",
            ". This may indicate a possible application crash on rank 0 or a network set up issue."));
  }

  for (size_t r = 0; r < ncclIDs.size(); r++) {
    TORCH_CHECK_WITH(
        DistBackendError,
        results[r].size() == NCCL_UNIQUE_ID_BYTES,
        "Invalid size for ncclUniqueId");
    std::memcpy(&ncclIDs[r], results[r].data(), results[r].size());
  }
}

void ProcessGroupNCCL::destroyNCCLComms(const std::string& devNCCLCommMapKey) {
  std::lock_guard<std::mutex> lock(mutex_);
  if (devNCCLCommMap_.find(devNCCLCommMapKey) == devNCCLCommMap_.end()) {
    TORCH_INTERNAL_ASSERT(
        false,
        "Expected to find key ",
        devNCCLCommMapKey,
        " in NCCL communicator map.");
  }
  std::shared_ptr<NCCLComm>& ncclComm = devNCCLCommMap_[devNCCLCommMapKey];
  // ncclCommDestroy(comm->getNcclComm()) results in segfault when PG is being
  // destroyed, so using ncclCommAbort here.
  ncclComm->abort();
  // Remove communicators from the cache.
  devNCCLCommMap_.erase(devNCCLCommMapKey);
  // Clear used device indices.
  usedDeviceIdxs_.clear();

  {
    std::lock_guard<std::mutex> lock(ncclCommMemPoolMapMutex);
    ncclCommMemPoolMap.erase(ncclComm);
  }
}

std::shared_ptr<NCCLComm> ProcessGroupNCCL::initNCCLComm(
    const std::string& deviceKey,
    at::Device& device,
    OpType opType,
    int p2pRank,
    bool isSendRecvSelf) {
  // Sanity check
  if (deviceKey.empty()) {
    C10_THROW_ERROR(
        DistBackendError,
        "Not able to create/get the NCCL Communicator since "
        "the GPU devices are not known");
  }
  if (bound_device_id_) {
    if (*bound_device_id_ != device) {
      LOG(ERROR) << logPrefix() << "Tensor found on device " << device
                 << " but backend constrained to " << *bound_device_id_;
      C10_THROW_ERROR(
          DistBackendError,
          "Attempt to perform collective on tensor not on device passed to init_process_group");
    }
  }

  usedDeviceIdxs_.insert(device.index());

  // NCCL communicator not cached, create a new entry
  std::shared_ptr<NCCLComm> ncclComm;

  // Create the unique NCCL ID and broadcast it
  ncclUniqueId ncclID;

  // reset log prefix to include group_desc
  logPrefix_ = createLogPrefix();

#ifdef NCCL_COMM_DESCRIPTION
  // Pass process group name and description to NCCL communicator
  std::string commDesc = pg_desc_ + ':' + pg_uid_;
  options_->config.commDesc = strdup(commDesc.c_str());
#endif // NCCL_COMM_DESCRIPTION

  // For batch_isend_irecv, ncclGroupStart() would be called upfront
  bool batchP2P = ncclActiveGroupCounter_ > 0;
  bool singleP2POp = isP2POp(opType, batchP2P);

  // Get the device index
  auto deviceIndex = device.index();
  at::cuda::OptionalCUDAGuard gpuGuard(device);

  // [Group Start/End Note] This is used to ensure that nccl communicator will
  // be created before communication primitives are called. Let's look at this
  // example: Using the batch_isend_irecv to send a tensor to a target process.
  // On the sender side, the corresponding underlying NCCL calls will look like
  //   ncclGroupStart() // This is in batch_isend_irecv
  //   ncclCommInitRank() // Inside NCCLComm::create
  //   ncclSend()
  //   ncclGroupEnd() // This is in batch_isend_irecv
  // With this pattern, the nccl communicator will be created in the last
  // ncclGroupEnd which means when ncclSend is processed, the passed
  // communicator argument is NULL which will lead to runtime error. So we need
  // to "close" all active nccl groups to ensure nccl communicator is actually
  // created before encountering any communication calls. This is why we need
  // the following for loop.
  for (const auto i : c10::irange(ncclActiveGroupCounter_)) {
    (void)i;
    // comms have not been initiated yet, so can only check in blocking-way
    C10D_NCCL_CHECK(ncclGroupEnd(), std::nullopt);
  }

  // GPU world size and GPU rank
  int numRanks = -1, rank = -1;

  if (!singleP2POp) {
    // Collective, all-to-all, or batch P2P
    numRanks = getSize();
    rank = getRank();
  } else if (isSendRecvSelf) {
    // Same process send and recv.
    numRanks = 1;
    rank = 0;
  } else {
    // For single point-to-point operation, there are only 2 processes
    // involved so the GPU rank is either 0 or 1.
    numRanks = 2;
    rank = p2pRank;
  }

  RECORD_PARAM_COMMS(
      std::make_tuple(0, false), // seq
      std::make_tuple(pg_uid_, pg_desc_), // PG name tuple
      rank, // rank
      "init", // collective name
      0, // inNelems
      0, // outNelems
      at::kByte, // dType
      std::vector<int64_t>(), // inSplitSizes
      std::vector<int64_t>(), // outSplitSizes
      globalRankStart_, // globalRankStart_
      globalRankStride_, // globalRankStride_
      size_); // worldSize

#ifdef NCCL_HAS_COMM_NONBLOCKING
  bool useNb = useNonblocking();
  options_->config.blocking = useNb ? 0 : 1;
#endif // NCCL_HAS_COMM_NONBLOCKING

#ifdef NCCL_HAS_COMM_SPLIT
  // Use split to create a new communicator only if:
  // 1. The parent comm is known; AND
  // 2. The new comm is not for a point-to-point operation.
  // ncclCommSplit() is a collective call, so it does not work for P2P
  // operations.
  if (options_->split_from && !singleP2POp) {
    // Find a valid, healthy communicator to split from if possible.
    std::lock_guard<std::mutex> lock(options_->split_from->mutex_);
    auto& other_comms = options_->split_from->devNCCLCommMap_;
    auto dit = other_comms.find(getKeyFromDevice(device));
    if (dit != other_comms.end()) {
      auto& parentComm = dit->second;
      if (parentComm != nullptr && !parentComm->isAborted()) {
        LOG(INFO) << logPrefix() << "Splitting NCCL communicator from "
                  << parentComm->repr();
        ncclComm = NCCLComm::split(
            parentComm.get(),
            options_->split_color,
            rank,
            options_->config,
            options_->global_ranks_in_group);
      }
    }
  }
#endif // NCCL_HAS_COMM_SPLIT

  bool useScalableInit = false;
  // (nranks / nroots) == 128 was the default NCCL recommended
  // accoring to
  // https://github.com/pytorch/pytorch/pull/136789#discussion_r1779171615.
  auto ranksPerRoot = getCvarInt(TORCH_NCCL_RANKS_PER_ROOT, 128);
#if defined(NCCL_HAS_INIT_RANK_SCALABLE) && defined(NCCL_HAS_CONFIG)
  useScalableInit = !singleP2POp && (getSize() > ranksPerRoot);
#endif // NCCL_HAS_INIT_RANK_SCALABLE && NCCL_HAS_CONFIG

  if (useScalableInit) {
    auto numRoots = (getSize() + ranksPerRoot - 1) / ranksPerRoot;
    std::vector<ncclUniqueId> ncclIDs(numRoots);

    if (!ncclComm) {
      auto rootIdx = getRootIndex(rank_, getSize(), numRoots);
      // We only need to get unique IDs for roots. For non-root rank, index is
      // set to -1.
      if (rootIdx >= 0) {
        C10D_NCCL_CHECK(ncclGetUniqueId(&ncclID), std::nullopt);
      }
      // We only need to all-gather the ncclID if the rank is root.
      auto timeStarted = std::chrono::steady_clock::now();
      allgatherUniqueNCCLIDs(rootIdx, &ncclID, ncclIDs);
      auto timerDeltaMs =
          std::chrono::duration_cast<std::chrono::duration<double>>(
              std::chrono::steady_clock::now() - timeStarted)
              .count() *
          1000;
      LOG(INFO) << logPrefix()
                << "ProcessGroupNCCL all-gather unique IDs through store took "
                << timerDeltaMs << " ms";
#if defined(NCCL_HAS_INIT_RANK_SCALABLE) && defined(NCCL_HAS_CONFIG)
      ncclComm = NCCLComm::create_scalable(
          numRanks, rank, ncclIDs, deviceIndex, options_->config);
#else
      C10_THROW_ERROR(
          DistBackendError,
          c10::str(
              logPrefix(),
              "create_scalable is called when useScalableInit is enabled but ",
              "neither NCCL_HAS_INIT_RANK_SCALABLE nor NCCL_HAS_CONFIG is not defined, this should not happen "));
#endif // NCCL_HAS_INIT_RANK_SCALABLE
    }
  } else {
    // To simplify conditional nesting, just create the ncclComms[i]
    // entry if it hasn't been yet rather than untangling the
    // conditions that might have resulted in a split above.
    if (!ncclComm) {
      if (getCvarBool(TORCH_NCCL_BCAST_UNIQUEID, true) && !isSendRecvSelf) {
        // For point-to-point communication, lower rank of the two will get
        // unique id.
        if (rank_ == 0 || (singleP2POp && p2pRank == 0)) {
          C10D_NCCL_CHECK(ncclGetUniqueId(&ncclID), std::nullopt);
        }

        // Broadcast so that each process can have a unique NCCL ID
        auto timeStarted = std::chrono::steady_clock::now();
        broadcastUniqueNCCLID(&ncclID, singleP2POp, deviceKey, p2pRank);
        auto timerDeltaMs =
            std::chrono::duration_cast<std::chrono::duration<double>>(
                std::chrono::steady_clock::now() - timeStarted)
                .count() *
            1000;
        LOG(INFO) << logPrefix()
                  << "ProcessGroupNCCL broadcast unique ID through store took "
                  << timerDeltaMs << " ms";
      }

#ifdef NCCL_HAS_CONFIG
      ncclComm = NCCLComm::create(
          numRanks, rank, ncclID, deviceIndex, options_->config);
#else
      ncclComm = NCCLComm::create(numRanks, rank, ncclID, deviceIndex);
#endif // NCCL_HAS_CONFIG
    }
  }

  // Creates the NCCL streams
  bool force_high = getCvarBool(TORCH_NCCL_HIGH_PRIORITY, false);
  auto streamVal = at::cuda::getStreamFromPool(
      options_->is_high_priority_stream || force_high);

  {
    std::lock_guard<std::mutex> lock(mutex_);
    inInitializationCommMap_.emplace(deviceKey, ncclComm);
  }

<<<<<<< HEAD
  FlightRecorderNCCL::get()->record_pg_ranks(
      std::make_tuple(pg_uid_, pg_desc_), groupRanks());
  FlightRecorderNCCL::get()->record_accelerator_version(getNcclVersion());
=======
  FlightRecorder<at::cuda::CUDAEvent>::get()->record_pg_ranks(
      std::make_tuple(pg_uid_, pg_desc_), groupRanks());
  FlightRecorder<at::cuda::CUDAEvent>::get()->record_accelerator_version(
      getNcclVersion());
>>>>>>> 0c0609d5

  VLOG(2) << logPrefix() << "ProcessGroupNCCL created ncclComm_ "
          << ncclComm->repr()
          << " on CUDA device: " << static_cast<int>(deviceIndex);

  // At this point NCCL should have been initialized, hence we can accurately
  // get the env value even if NCCL sets it by reading from nccl.conf file
  LOG(INFO) << logPrefix()
            << "NCCL_DEBUG: " << getCvarString({"NCCL_DEBUG"}, "N/A");

  // See [Group Start/End Note]
  for (const auto i : c10::irange(ncclActiveGroupCounter_)) {
    (void)i;
    C10D_NCCL_CHECK(ncclGroupStart(), std::nullopt);
  }

  ncclStreams_.emplace(deviceKey, streamVal);

  // Note: these events are created with the (default) cudaEventDisableTiming
  // flag This flag provides the best performance when used with
  // cudaStreamWaitEvent() and cudaEventQuery(). Since we here don't measure the
  // performance using cudaEvent, this should be set.
  // TODO(kwen2501): is ncclEvents_ used anywhere else?
  ncclEvents_.emplace(deviceKey, at::cuda::CUDAEvent(cudaEventDisableTiming));

  // Move the NCCL resource to cache
  auto it = inInitializationCommMap_.find(deviceKey);
  // A previous thread could've already removed devicesKey from
  // inInitializationCommMap_ and added it to devNCCLCommMap_
  if (it != inInitializationCommMap_.end()) {
    devNCCLCommMap_.emplace(deviceKey, std::move(it->second));
    inInitializationCommMap_.erase(deviceKey);

    // Now ncclComms are fully initialized.
    // Register all active CUDA memory segments in cache allocator to
    // the new NCCL communicators
    if (shouldAllCommunicatorsRegisterAllTensors()) {
      auto snapshot = c10::cuda::CUDACachingAllocator::snapshot();
      // Register the segment to a new NCCL communicator if on the same device
      for (const auto& segmentInfo : snapshot.segments) {
        TORCH_INTERNAL_ASSERT(
            segmentInfo.device == device.index(),
            "Mismatch between CUDA memory segment device and current device");
        ncclComm->registerSegment(
            // NOLINTNEXTLINE(performance-no-int-to-ptr)
            reinterpret_cast<void*>(segmentInfo.address),
            segmentInfo.total_size);
      }
    }
    // Record the mapping between ncclComm and device index so that later
    // register hook can register a newly allocated segment to communicators
    // on the same device.
    // NOTE: we need remove the communicator from this map when it is
    // destroyed, otherwise may register onto an invalid communicator.
    {
      std::lock_guard<std::mutex> lock(ncclCommMemPoolMapMutex);
      ncclCommMemPoolMap.emplace(ncclComm, MemPoolSet{});
    }
  }

  it = devNCCLCommMap_.find(deviceKey);
  TORCH_INTERNAL_ASSERT(
      it != devNCCLCommMap_.end(), "Communicators not populated in cache!");
  return it->second;
}

std::shared_ptr<NCCLComm> ProcessGroupNCCL::getNCCLComm(
    const std::string& deviceKey) {
  std::lock_guard<std::mutex> lock(mutex_);
  if (devNCCLCommMap_.find(deviceKey) != devNCCLCommMap_.end()) {
    // Reuse the cached communicator if there is one.
    return devNCCLCommMap_[deviceKey];
  }
  return nullptr;
}

uint64_t ProcessGroupNCCL::getCommSplitCounter() const {
  uint64_t ret = 0;
  for (const auto& i : devNCCLCommMap_) {
    auto& ncclComm = i.second;
    ret += ncclComm->getCommSplitCounter();
  }
  return ret;
}

namespace {

// Check validity of tensor
void check_gpu_single_tensor(
    const at::Tensor& tensor,
    const bool p2p = false // whether operation is a P2P operation
) {
  if (!tensor.is_cuda() || tensor.is_sparse()) {
    C10_THROW_ERROR(ValueError, "Tensors must be CUDA and dense");
  }
  // Skip the following requirements for P2P operations
  if (!tensor.is_contiguous(tensor.suggest_memory_format())) {
    if (p2p) {
      TORCH_WARN_ONCE(
          "Detected non-contiguous tensor in P2P operations. It is user "
          "responsibility to guarantee that source and destination tensors have "
          "the same contiguity format.");
    } else {
      C10_THROW_ERROR(ValueError, "Tensors must be contiguous");
    }
  }
}

// Checks that all `tensors' have the same type and shape and reside on the same
// GPU.
// TODO: test_c10d_nccl.py should consider adding tests for the error conditions
// here, ie, that deliberately pass invalid tensors and check the right
// exception is thrown. The "Expected list of tensors on the same device"
// condition may be a challenge because the test would need to pass tensors on
// different devices in the same process.
int64_t check_gpu_tensors_same_device(const std::vector<at::Tensor>& tensors) {
  if (tensors.empty()) {
    C10_THROW_ERROR(ValueError, "Tensor list must be nonempty");
  }

  const auto& first = tensors.front();

  int64_t total_numel = 0;
  for (const auto& t : tensors) {
    if (!t.is_cuda() || t.is_sparse()) {
      C10_THROW_ERROR(ValueError, "Tensors must be CUDA and dense");
    }
    if (t.scalar_type() != first.scalar_type()) {
      C10_THROW_ERROR(TypeError, "Tensors must have identical type");
    }
    if (!t.is_non_overlapping_and_dense()) {
      C10_THROW_ERROR(ValueError, "Tensors must be non-overlapping and dense");
    }
    // If we're in this function, the user called a _coalesced collective
    // on a set of tensors with potentially different sizes and strides.
    // Therefore, we don't check for matching sizes and strides,
    // but we do double-check tensors are on the same device.
    TORCH_CHECK_WITH(
        ValueError,
        t.get_device() == tensors[0].get_device(),
        "Expected list of tensors on the same device");
    total_numel += t.numel();
  }

  return total_numel;
}

bool check_same_size(const std::vector<at::Tensor>& input_tensors) {
  for (const auto& input_tensor : input_tensors) {
    if (!input_tensors[0].is_same_size(input_tensor)) {
      return false;
    }
  }
  return true;
}

} // namespace

c10::intrusive_ptr<ProcessGroupNCCL::WorkNCCL> ProcessGroupNCCL::initWork(
    at::Device& device,
    int rank,
    OpType opType,
    bool isP2P,
    const char* profilingTitle,
    const std::vector<at::Tensor>& inputs,
    const std::vector<at::Tensor>& outputs, // TODO(kwen2501): necessary?
    bool record) {
  auto r = c10::make_intrusive<ProcessGroupNCCL::WorkNCCL>(
      pg_uid_,
      pg_desc_,
      device,
      rank,
      opType,
      isP2P ? seqP2P_ : seqCollective_,
      isP2P,
      profilingTitle,
      profilingTitle != nullptr ? std::optional<std::vector<at::Tensor>>(inputs)
                                : std::nullopt,
      desyncDebug_,
      enableTiming_.load(),
      cudaEventCacheEnabled_.load(),
      dist_debug_level_);

  if (record) {
    bool isP2P = isP2POp(opType);
    // Ideally record every work that we enqueue, rather than every work we
    // create.
    // - at the time of this PR we do not currently enqueue every created work
    // - but it is unsafe to steal refs to start/end cuda events from Works that
    //   may go out of scope before flight recorder has retired them,
    //   so we must ensure that any work that is initialized via initWork will
    //   be enqueued
    // - initially, moved record() into workEnqueue(), but found that makes it
    //   hard to get access to profilingTitle,
    //   inputs, and outputs for metadata recording, and we don't want to attach
    //   these objects to the Work becuase it has implications for keeping those
    //   tensors alive longer and adds overhead when copying Work objects
    //   between threads
<<<<<<< HEAD
    r->trace_id_ = FlightRecorderNCCL::get()->record(
=======
    r->trace_id_ = FlightRecorder<at::cuda::CUDAEvent>::get()->record(
>>>>>>> 0c0609d5
        local_id_,
        std::make_tuple(pg_uid_, pg_desc_),
        seqCollective_,
        seqP2P_,
        op_id_,
        profilingTitle ? profilingTitle : "",
        inputs,
        outputs,
        r->ncclStartEvent_.get(),
        r->ncclEndEvent_.get(),
        options_->timeout,
        pgStatus_,
        isP2P);
  }
  return r;
}

// TODO(kwen2501): deprecate
std::vector<at::Tensor> ProcessGroupNCCL::WorkNCCL::result() {
  return *outputs_;
}

c10::intrusive_ptr<c10::ivalue::Future> ProcessGroupNCCL::WorkNCCL::
    getFuture() {
  return future_;
}

c10::intrusive_ptr<c10::ivalue::Future> ProcessGroupNCCL::WorkNCCL::
    getFutureResult() {
  return futureWorkResult_;
}

float ProcessGroupNCCL::WorkNCCL::getDuration() const {
  TORCH_CHECK(timingEnabled_, "getDuration only works if timing was enabled");
  TORCH_CHECK(
      ncclStartEvent_,
      "getDuration only works if ncclStartEvents_ is populated, true if timing enabled");
  TORCH_CHECK(
      ncclEndEvent_,
      "getDuration only works if ncclEndEvents_ is populated, which should always be true");
  return ncclStartEvent_->elapsed_time(*ncclEndEvent_);
}

uint64_t ProcessGroupNCCL::WorkNCCL::getSequencenumber() const {
  return seq_;
}

void ProcessGroupNCCL::assignTimeoutToWork(
    const c10::intrusive_ptr<ProcessGroupNCCL::WorkNCCL>& work,
    const c10::intrusive_ptr<ProcessGroupNCCL::Options>& option) {
  std::chrono::milliseconds timeout = option->timeout;
  std::lock_guard<std::mutex> timeoutLock(mtxTimeoutExtension_);
  if (ephemeralTimeoutActive_.count() > 0) {
    timeout += ephemeralTimeoutActive_;
  }
  work->opTimeout_ = timeout;
  work->ownedEphermeralTimeout_ =
      ephemeralTimeoutActive_ - ephemeralTimeoutInflight_;
  ephemeralTimeoutInflight_ = ephemeralTimeoutActive_;
}

void ProcessGroupNCCL::workEnqueue(
    const c10::intrusive_ptr<ProcessGroupNCCL::WorkNCCL>& work) {
  // We clean up the TensorShelf's in case user hasn't called `work.wait()`.
  // This has nothing to do with new work enqueue. We are just using a place
  // that would be triggered by a next user call.
  {
    std::lock_guard<std::mutex> lock(shelvesMutex_);
    for (auto& shelf : shelvesToUnstash_) {
      shelf->unstash();
    }
    shelvesToUnstash_.clear();
  }

  // in blockingWait_ mode, we don't need watchdog thread, so no need to enqueue
  // the work
  if (!terminateProcessGroup_.load() && !blockingWait_) {
    std::lock_guard<std::mutex> lock(workMetaListMutex_);
    // Avoid view tensors to be processed in cleanup thread.
    // View tensors' destruction invokes autograd_meta, which
    // needs to be destructed in user thread. Otherwise will
    // get deadlock. Here we enqueue work without outputs_.
    workMetaList_.emplace_back(*work);
    // update the PG status related to the last enqueued work
    pgStatus_->lastEnqueuedSeq = static_cast<int64_t>(work->seq_);
    pgStatus_->lastEnqueuedWorkName = opTypeToString(work->opType_);
    pgStatus_->lastEnqueuedNumelIn = work->numelIn_;
    pgStatus_->lastEnqueuedNumelOut = work->numelOut_;
    lastWorkListUpdateTime_ = std::chrono::steady_clock::now();
  }
}

ProcessGroupNCCL::Options::Options(bool is_high_priority_stream)
    : Backend::Options(NCCL_BACKEND_NAME, kProcessGroupNCCLDefaultTimeout),
      is_high_priority_stream(is_high_priority_stream) {}

static constexpr int CoalActive = 0x01, CoalColl = 0x02, CoalP2P = 0x04;

void ProcessGroupNCCL::startCoalescing() {
  // Other collective ops bump seq_ before creating a work. Thus, if coalesced
  // ops bump seq_ only after initing a work they will collide with (reuse) the
  // seq_ of the last non-coalesced collective.  Previously, seq_ was bumped
  // inside endCoalescing, but before initWork. Since we now record individual
  // ops from a coalesce group into the flight recorder, we want to have the
  // same seq_ for those ops and its 'endCoalescing' op. Hence we bump during
  // start, which has one minor downside- we burn a seq_ if someone ever does a
  // 'start' and 'end' coalescing region without doing an operation inbetween.

  coalescedDevice_.set_index(-1);
  coalescedComm_ = nullptr;
  coalescedTensors_.clear();
  coalescing_state_ |= CoalActive;
  groupStart();
}

// `optype` is for specifying a composite optype, such as ALLGATHER and
// REDUCE_SCATTER
c10::intrusive_ptr<Work> ProcessGroupNCCL::endCoalescing(OpType optype) {
  if (coalescedComm_ == nullptr) {
    // There is no actual work being coalesced, return here
    groupEnd();
    coalescing_state_ = 0;
    return nullptr;
  }
  TORCH_CHECK(
      coalescedDevice_.index() >= 0,
      "Somthing went wrong. Did you call end_coalescing before start_coalescing?");

  // `coalescedComm_` should have same set of comms across collectives
  auto comm = coalescedComm_;
  // `coalescedDevice_` should have same set of devices across collectives
  auto device = coalescedDevice_;

  // `getKeyFromDevice` is how we get keys for both collectives and batch P2P
  const auto key = getKeyFromDevice(device);
  auto ncclStream = ncclStreams_.at(key);
  auto opProfilerTitle = optype != OpType::COALESCED
      ? "nccl:" + opTypeToString(optype) + "_coalesced"
      : "nccl:coalesced";

  // Create Work object
  c10::cuda::CaptureStatus capture_status =
      c10::cuda::currentStreamCaptureStatusMayInitCtx();
  bool enqueue =
      (coalescing_state_) && capture_status == c10::cuda::CaptureStatus::None;
  auto work = initWork(
      device,
      rank_,
      optype,
      coalescing_state_ & CoalP2P,
      opProfilerTitle.c_str(),
      {},
      {},
      enqueue);
  work->ncclComm_ = comm;
  work->blockingWait_ = blockingWait_;
  work->store_ = store_;
  assignTimeoutToWork(work, options_);

  // Hand over references to tensors during coalescing to work's stash
  work->stashed_for_allocator_safety_->stash(coalescedTensors_);

  // Record start before ncclGroupEnd
  if (work->timingEnabled_) {
    work->ncclStartEvent_->record(ncclStream);
  }

  if (useNonblocking()) {
    groupEndNonblocking(comm);
  } else {
    groupEnd();
  }

  // Record end after ncclGroupEnd
  // TODO(eqy): is this still necessary if avoidRecordStreams_ is set?
  work->ncclEndEvent_->record(ncclStream);

  if (enqueue) {
    workEnqueue(work);
  }

  // Reset coalescing state
  coalescing_state_ = 0;
  coalescedComm_ = nullptr;
  coalescedTensors_.clear();
  // If in async mode, return work; otherwise, kernel is enqueued on current
  // stream, no need to return work
  return coalescedAsync_ ? work : nullptr;
}

c10::intrusive_ptr<Work> ProcessGroupNCCL::endCoalescing() {
  // Default OpType to COALESCED if not specified
  return endCoalescing(OpType::COALESCED);
}

void ProcessGroupNCCL::startTimeEstimate() {
  groupStart();
}

float ProcessGroupNCCL::endTimeEstimate() {
#ifdef NCCL_SIM_INFO_INITIALIZER
  ncclSimInfo_t simInfo = NCCL_SIM_INFO_INITIALIZER;
  C10D_NCCL_CHECK(ncclGroupSimulateEnd(&simInfo), std::nullopt);
  return simInfo.estimatedTime;
#else
  TORCH_CHECK(
      false,
      c10::str(
          "The current nccl version does not support nccl comm time estimation. "));
#endif
}

template <typename Fn, typename PreProcess, typename PostProcess>
c10::intrusive_ptr<Work> ProcessGroupNCCL::collective(
    std::vector<at::Tensor>& inputs,
    std::vector<at::Tensor>& outputs,
    Fn fn,
    PreProcess pre,
    PostProcess post,
    OpType opType,
    bool asyncOp,
    const char* profilingTitle,
    bool nanCheck) {
  // Environment setting by the user may add onto collective call's option
  nanCheck &= enableNanCheck_;

  auto device = getDevice(inputs[0]);
  // Guard must be created before `currentStreamCaptureStatusMayInitCtx`;
  // otherwise, extra CUDA context could be created on device 0.
  at::cuda::OptionalCUDAGuard gpuGuard(device);

  c10::cuda::CaptureStatus capture_status =
      c10::cuda::currentStreamCaptureStatusMayInitCtx();
  errorIfCapturingNonCapturableNCCL(capture_status);

  // Bump collective counter
  if (!coalescing_state_) {
    seqCollective_++;
  }
  op_id_++;

  const auto key = getKeyFromDevice(device);
  std::shared_ptr<NCCLComm> ncclComm = getNCCLComm(key);
  if (ncclComm == nullptr) {
    ncclComm = initNCCLComm(key, device, opType);
  }

  if (coalescing_state_ & CoalActive) {
    if ((coalescing_state_ & CoalColl) == 0) {
      // First op in coalesced operations
      seqCollective_++;
    }
    coalescing_state_ |= CoalColl;
    if (coalescedDevice_.index() < 0) {
      coalescedDevice_ = device;
    } else {
      TORCH_CHECK(
          coalescedDevice_.index() == device.index(), MULTI_DEVICE_ERROR_MSG);
    }
    if (coalescedComm_ == nullptr) {
      coalescedComm_ = ncclComm;
    } else {
      TORCH_CHECK(coalescedComm_ == ncclComm, MULTI_DEVICE_ERROR_MSG);
    }
    coalescedAsync_ = asyncOp;
  }

  // in asyncOp=false [default] mode, we use currentStream as ncclStream
  // otherwise, we use separate ncclStream and let it sync on currentStream
  auto ncclStream = asyncOp ? ncclStreams_.at(key)
                            : at::cuda::getCurrentCUDAStream(device.index());
  if (asyncOp) {
    // First let NCCL streams wait for input tensors allocation streams
    syncStream(device, ncclEvents_[key], ncclStream);
  }

  bool enqueue =
      !coalescing_state_ && capture_status == c10::cuda::CaptureStatus::None;
  auto work = initWork(
      device, rank_, opType, false, profilingTitle, inputs, outputs, enqueue);
  if (coalescing_state_) {
    // When coalescing, we record events per op that lack timing/state
    // information becuase there is no 'work' associated with them, and then
    // later in endCoalescing we record a 'coalesced' Work which has
    // timing/state updates via watchdog thread, but lacks op metadata such as
    // input/output sizes and profilingTitle per-op in the group.
<<<<<<< HEAD
    FlightRecorderNCCL::get()->record(
=======
    FlightRecorder<at::cuda::CUDAEvent>::get()->record(
>>>>>>> 0c0609d5
        local_id_,
        std::make_tuple(pg_uid_, pg_desc_),
        seqCollective_,
        seqP2P_,
        op_id_,
        profilingTitle,
        inputs,
        outputs,
        nullptr,
        nullptr,
        options_->timeout,
        pgStatus_,
        /*isP2P=*/false);
  }

  // Store references to outputs to be used by WorkNCCL::result and operator<<.
  work->outputs_ = std::make_shared<std::vector<at::Tensor>>(outputs);

  // If we are performing sync operations, i.e. equeuing kernel onto "current"
  // stream, we don't need to do anything for tensor lifetime management.
  // Otherwise, we need to stage the tensors will `work.wait()`.
  if (asyncOp) {
    // First select which shelf to stash onto: to `work` if single collective;
    // to an inflight shelf if coalescing.
    if (coalescing_state_) {
      coalescedTensors_.stash(inputs);
      coalescedTensors_.stash(outputs);
    } else {
      work->stashed_for_allocator_safety_->stash(inputs);
      work->stashed_for_allocator_safety_->stash(outputs);
    }
  }

  if (nanCheck) {
    for (const auto& input : inputs) {
      checkForNan(input, ncclStream);
    }
  }

  // Start event should only be recorded before the ncclGroupStart()
  if (work->timingEnabled_ && !coalescing_state_) {
    work->ncclStartEvent_->record(ncclStream);
  }

  pre(ncclStream, work);

  ncclComm_t comm = ncclComm->getNcclComm();

  // Both `inputs' and `outputs' are created on a worker stream and used in
  // different ncclStreams.  Hence, both must record the ncclStream to
  // prevent being freed before the collective finishes.
  //
  // We only record `inputs' here, and leave recording `outputs' to `fn' for
  // operations where `inputs' and `outputs' are not the same.
  //
  // See [Sync Streams].

// Not all collectives have the same signature, e.g, all-reduce take in a Tensor
// as the input and output while all-to-all take in a vector of Tensors as input
// and output. Because we define the signature of the fn to take only single
// tensor as input and output, we need to do a hack to get the first element in
// the vector and pass it to fn.
// TODO: we should clean up this in future (by either entirely removing lambda's
// or removing input and output from lambda's signature).
#ifndef NCCL_HAS_COMM_NONBLOCKING
  C10D_NCCL_CHECK(
      fn(inputs[0], outputs[0], comm, ncclStream),
      ncclComm->getNcclCommFailureReason());
#else
  C10D_NCCL_CHECK_TIMEOUT(
      fn(inputs[0], outputs[0], comm, ncclStream),
      comm,
      ncclComm->getNcclCommFailureReason());
#endif // NCCL_HAS_COMM_NONBLOCKING

  post(ncclStream, work);

  // End event should only be recorded after the ncclGroupEnd()
  if (!coalescing_state_) {
    work->ncclEndEvent_->record(ncclStream);
  }
  work->ncclComm_ = ncclComm;

  {
    c10::cuda::CUDAMultiStreamGuard streamGuard(ncclStream);
    std::vector<at::Device> devices{device};
    work->future_ = c10::make_intrusive<at::ivalue::Future>(
        c10::ListType::create(c10::TensorType::get()), devices);

    // Add a callback that runs profiling end callbacks. wrapCallback() in CUDA
    // future blocks the stream this callback runs on the corresponding
    // ncclEndEvents_ ensuring appropriate synchronization.
    if (work->recordFunctionEndCallback_) {
      work->future_->addCallback(
          [work](at::ivalue::Future& /* unused */) {
            work->recordFunctionEndCallback_();
          },
          // uses_future = false allows us to skip synchronization in
          // ivalue::Future, but is only valid as long as the lambda doesn't use
          // the "Future" argument.
          /*uses_future=*/false);
    }
    work->future_->markCompleted(at::IValue(*work->outputs_));
  }

  // Set appropriate work parameters.
  work->blockingWait_ = blockingWait_;
  work->store_ = store_;
  assignTimeoutToWork(work, options_);
  // Record size info for debug. We only record the size on the first device as
  // multi-device per process is deprecated
  work->numelIn_ = 0;
  work->numelOut_ = 0;
  for (const auto& input : inputs) {
    work->numelIn_ += input.numel();
  }
  for (const auto& output : outputs) {
    work->numelOut_ += output.numel();
  }

  if (enqueue) {
    workEnqueue(work);
  }

  return asyncOp ? work : nullptr;
}

template <typename Fn>
c10::intrusive_ptr<Work> ProcessGroupNCCL::collectiveCoalesced(
    std::vector<at::Tensor>& inputs,
    std::vector<at::Tensor>& outputs,
    Fn fn,
    OpType opType,
    bool asyncOp,
    const char* profilingTitle) {
  // Currently, the API permits one scenario where inputs.size() and
  // outputs.size() are > 0.
  // 1. If the call was a _coalesced call, all inputs must be on the same
  // device.
  //    The group of nccl calls applies the collective separately to each input,
  //    but the group as a whole should be efficient, and might even execute as
  //    a single fused kernel.
  auto device = getDevice(inputs[0]);
  // Guard must be created before `currentStreamCaptureStatusMayInitCtx`;
  // otherwise, extra CUDA context could be created on device 0.
  at::cuda::OptionalCUDAGuard gpuGuard(device);

  c10::cuda::CaptureStatus capture_status =
      c10::cuda::currentStreamCaptureStatusMayInitCtx();
  errorIfCapturingNonCapturableNCCL(capture_status);

  // Bump collective counter
  seqCollective_++;

  // For coalescingManager collectives, there is no individual c++ call per
  // collective so there is no flight record and we increment seqCollective_ and
  // op_id_ together. Compare this to startCoalescing/endCoalescing flow where
  // we increment either seqP2P_ or seqCollective_ once per group and increment
  // op_id_ once per indvidual operation within the group
  op_id_++;

  const auto key = getKeyFromDevice(device);
  std::shared_ptr<NCCLComm> ncclComm = getNCCLComm(key);
  if (ncclComm == nullptr) {
    ncclComm = initNCCLComm(key, device, opType);
  }

  if (coalescing_state_ & CoalActive) {
    coalescing_state_ |= CoalColl;
    if (coalescedDevice_.index() < 0) {
      coalescedDevice_ = device;
    } else {
      TORCH_CHECK(
          coalescedDevice_.index() == device.index(), MULTI_DEVICE_ERROR_MSG);
    }
    if (coalescedComm_ == nullptr) {
      coalescedComm_ = ncclComm;
    } else {
      TORCH_CHECK(coalescedComm_ == ncclComm, MULTI_DEVICE_ERROR_MSG);
    }
    coalescedAsync_ = asyncOp;
  }

  // in asyncOp=false [default] mode, we use currentStream as ncclStream
  // otherwise, we use separate ncclStream and let it sync on currentStream
  auto ncclStream = asyncOp ? ncclStreams_.at(key)
                            : at::cuda::getCurrentCUDAStream(device.index());
  if (asyncOp) {
    // First let NCCL streams wait for input tensors allocation streams
    syncStream(device, ncclEvents_[key], ncclStream);
  }

  auto work = initWork(
      device,
      rank_,
      opType,
      false,
      profilingTitle,
      inputs,
      outputs,
      /*record=*/true);

  // Store references to outputs to be used by WorkNCCL::result and operator<<.
  work->outputs_ = std::make_shared<std::vector<at::Tensor>>(outputs);

  // If we are performing sync operations, i.e. equeuing kernel onto "current"
  // stream, we don't need to do anything for tensor lifetime management.
  // Otherwise, we need to stage the tensors will `work.wait()`.
  if (asyncOp) {
    work->stashed_for_allocator_safety_->stash(inputs);
    work->stashed_for_allocator_safety_->stash(outputs);
  }

  // Start event should only be recorded before the ncclGroupStart() (which
  // happens inside AutoNcclGroup guard below)
  if (work->timingEnabled_) {
    work->ncclStartEvent_->record(ncclStream);
  }

  ncclComm_t comm = ncclComm->getNcclComm();

// TODO(kwen2501): this should be moved to c10d tests, to qualify a NCCL
// upgrade. Once a NCCL version is qualified, this code should not be needed at
// runtime.
#ifdef PGNCCL_ENABLE_HASH
  if (enableCollectiveHashDebug_.load()) {
    auto numel = getTensorsNumel(inputs);
    auto hashValue = hashTensors(inputs);
    PRINT_COLLECTIVE_HASH_SIGNATURE(
        "input", opTypeToString(opType), numel, hashValue);
  }
#endif // PGNCCL_ENABLE_HASH

  {
    torch::cuda::nccl::AutoNcclGroup nccl_group_guard(comm, useNonblocking());
    for (const auto i : c10::irange(inputs.size())) {
#ifndef NCCL_HAS_COMM_NONBLOCKING
      C10D_NCCL_CHECK(
          fn(inputs[i], outputs[i], comm, ncclStream),
          ncclComm->getNcclCommFailureReason());
#else
      C10D_NCCL_CHECK_TIMEOUT(
          fn(inputs[i], outputs[i], comm, ncclStream),
          comm,
          ncclComm->getNcclCommFailureReason());
#endif // NCCL_HAS_COMM_NONBLOCKING
    }
  }

  work->ncclEndEvent_->record(ncclStream);
  work->ncclComm_ = ncclComm;

  {
    c10::cuda::CUDAMultiStreamGuard streamGuard(ncclStream);
    std::vector<at::Device> devices{device};
    work->future_ = c10::make_intrusive<at::ivalue::Future>(
        c10::ListType::create(c10::TensorType::get()), devices);

    // Add a callback that runs profiling end callbacks. wrapCallback() in CUDA
    // future blocks the stream this callback runs on the corresponding
    // ncclEndEvents_ ensuring appropriate synchronization.
    if (work->recordFunctionEndCallback_) {
      work->future_->addCallback(
          [work](at::ivalue::Future& /* unused */) {
            work->recordFunctionEndCallback_();
          },
          // uses_future = false allows us to skip synchronization in
          // ivalue::Future, but is only valid as long as the lambda doesn't use
          // the "Future" argument.
          /*uses_future=*/false);
    }
    work->future_->markCompleted(at::IValue(*work->outputs_));
  }

  // Set appropriate work parameters.
  work->blockingWait_ = blockingWait_;
  work->store_ = store_;
  assignTimeoutToWork(work, options_);
  // Record size info for debug. We only record the size on the first device as
  // multi-device per process is deprecated
  work->numelIn_ = inputs[0].numel();
  work->numelOut_ = outputs[0].numel();

  /* Note [cuda graph capture and workEnqueue]

  Normal behavior of the C10D watchdog is to query cuda events on work objects.
  We disable this event query behavior during graph capture as it is disallowed
  during capture under the strictest capture mode setting.
  Note that previously recorded events (e.g., before the capture) can be queried
  as the watchdog capture mode has been changed to thread-local, but user-side
  event queries (from the main thread) via .is_completed() are still disallowed.
  TODO(eqy): Is there a path to allowing workEnqueue during graph capture for
  watchdog-thread usage only?

  TODO:
   - Is our design for flight recorder safe in this context?  are we recording
  any FR events during cudagraph capture? if so, they won't be safe to poll for
  completion status.
  */
  if (capture_status == c10::cuda::CaptureStatus::None) {
    workEnqueue(work);
  }
  // TODO(whc) if the work isn't enqueued, I don't feel great about returning
  // it, since interactions with it by usercode won't behave normally - they
  // won't observe work completion, for instance.  Will this lead to silent
  // problems during capture?
  return asyncOp ? work : nullptr;
}

template <typename Fn, typename PreProcess, typename PostProcess>
c10::intrusive_ptr<Work> ProcessGroupNCCL::pointToPoint(
    at::Tensor& tensor,
    Fn fn,
    int peer,
    OpType opType,
    PreProcess pre,
    PostProcess post,
    const char* profilingTitle) {
  // avoidRecordStreams_ note:
  // send, recv, and irecv should be ok with avoidRecordStreams,
  // However, for isend, I don't think the API requires the user
  // to wait() on the returned handle, so ProcessGroupNCCL can't know
  // when it's safe to release the input back to the allocator,
  // and the present call has no way to know it's not an isend.
  // Therefore, we warn and fall back to the typical recordStream logic.
  // TODO( kwen2501 ): revisit this when we have a better solution.
  auto device = getDevice(tensor);
  at::cuda::OptionalCUDAGuard gpuGuard(device);

  std::string key;
  int p2pRank = 0, p2pTargetRank = 0;
  bool isSendRecvSelf = false;
  // For batch_isend_irecv, ncclGroupStart() would be called upfront
  bool batchP2P = ncclActiveGroupCounter_ > 0;
  if (batchP2P) {
    // For batch P2P, we need to treat it like a collective when selecting
    // communicator, because other ranks can call into this batch other than my
    // rank and my peer
    key = getKeyFromDevice(device);
    p2pRank = rank_;
    p2pTargetRank = peer;
  } else {
    // For single P2P, preserve the old two-rank behavior (to avoid perf diff)
    key = getKeySendRecv(rank_, peer);
    p2pRank = rank_ <= peer ? 0 : 1;
    isSendRecvSelf = rank_ == peer;
    p2pTargetRank = isSendRecvSelf ? 0 : 1 - p2pRank;

    if (!coalescing_state_) {
      // Bump P2P sequence number.
      seqP2P_++;
    }
  }

  // Bump the logical operation counter regardless of whether this op is
  // coalesced or individual
  op_id_++;

  std::shared_ptr<NCCLComm> ncclComm = getNCCLComm(key);
  if (ncclComm == nullptr) {
    ncclComm = initNCCLComm(key, device, opType, p2pRank, isSendRecvSelf);
  }

  if (coalescing_state_ & CoalActive) {
    // Bump  seqP2P_ once per coalesced group, not once per individual op.
    if ((coalescing_state_ & CoalP2P) == 0) {
      seqP2P_++;
    }
    coalescing_state_ |= CoalP2P;
    if (coalescedDevice_.index() < 0) {
      coalescedDevice_ = device;
    } else {
      TORCH_CHECK(
          coalescedDevice_.index() == device.index(), MULTI_DEVICE_ERROR_MSG);
    }
    if (coalescedComm_ == nullptr) {
      coalescedComm_ = ncclComm;
    } else {
      TORCH_CHECK(coalescedComm_ == ncclComm, MULTI_DEVICE_ERROR_MSG);
    }
    // For now, P2P ops are always put on internal stream
    coalescedAsync_ = true;
  }

  // Used many times below, so we stash the unordered_map lookup
  auto ncclStream = ncclStreams_.at(key);
  // First let NCCL streams wait for input tensors allocation streams
  syncStream(device, ncclEvents_[key], ncclStream);

  // Work itself will create the CUDA events on all GPUs of tensors
  c10::intrusive_ptr<ProcessGroupNCCL::WorkNCCL> work;
  if (coalescing_state_) {
    // When coalescing, we record events per op that lack timing/state
    // information becuase there is no 'work' associated with them, and then
    // later in endCoalescing we record a 'coalesced' Work which has
    // timing/state updates via watchdog thread, but lacks op metadata such as
    // input/output sizes and profilingTitle per-op in the group.
<<<<<<< HEAD
    FlightRecorderNCCL::get()->record(
=======
    FlightRecorder<at::cuda::CUDAEvent>::get()->record(
>>>>>>> 0c0609d5
        local_id_,
        std::make_tuple(pg_uid_, pg_desc_),
        seqCollective_,
        seqP2P_,
        op_id_,
        profilingTitle,
        {tensor},
        {tensor},
        nullptr,
        nullptr,
        options_->timeout,
        pgStatus_,
        /*isP2P=*/true);
    // TODO(whc) if we want to make the per-p2p-op flightrecorder entries get
    // their timings/states updated by proxy when the Work obj representing the
    // coalesce group gets its update, we could accumulate these trace_ids
    // together and ask FlightRecorder to take the update from one Work and
    // apply it to multiple entries
  } else {
    // Store references to outputs to be used by WorkNCCL::result and
    // operator<<. Note that these outputs are only valid for recv(), as send()
    // does not modify the inputs but we still create these outputs for use
    // cases such as profiling.

    work = initWork(
        device,
        rank_,
        opType,
        true,
        profilingTitle,
        {tensor},
        {},
        /*record=*/false);
    // This bypasses something in Work() that crashes if {tensor} is given as
    // output, not sure what
    work->outputs_ = std::make_shared<std::vector<at::Tensor>>();
    work->outputs_->push_back(tensor);
    // TODO(whc) because we don't pass output {tensor} to initWork, we tell
    // initWork to not record, and then we manually call record passing all the
    // information it wants.
<<<<<<< HEAD
    work->trace_id_ = FlightRecorderNCCL::get()->record(
=======
    work->trace_id_ = FlightRecorder<at::cuda::CUDAEvent>::get()->record(
>>>>>>> 0c0609d5
        local_id_,
        std::make_tuple(pg_uid_, pg_desc_),
        seqCollective_,
        seqP2P_,
        op_id_,
        profilingTitle,
        {tensor},
        {tensor},
        work->ncclStartEvent_.get(),
        work->ncclEndEvent_.get(),
        options_->timeout,
        pgStatus_,
        /*isP2P=*/true);
  }

  // Only check for NaN for send ops, for recv ops `tensor` can be a random
  // placeholder
  if (enableNanCheck_ && opType == OpType::SEND) {
    checkForNan(tensor, ncclStream);
  }

  if (!coalescing_state_) {
    // Start event should only be recorded before the ncclGroupStart()
    if (work->timingEnabled_) {
      work->ncclStartEvent_->record(ncclStream);
    }

    pre(ncclStream, work);
  }

  // Both send tensor and recv tensor are created on a worker stream and used
  // in different ncclStreams.  Hence, both must record the ncclStream to
  // prevent being freed before the collective finishes.
  //
  // See [Sync Streams].
  c10::cuda::CUDACachingAllocator::recordStream(
      tensor.storage().data_ptr(), ncclStream);

  // This part seems common to both p2p and coalesced-p2p usage?
  ncclComm_t comm_ = ncclComm->getNcclComm();

#ifndef NCCL_HAS_COMM_NONBLOCKING
  C10D_NCCL_CHECK(
      fn(tensor, comm_, ncclStream, p2pTargetRank),
      ncclComm->getNcclCommFailureReason());
#else
  // In non-blocking mode, we need to use ncclGroup semantics to ensure that the
  // kernel is enqueued for single-P2P ops.  Otherwise, the event record below
  // may not capture the kernel, leading to data corruption.
  ncclGroupStart();
  C10D_NCCL_CHECK_NONBLOCKING(
      fn(tensor, comm_, ncclStream, p2pTargetRank), std::nullopt);
  C10D_NCCL_CHECK_TIMEOUT_GROUPEND(
      ncclGroupEnd(), ncclComm, ncclComm->getNcclCommFailureReason());
#endif // NCCL_HAS_COMM_NONBLOCKING

  if (!coalescing_state_) {
    post(ncclStream);

    // End event should only be recorded after the ncclGroupEnd()
    work->ncclEndEvent_->record(ncclStream);
    work->ncclComm_ = ncclComm;
    work->blockingWait_ = blockingWait_;
    work->store_ = store_;
    assignTimeoutToWork(work, options_);
    // Record size info for debug. We only record the size on the first device
    // as multi-device per process is deprecated
    work->numelIn_ = work->numelOut_ = tensor.numel();

    // Future only needs to be created and marked completed with outputs for
    // recv(), but still create future for use cases such as profiling even for
    // send().
    {
      c10::cuda::CUDAMultiStreamGuard streamGuard(ncclStream);
      std::vector<at::Device> devices{device};
      work->future_ = c10::make_intrusive<at::ivalue::Future>(
          c10::ListType::create(c10::TensorType::get()), devices);
      work->future_->markCompleted(at::IValue(*work->outputs_));
    }

    // Add a callback that runs profiling end callbacks. wrapCallback() in CUDA
    // future blocks the stream this callback runs on the corresponding
    // ncclEndEvents_ ensuring appropriate synchronization.
    if (work->recordFunctionEndCallback_) {
      work->future_->addCallback(
          [work](at::ivalue::Future& /* unused */) {
            work->recordFunctionEndCallback_();
          },
          // uses_future = false allows us to skip synchronization in
          // ivalue::Future, but is only valid as long as the lambda doesn't use
          // the "Future" argument.
          /*uses_future=*/false);
    }
  }

  // Enqueue P2P op so that it can be cancelled by NCCL watchdog
  c10::cuda::CaptureStatus capture_status =
      c10::cuda::currentStreamCaptureStatusMayInitCtx();

  if (!coalescing_state_ && capture_status == c10::cuda::CaptureStatus::None) {
    workEnqueue(work);
  }
  return work;
}

template <typename Fn, typename PreProcess, typename PostProcess>
c10::intrusive_ptr<Work> ProcessGroupNCCL::collective(
    at::Tensor& input,
    at::Tensor& output,
    Fn fn,
    PreProcess pre,
    PostProcess post,
    OpType opType,
    bool asyncOp,
    const char* profilingTitle,
    bool nanCheck) {
  auto inputs = std::vector<at::Tensor>{input};
  auto outputs = std::vector<at::Tensor>{output};
  return collective(
      inputs,
      outputs,
      fn,
      pre,
      post,
      opType,
      asyncOp,
      profilingTitle,
      nanCheck);
}

template <typename Fn>
c10::intrusive_ptr<Work> ProcessGroupNCCL::collective(
    at::Tensor& input,
    at::Tensor& output,
    Fn fn,
    OpType opType,
    bool asyncOp,
    const char* profilingTitle,
    bool nanCheck) {
  auto inputs = std::vector<at::Tensor>{input};
  auto outputs = std::vector<at::Tensor>{output};
  return collective(
      inputs,
      outputs,
      fn,
      [](at::cuda::CUDAStream&,
         c10::intrusive_ptr<ProcessGroupNCCL::WorkNCCL>& work) {},
      [](at::cuda::CUDAStream&,
         c10::intrusive_ptr<ProcessGroupNCCL::WorkNCCL>& work) {},
      opType,
      asyncOp,
      profilingTitle,
      nanCheck);
}

template <typename Fn>
c10::intrusive_ptr<Work> ProcessGroupNCCL::pointToPoint(
    at::Tensor& tensor,
    Fn fn,
    int peer,
    OpType opType,
    const char* profilingTitle) {
  return pointToPoint(
      tensor,
      fn,
      peer,
      opType,
      [](at::cuda::CUDAStream&,
         c10::intrusive_ptr<ProcessGroupNCCL::WorkNCCL>& work) {},
      [](at::cuda::CUDAStream&) {},
      profilingTitle);
}

c10::intrusive_ptr<Work> ProcessGroupNCCL::allreduce_sparse(
    std::vector<at::Tensor>& tensors,
    const AllreduceOptions& opts) {
  TORCH_CHECK(tensors.size() == 1, MULTI_DEVICE_ERROR_MSG);
  auto tensor = tensors.back();
  TORCH_CHECK(
      !isFloat8Type(tensor.scalar_type()),
      "Float8 dtypes are not currenlty supported for NCCL reductions");
#ifdef IS_NCCLX
  tensor = tensor.coalesce();
  at::Tensor outputTensor =
      torch::zeros(tensor.sizes(), tensor.options().layout(torch::kStrided));
  auto work = collective(
      tensor,
      outputTensor,
      [&](at::Tensor& input,
          at::Tensor& output,
          ncclComm_t comm,
          at::cuda::CUDAStream& stream) {
        auto ncclDataType = getNcclDataType(input.scalar_type());
        auto ncclReduceOp =
            getNcclReduceOp(opts.reduceOp, input, ncclDataType, comm);
        auto indices = input.indices();
        auto sizes = input.sizes();
        int colSize = sizes[1];
        auto rows = indices[0];
        size_t blockCount = rows.sizes()[0];
        auto recvIndices = indices[0] * colSize;

        // prevent output and recvIndices from being freed
        // TODO: not changing the lifetime management of outputs this time,
        // revisit later
        c10::cuda::CUDACachingAllocator::recordStream(
            output.storage().data_ptr(), stream);
        c10::cuda::CUDACachingAllocator::recordStream(
            recvIndices.storage().data_ptr(), stream);
        auto result = ncclAllReduceSparseBlock(
            input._values().data_ptr(), // sendbuff
            recvIndices.data_ptr<int64_t>(), // recv_indices
            blockCount, // block_count
            colSize, // block_length
            output.data_ptr(), // recvbuff
            output.numel(), // recv_count
            ncclDataType,
            ncclReduceOp,
            comm,
            stream.stream());
        return result;
      },
      [](at::cuda::CUDAStream& ncclStream,
         c10::intrusive_ptr<ProcessGroupNCCL::WorkNCCL>& work) {},
      [&](at::cuda::CUDAStream& ncclStream,
          c10::intrusive_ptr<ProcessGroupNCCL::WorkNCCL>& work) {
        // Convert output tensors to sparse and back into tensors.
        at::cuda::CUDAStreamGuard guard(ncclStream);
        if (opts.sparseIndices.has_value()) {
          tensor = at::sparse_coo_tensor(
              opts.sparseIndices.value(), outputTensor, tensor.sizes());
        } else {
          tensor = outputTensor.to_sparse();
        }
      },
      OpType::_ALLREDUCE_SPARSE,
      opts.asyncOp,
      "nccl:all_reduce_sparse");
  return work;
#else
  // If the nccl branch is not "exp" then we just error
  C10_THROW_ERROR(
      Error,
      "NCCL does not support all_reduce with sparse tensors. Please use dense tensors instead.");
#endif // IS_NCCLX
}

c10::intrusive_ptr<Work> ProcessGroupNCCL::allreduce_impl(
    at::Tensor& tensor,
    const char* profilingTitle,
    const AllreduceOptions& opts) {
  return collective(
      tensor,
      tensor,
      [&](at::Tensor& input,
          at::Tensor& output,
          ncclComm_t comm,
          at::cuda::CUDAStream& stream) {
        auto ncclDataType = getNcclDataType(input.scalar_type());
        auto ncclReduceOp =
            getNcclReduceOp(opts.reduceOp, input, ncclDataType, comm);
        return ncclAllReduce(
            input.data_ptr(),
            output.data_ptr(),
            input.numel(),
            ncclDataType,
            ncclReduceOp,
            comm,
            stream.stream());
      },
      OpType::ALLREDUCE,
      opts.asyncOp,
      profilingTitle);
}

c10::intrusive_ptr<Work> ProcessGroupNCCL::allreduce(
    std::vector<at::Tensor>& tensors,
    const AllreduceOptions& opts) {
  TORCH_CHECK(tensors.size() == 1, MULTI_DEVICE_ERROR_MSG);
  auto tensor = tensors.back();
  if (tensor.is_complex()) {
    TORCH_CHECK(
        complexViewAsRealAllowed(opts.reduceOp),
        "all_reduce does not support",
        opts.reduceOp,
        "on complex tensors");
    tensor = at::view_as_real(tensor);
  }
  check_gpu_single_tensor(tensor);

  if (intraNodeComm_ != nullptr && opts.reduceOp == ReduceOp::SUM) {
    using namespace intra_node_comm;
    auto algo = intraNodeComm_->selectAllReduceAlgo(tensor);
    if (algo != intra_node_comm::AllReduceAlgo::NONE) {
      intraNodeComm_->allReduce(tensor, algo);
      return c10::make_intrusive<IntraNodeCommWork>();
    }
  }
  TORCH_CHECK(
      !isFloat8Type(tensor.scalar_type()),
      "Float8 dtypes are not currenlty supported for NCCL reductions");
  RECORD_PARAM_COMMS_DATA(
      std::make_tuple(
          static_cast<int64_t>(seqCollective_) + 1,
          false), // seq + 1 to match collective
      std::make_tuple(pg_uid_, pg_desc_), // PG name tuple
      tensors, // inputTensors
      tensors, // outputTensors
      rank_, // rank
      "allreduce", // collective name
      tensor.numel(), // inNelems
      tensor.numel(), // outNelems
      tensor.scalar_type(), // dType
      std::vector<int64_t>(), // inSplitSizes
      std::vector<int64_t>(), // outSplitSizes
      globalRankStart_, // globalRankStart_
      globalRankStride_, // globalRankStride_
      this->getSize()); // worldSize

  // avoidRecordStreams_ note: collective() will stash tensors.
  return allreduce_impl(tensor, "nccl:all_reduce", opts);
}

c10::intrusive_ptr<Work> ProcessGroupNCCL::allreduce_coalesced(
    std::vector<at::Tensor>& tensors,
    const AllreduceCoalescedOptions& opts) {
  auto total_numel = check_gpu_tensors_same_device(tensors);
  TORCH_CHECK(
      !isFloat8Type(tensors.back().scalar_type()),
      "Float8 dtypes are not currenlty supported for NCCL reductions");

  RECORD_PARAM_COMMS_DATA(
      std::make_tuple(
          static_cast<int64_t>(seqCollective_) + 1,
          false), // seq + 1 to match collective and assume only one collective
                  // in coalesed range
      std::make_tuple(pg_uid_, pg_desc_), // PG name tuple
      tensors, // inputTensors
      tensors, // outputTensors
      rank_, // rank
      "allreduce_coalesced", // collective name
      total_numel, // inNelems
      total_numel, // outNelems
      tensors[0].scalar_type(), // dType
      // I'm not sure what in,outSplitSizes mean here.
      std::vector<int64_t>(), // inSplitSizes
      std::vector<int64_t>(), // outSplitSizes
      globalRankStart_, // globalRankStart_
      globalRankStride_, // globalRankStride_
      this->getSize()); // worldSize

  // avoidRecordStreams_ note: collective() will stash tensors.
  return collectiveCoalesced(
      tensors,
      tensors,
      [&](at::Tensor& input,
          at::Tensor& output,
          ncclComm_t comm,
          at::cuda::CUDAStream& stream) {
        auto ncclDataType = getNcclDataType(input.scalar_type());
        auto ncclReduceOp =
            getNcclReduceOp(opts.reduceOp, input, ncclDataType, comm);
        return ncclAllReduce(
            input.data_ptr(),
            output.data_ptr(),
            input.numel(),
            ncclDataType,
            ncclReduceOp,
            comm,
            stream.stream());
      },
      OpType::COALESCED,
      opts.asyncOp,
      "nccl:allreduce_coalesced");
}

c10::intrusive_ptr<Work> ProcessGroupNCCL::broadcast(
    std::vector<at::Tensor>& tensors,
    const BroadcastOptions& opts) {
  TORCH_CHECK(tensors.size() == 1, MULTI_DEVICE_ERROR_MSG);
  auto tensor = tensors.back();
  if (tensor.is_complex()) {
    tensor = at::view_as_real(tensor);
  }
  check_gpu_single_tensor(tensor);

  RECORD_PARAM_COMMS_DATA(
      std::make_tuple(
          static_cast<int64_t>(seqCollective_) + 1,
          false), // seq + 1 to match collective
      std::make_tuple(pg_uid_, pg_desc_), // PG name tuple
      tensors, // inputTensors
      tensors, // outputTensors
      opts.rootRank, // root rank
      "broadcast", // collective name
      tensor.numel(), // inNelems
      tensor.numel(), // outNelems
      tensor.scalar_type(), // dType
      std::vector<int64_t>(), // inSplitSizes
      std::vector<int64_t>(), // outSplitSizes
      globalRankStart_, // globalRankStart_
      globalRankStride_, // globalRankStride_
      this->getSize()); // worldSize

  const auto root = opts.rootRank + opts.rootTensor;
  bool nanCheck = (root == rank_);

  // avoidRecordStreams_ note: collective() will stash tensors.
  return collective(
      tensor,
      tensor,
      [&](at::Tensor& input,
          at::Tensor& output,
          ncclComm_t comm,
          at::cuda::CUDAStream& stream) {
        return ncclBcast(
            input.data_ptr(),
            input.numel(),
            getNcclDataType(input.scalar_type()),
            static_cast<int>(root),
            comm,
            stream.stream());
      },
      OpType::BROADCAST,
      opts.asyncOp,
      "nccl:broadcast",
      nanCheck);
}

// _broadcast_oop adds an out-of-place broadcast in PGNCCL
// Custom collectives may be implemented by coalescing broadcast operations
// One use-case is implementing a vector all_gather (all_gather_v)
// where unevenly sized inputs are gathered among participating ranks
// Since all_gather provides an out-of-place API, an all_gather_v
// semantic implemented inside pg_nccl.all_gather also needs to support
// out-of-place, for which an out-of-place broadcast is required to be added
c10::intrusive_ptr<Work> ProcessGroupNCCL::_broadcast_oop(
    at::Tensor& outputTensor,
    at::Tensor& inputTensor,
    const BroadcastOptions& opts) {
  if (outputTensor.numel() != inputTensor.numel()) {
    C10_THROW_ERROR(
        ValueError,
        "Tensor input and output of _broadcast_oop must have the same number of elements ");
  }
  const auto root = opts.rootRank + opts.rootTensor;
  bool nanCheck = (root == rank_);
  return collective(
      inputTensor,
      outputTensor,
      [&](at::Tensor& input,
          at::Tensor& output,
          ncclComm_t comm,
          at::cuda::CUDAStream& stream) {
        return ncclBroadcast(
            input.data_ptr(),
            output.data_ptr(),
            input.numel(),
            getNcclDataType(input.scalar_type()),
            static_cast<int>(root),
            comm,
            stream.stream());
      },
      OpType::BROADCAST,
      opts.asyncOp,
      "nccl:_broadcast_oop",
      nanCheck);
}

c10::intrusive_ptr<Work> ProcessGroupNCCL::reduce(
    std::vector<at::Tensor>& tensors,
    const ReduceOptions& opts) {
  TORCH_CHECK(tensors.size() == 1, MULTI_DEVICE_ERROR_MSG);
  auto tensor = tensors.back();
  if (tensor.is_complex()) {
    TORCH_CHECK(
        complexViewAsRealAllowed(opts.reduceOp),
        "reduce does not support",
        opts.reduceOp,
        "on complex tensors");
    tensor = at::view_as_real(tensor);
  }
  check_gpu_single_tensor(tensor);
  RECORD_PARAM_COMMS_DATA(
      std::make_tuple(
          static_cast<int64_t>(seqCollective_) + 1,
          false), // seq + 1 to match collective
      std::make_tuple(pg_uid_, pg_desc_), // PG name tuple
      tensors, // inputTensors
      tensors, // outputTensors
      opts.rootRank, // root rank
      "reduce", // collective name
      tensor.numel(), // inNelems
      tensor.numel(), // outNelems
      tensor.scalar_type(), // dType
      std::vector<int64_t>(), // inSplitSizes
      std::vector<int64_t>(), // outSplitSizes
      globalRankStart_, // globalRankStart_
      globalRankStride_, // globalRankStride_
      this->getSize()); // worldSize

  // avoidRecordStreams_ note: collective() will stash tensors.
  return collective(
      tensor,
      tensor,
      [&](at::Tensor& input,
          at::Tensor& output,
          ncclComm_t comm,
          at::cuda::CUDAStream& stream) {
        const auto root = opts.rootRank + opts.rootTensor;
        auto ncclDataType = getNcclDataType(input.scalar_type());
        auto ncclReduceOp =
            getNcclReduceOp(opts.reduceOp, input, ncclDataType, comm);
        return ncclReduce(
            input.data_ptr(),
            output.data_ptr(),
            input.numel(),
            ncclDataType,
            ncclReduceOp,
            static_cast<int>(root),
            comm,
            stream.stream());
      },
      OpType::REDUCE,
      opts.asyncOp,
      "nccl:reduce");
}

// _reduce_oop exposes an out-of-place reduce from PGNCCL
// Custom collectives may be implemented by coalescing reduce operations
// One use-case is implementing a vector reduce_scatter (reduce_scatter_v)
// where inputs are reduced and scattered unevenly among participating ranks
// Since reduce_scatter provides an out-of-place API, a reduce_scatter_v
// semantic implemented inside pg_nccl.reduce_scatter also needs to support
// out-of-place, for which an out-of-place reduce is required to be added
c10::intrusive_ptr<Work> ProcessGroupNCCL::_reduce_oop(
    at::Tensor& outputTensor,
    at::Tensor& inputTensor,
    const ReduceOptions& opts) {
  if (outputTensor.numel() != inputTensor.numel()) {
    C10_THROW_ERROR(
        ValueError,
        "Tensor input and output of _reduce_oop must have the same number of elements ");
  }
  return collective(
      inputTensor,
      outputTensor,
      [&](at::Tensor& input,
          at::Tensor& output,
          ncclComm_t comm,
          at::cuda::CUDAStream& stream) {
        const auto root = opts.rootRank + opts.rootTensor;
        const auto ncclDataType = getNcclDataType(input.scalar_type());
        const auto ncclReduceOp =
            getNcclReduceOp(opts.reduceOp, input, ncclDataType, comm);
        return ncclReduce(
            input.data_ptr(),
            output.data_ptr(),
            input.numel(),
            ncclDataType,
            ncclReduceOp,
            (int)root,
            comm,
            stream.stream());
      },
      OpType::REDUCE,
      opts.asyncOp,
      "nccl:_reduce_oop");
}

c10::intrusive_ptr<Work> ProcessGroupNCCL::allgather(
    std::vector<std::vector<at::Tensor>>& outputTensors,
    std::vector<at::Tensor>& inputTensors,
    const AllgatherOptions& opts) {
  TORCH_CHECK(inputTensors.size() == 1, MULTI_DEVICE_ERROR_MSG);
  auto inputTensor = inputTensors.back();
  check_gpu_single_tensor(inputTensor);
  auto outputTensors_ = outputTensors.back();

  RECORD_PARAM_COMMS_DATA(
      std::make_tuple(
          static_cast<int64_t>(seqCollective_) + 1,
          false), // seq + 1 to match collective
      std::make_tuple(pg_uid_, pg_desc_), // PG name tuple
      inputTensors, // inputTensors
      outputTensors, // outputTensors
      rank_, // rank
      "all_gather", // collective name
      inputTensor.numel(), // inNelems
      inputTensor.numel() * // outNelems
          this->getSize(),
      inputTensor.scalar_type(), // dType
      std::vector<int64_t>(), // inSplitSizes
      std::vector<int64_t>(), // outSplitSize
      globalRankStart_, // globalRankStart_
      globalRankStride_, // globalRankStride_
      this->getSize()); // worldSize

  bool same_size = check_same_size(outputTensors_);
  if (same_size) {
    // Flatten a vector of tensors into a single, stacked tensor.
    at::Tensor outputFlattened = newLikeFlat(outputTensors_);

    return collective(
        inputTensor,
        outputFlattened,
        [&](at::Tensor& input,
            at::Tensor& output,
            ncclComm_t comm,
            at::cuda::CUDAStream& stream) {
          // See [We actually don't need to stash anything here].
          return ncclAllGather(
              input.data_ptr(),
              output.data_ptr(),
              input.numel(),
              getNcclDataType(input.scalar_type()),
              comm,
              stream.stream());
        },
        [](at::cuda::CUDAStream& ncclStream,
           c10::intrusive_ptr<ProcessGroupNCCL::WorkNCCL>& work) {
          // avoidRecordStreams_ note: We actually don't need to stash anything
          // here.
          //  - inputTensors is stashed onto work->stashed_for_allocator_safety_
          //    in collective().
          //  - outputFlattened is stashed onto work->outputs_ in collective().
        },
        [&](at::cuda::CUDAStream& ncclStream,
            c10::intrusive_ptr<ProcessGroupNCCL::WorkNCCL>& work) {
          // User-facing outputTensors should be held by the user until after
          // waiting on work_, or the call makes no sense. We do a stashing here
          // in case user doesn't hold the outputTensors in downstream code,
          // which can cause an early recyle by the CachingAllocator, which can
          // lead to segfault or data corruption.
          if (opts.asyncOp) {
            work->stashed_for_allocator_safety_->stash(outputTensors_);
          }
          // Copy the flattened output tensors to the outputs.
          at::cuda::CUDAStreamGuard guard(ncclStream);
          for (const auto j : c10::irange(outputTensors_.size())) {
            // See [We actually don't need to stash anything here].
            outputTensors_[j].copy_(
                outputFlattened[static_cast<int64_t>(j)], true);
          }
        },
        OpType::ALLGATHER,
        opts.asyncOp,
        "nccl:all_gather");
  } else {
    const auto num_reduces = outputTensors_.size();
    startCoalescing();
    for (const int64_t i : c10::irange(static_cast<int64_t>(num_reduces))) {
      auto& output = outputTensors_[i];
      auto& input = (i == rank_) ? inputTensor : output;
      auto broadcastOpts =
          BroadcastOptions{i, int64_t(0), opts.timeout, opts.asyncOp};
      _broadcast_oop(output, input, broadcastOpts);
    }
    auto work = endCoalescing(OpType::ALLGATHER);
    return work;
  }
}

c10::intrusive_ptr<Work> ProcessGroupNCCL::allgather_coalesced(
    std::vector<std::vector<at::Tensor>>& /* unused */,
    std::vector<at::Tensor>& /* unused */,
    const AllgatherOptions& /* unused */) {
  C10_THROW_ERROR(
      NotImplementedError,
      "ProcessGroupNCCL does not support allgather_coalesced");
}

c10::intrusive_ptr<Work> ProcessGroupNCCL::allgather_into_tensor_coalesced(
    std::vector<at::Tensor>& outputs,
    std::vector<at::Tensor>& inputs,
    const AllgatherOptions& opts) {
  RECORD_PARAM_COMMS_DATA(
      std::make_tuple(
          static_cast<int64_t>(seqCollective_) + 1,
          false), // seq + 1 to match collective and assume only one collective
                  // in coalesed range
      std::make_tuple(pg_uid_, pg_desc_), // PG name tuple
      inputs, // inputTensors
      outputs, // outputTensors
      rank_, // rank
      "allgather_into_tensor_coalesced", // collective name
      getTensorsNumel(inputs), // inNelems
      getTensorsNumel(outputs), // outNelems
      inputs[0].scalar_type(), // dType
      std::vector<int64_t>(), // inSplitSizes
      std::vector<int64_t>(), // outSplitSizes
      globalRankStart_, // globalRankStart_
      globalRankStride_, // globalRankStride_
      this->getSize()); // worldSize

  return collectiveCoalesced(
      inputs,
      outputs,
      [&](at::Tensor& input,
          at::Tensor& output,
          ncclComm_t comm,
          at::cuda::CUDAStream& stream) {
        return ncclAllGather(
            input.data_ptr(),
            output.data_ptr(),
            input.numel(),
            getNcclDataType(input.scalar_type()),
            comm,
            stream.stream());
      },
      OpType::COALESCED,
      opts.asyncOp,
      "nccl:all_gather_into_tensor_coalesced");
}

c10::intrusive_ptr<Work> ProcessGroupNCCL::reduce_scatter(
    std::vector<at::Tensor>& outputTensors,
    std::vector<std::vector<at::Tensor>>& inputTensors,
    const ReduceScatterOptions& opts) {
  TORCH_CHECK(outputTensors.size() == 1, MULTI_DEVICE_ERROR_MSG);
  auto outputTensor = outputTensors.back();
  check_gpu_single_tensor(outputTensor);
  auto inputTensors_ = inputTensors.back();
  TORCH_CHECK(
      !isFloat8Type(outputTensor.scalar_type()),
      "Float8 dtypes are not currenlty supported for NCCL reductions");

  RECORD_PARAM_COMMS_DATA(
      std::make_tuple(
          static_cast<int64_t>(seqCollective_) + 1,
          false), // seq + 1 to match collective
      std::make_tuple(pg_uid_, pg_desc_), // PG name tuple
      inputTensors, // inputTensors
      outputTensors, // outputTensors
      rank_, // rank
      "reduce_scatter", // collective name
      outputTensor.numel() * this->getSize(), // inNelems
      outputTensor.numel(), // outNelems
      outputTensor.scalar_type(), // dType
      std::vector<int64_t>(), // inSplitSizes
      std::vector<int64_t>(), // outSplitSizes
      globalRankStart_, // globalRankStart_
      globalRankStride_, // globalRankStride_
      this->getSize()); // worldSize

  bool same_size = check_same_size(inputTensors_);
  if (same_size) {
    // Flatten a vector of tensors into a single, stacked tensor.
    at::Tensor inputFlattened = newLikeFlat(inputTensors_);

    return collective(
        inputFlattened,
        outputTensor,
        [&](at::Tensor& input,
            at::Tensor& output,
            ncclComm_t comm,
            at::cuda::CUDAStream& stream) {
          const auto ncclDataType = getNcclDataType(input.scalar_type());
          const auto ncclReduceOp =
              getNcclReduceOp(opts.reduceOp, input, ncclDataType, comm);
          return ncclReduceScatter(
              input.data_ptr(),
              output.data_ptr(),
              output.numel(),
              ncclDataType,
              ncclReduceOp,
              comm,
              stream.stream());
        },
        [&](at::cuda::CUDAStream& ncclStream,
            c10::intrusive_ptr<ProcessGroupNCCL::WorkNCCL>& work) {
          // We only need to stash inputTensors.
          //  - inputFlattened is stashed onto
          //  work->stashed_for_allocator_safety_ in collective().
          //  - User-facing outputTensors is stashed onto work->outputs_ in
          //  collective(), and should also be held by the user until after
          //  waiting on work_.
          if (opts.asyncOp) {
            work->stashed_for_allocator_safety_->stash(inputTensors_);
          }
          // Copy the input tensors to the flattened inputs.
          at::cuda::CUDAStreamGuard guard(ncclStream);
          for (const auto j : c10::irange(inputTensors_.size())) {
            inputFlattened[static_cast<int64_t>(j)].copy_(
                inputTensors_[j], true);
          }
        },
        [&](at::cuda::CUDAStream&,
            c10::intrusive_ptr<ProcessGroupNCCL::WorkNCCL>& work) {},
        OpType::REDUCE_SCATTER,
        opts.asyncOp,
        "nccl:reduce_scatter");
  } else {
    const auto num_reduces = inputTensors_.size();
    startCoalescing();
    for (const int i : c10::irange(static_cast<int>(num_reduces))) {
      auto& input = inputTensors_[i];
      auto& output = (i == rank_) ? outputTensor : input;
      auto reduceOpts = ReduceOptions{
          opts.reduceOp,
          static_cast<int64_t>(i),
          static_cast<int64_t>(0),
          opts.timeout,
          opts.asyncOp};
      _reduce_oop(output, input, reduceOpts);
    }
    auto work = endCoalescing(OpType::REDUCE_SCATTER);
    return work;
  }
}

c10::intrusive_ptr<Work> ProcessGroupNCCL::_reduce_scatter_base(
    at::Tensor& outputTensor,
    at::Tensor& inputTensor,
    const ReduceScatterOptions& opts) {
  if (inputTensor.dtype() != outputTensor.dtype()) {
    C10_THROW_ERROR(
        TypeError, "input tensor must be the same type as the output tensor.");
  }

  if (inputTensor.numel() != outputTensor.numel() * size_) {
    C10_THROW_ERROR(
        ValueError,
        "input tensor must be the same size as output size times world size");
  }

  const auto& tensor = outputTensor;
  TORCH_CHECK(
      !isFloat8Type(tensor.scalar_type()),
      "Float8 dtypes are not currenlty supported for NCCL reductions");
  RECORD_PARAM_COMMS_DATA(
      std::make_tuple(
          static_cast<int64_t>(seqCollective_) + 1,
          false), // seq + 1 to match collective
      std::make_tuple(pg_uid_, pg_desc_), // PG name tuple
      inputTensor, // inputTensor
      outputTensor, // outputTensor
      rank_, // rank
      "_reduce_scatter_base", // collective name
      inputTensor.numel(), // inNelems
      tensor.numel(), // outNelems
      tensor.scalar_type(), // dtype
      std::vector<int64_t>(), // inSplitSizes
      std::vector<int64_t>(), // outSplitSizes
      globalRankStart_, // globalRankStart_
      globalRankStride_, // globalRankStride_
      this->getSize()); // worldSize

  // avoidRecordStreams_ note: collective() will stash inputs and outputs.
  // Note 2: for asyncOp = false, we don't want to record streams because we
  // know that the NCCL stream will join back to the "current" stream right
  // after this op. So we might just as well keep the stream ownership of the
  // input/output tensors unchanged. The benefit would be that the
  // allocation/free of the tensors would look deterministic to the "current"
  // stream so that the caching allocator can reuse memory pool for this stream
  // in a clever way. This setting is added for libraries like FSDP which uses
  // `reduce_scatter_tensor`.

  return collective(
      inputTensor,
      outputTensor,
      [&](at::Tensor& input,
          at::Tensor& output,
          ncclComm_t comm,
          at::cuda::CUDAStream& stream) {
        auto ncclDataType = getNcclDataType(input.scalar_type());
        auto ncclReduceOp =
            getNcclReduceOp(opts.reduceOp, input, ncclDataType, comm);
        return ncclReduceScatter(
            input.data_ptr(),
            output.data_ptr(),
            output.numel(),
            ncclDataType,
            ncclReduceOp,
            comm,
            stream.stream());
      },
      OpType::_REDUCE_SCATTER_BASE,
      opts.asyncOp,
      "nccl:_reduce_scatter_base");
}

c10::intrusive_ptr<Work> ProcessGroupNCCL::reduce_scatter_tensor_coalesced(
    std::vector<at::Tensor>& outputs,
    std::vector<at::Tensor>& inputs,
    const ReduceScatterOptions& opts) {
  TORCH_CHECK(
      !isFloat8Type(inputs.back().scalar_type()),
      "Float8 dtypes are not currenlty supported for NCCL reductions");

  RECORD_PARAM_COMMS_DATA(
      std::make_tuple(
          static_cast<int64_t>(seqCollective_) + 1,
          false), // seq + 1 to match collective and assume only one collective
                  // in coalesed range
      std::make_tuple(pg_uid_, pg_desc_), // PG name tuple
      inputs, // inputTensors
      outputs, // outputTensors
      rank_, // rank
      "reduce_scatter_tensor_coalesced", // collective name
      getTensorsNumel(inputs), // inNelems
      getTensorsNumel(outputs), // outNelems
      inputs[0].scalar_type(), // dType
      std::vector<int64_t>(), // inSplitSizes
      std::vector<int64_t>(), // outSplitSizes
      globalRankStart_, // globalRankStart_
      globalRankStride_, // globalRankStride_
      this->getSize()); // worldSize

  return collectiveCoalesced(
      inputs,
      outputs,
      [&](at::Tensor& input,
          at::Tensor& output,
          ncclComm_t comm,
          at::cuda::CUDAStream& stream) {
        auto ncclDataType = getNcclDataType(input.scalar_type());
        auto ncclReduceOp =
            getNcclReduceOp(opts.reduceOp, input, ncclDataType, comm);
        return ncclReduceScatter(
            input.data_ptr(),
            output.data_ptr(),
            output.numel(),
            ncclDataType,
            ncclReduceOp,
            comm,
            stream.stream());
      },
      OpType::COALESCED,
      opts.asyncOp,
      "nccl:reduce_scatter_tensor_coalesced");
}

c10::DeviceIndex ProcessGroupNCCL::guessDeviceId() const {
  // 1st choice: don't use this function if your API can take a device_id
  // argument.
  if (getBoundDeviceId().has_value()) {
    // 2nd choice: Use the bound GPU device id if available.
    // Bounded device id can be passed to `init_process_group`.
    // NOLINTNEXTLINE(bugprone-unchecked-optional-access)
    return getBoundDeviceId().value().index();
  } else if (!usedDeviceIdxs_.empty()) {
    // 3rd choice: infer the device id from the used device ids.
    return *usedDeviceIdxs_.begin();
  }
  // This means there is not yet a NCCL collective being called
  // Here we have to use the best guesses and will use a single GPU to call
  // allreduce to achieve barrier.
  // In case the multiple processes fall into the same node, we use rank to
  // ensure that each process is on a different GPU
  // Note: it is better to use global rank because the group-local rank can be
  // offset wrt the device id if intra-node GPUs are sharded into multiple
  // dimensions.
  int devIdx = globalRank() % localDeviceCount_;
  LOG(WARNING)
      << logPrefix()
      << c10::str(
             " using GPU ",
             devIdx,
             " as device used by this process is currently unknown. ",
             "This can potentially cause a hang if this rank to GPU mapping is incorrect. ",
             "You can specify device_id in init_process_group() to force use of a particular device.");
  return static_cast<c10::DeviceIndex>(devIdx);
}

c10::intrusive_ptr<Work> ProcessGroupNCCL::barrier(const BarrierOptions& opts) {
  RECORD_PARAM_COMMS(
      std::make_tuple(
          static_cast<int64_t>(seqCollective_) + 1,
          false), // seq + 1 to match collective
      std::make_tuple(pg_uid_, pg_desc_), // PG name tuple
      rank_, // rank
      "barrier", // collective name
      0, // inNelems
      0, // outNelems
      at::kByte, // dType
      std::vector<int64_t>(), // inSplitSizes
      std::vector<int64_t>(), // outSplitSizes
      globalRankStart_, // globalRankStart_
      globalRankStride_, // globalRankStride_
      this->getSize()); // worldSize

  // Device to use for barrier
  c10::DeviceIndex barDevIdx = -1;

  // Select device to use for barrier
  // 1st choice: Use user defined GPU device ids if provided
  if (!opts.device_ids.empty()) {
    // Use the first device id because PG NCCL is single-device now
    barDevIdx = static_cast<c10::DeviceIndex>(opts.device_ids[0]);
  } else {
    // 2nd choice: Use the bound or used GPU device id if available.
    barDevIdx = guessDeviceId();
  }

  TORCH_CHECK_WITH(
      ValueError,
      barDevIdx >= 0,
      "Failed to infer a GPU device id to perform barrier. ");
  auto barDevice = at::Device(at::DeviceType::CUDA, barDevIdx);

  // Create a dummy tensor on the device
  // Note: we use zeros() instead of empty() to prevent barrier from triggering
  // alarm when NaN checker is enabled.
  at::Tensor barrierTensor =
      at::zeros({1}, at::TensorOptions().device(barDevice).dtype(at::kFloat));

  // All reduce to achieve the barrier
  AllreduceOptions arOpts = AllreduceOptions();
  arOpts.asyncOp = opts.asyncOp;
  auto work = allreduce_impl(barrierTensor, "nccl:all_reduce_barrier", arOpts);

  if (opts.asyncOp) {
    // Work will take over barrierTensors
    auto ncclWork = dynamic_cast<ProcessGroupNCCL::WorkNCCL*>(work.get());
    // If user specified async, the work should not be nullptr
    TORCH_CHECK(ncclWork);
    // Put a marker here so that `work.wait()` issue by users does
    // barrier-specific thing: CPU sync
    ncclWork->isBarrierOp_ = true;
    return work;
  }

  // Otherwise, we are in sync mode, we directly wait here.
  // (It is a CPU wait for barrier)
  auto currentStream = at::cuda::getCurrentCUDAStream(barDevIdx);
  // CUDAStream wrapper will correctly use a DeviceGuard here
  currentStream.synchronize();
  // No work to return
  return nullptr;
}

c10::intrusive_ptr<Work> ProcessGroupNCCL::alltoall_base(
    at::Tensor& outputTensor,
    at::Tensor& inputTensor,
    std::vector<int64_t>& outputSplitSizes,
    std::vector<int64_t>& inputSplitSizes,
    const AllToAllOptions& opts) {
  check_gpu_single_tensor(outputTensor);
  check_gpu_single_tensor(inputTensor);
  if (outputSplitSizes.empty() && inputSplitSizes.empty()) {
    RECORD_PARAM_COMMS_DATA(
        std::make_tuple(
            static_cast<int64_t>(seqCollective_) + 1,
            false), // seq + 1 to match collective
        std::make_tuple(pg_uid_, pg_desc_), // PG name tuple
        inputTensor, // inputTensor
        outputTensor, // outputTensor
        rank_, // rank
        "all_to_allv", // collective name
        inputTensor.numel(), // inNelems
        outputTensor.numel(), // outNelems
        inputTensor.scalar_type(), // dType
        std::vector<int64_t>(), // inSplitSizes
        std::vector<int64_t>(), // outSplitSizes
        globalRankStart_, // globalRankStart_
        globalRankStride_, // globalRankStride_
        this->getSize()); // worldSize

    // avoidRecordStreams_ note: collective() will stash inputTensors and
    // outputTensors.
    return collective(
        inputTensor,
        outputTensor,
        [&](at::Tensor& input,
            at::Tensor& output,
            ncclComm_t comm,
            at::cuda::CUDAStream& stream) {
          torch::cuda::nccl::all2all_single_equal_split(
              input, output, this->getSize(), comm, stream);
          return ncclSuccess;
        },
        OpType::ALLTOALL_BASE,
        opts.asyncOp,
        "nccl:all_to_all");
  } else {
    c10d::checkSplitSizes(inputSplitSizes, inputTensor, size_);
    c10d::checkSplitSizes(outputSplitSizes, outputTensor, size_);

    RECORD_PARAM_COMMS_DATA(
        std::make_tuple(
            static_cast<int64_t>(seqCollective_) + 1,
            false), // seq + 1 to match collective
        std::make_tuple(pg_uid_, pg_desc_), // PG name tuple
        inputTensor, // inputTensor
        outputTensor, // outputTensor
        rank_, // rank
        "all_to_allv", // collective name
        inputTensor.numel(), // inNelems
        outputTensor.numel(), // outNelems
        inputTensor.scalar_type(), // dType
        inputSplitSizes, // inSplitSizes
        outputSplitSizes, // outSplitSizes
        globalRankStart_, // globalRankStart_
        globalRankStride_, // globalRankStride_
        this->getSize()); // worldSize

    // avoidRecordStreams_ note: collective() will stash inputTensors and
    // outputTensors.
    return collective(
        inputTensor,
        outputTensor,
        [&](at::Tensor& input,
            at::Tensor& output,
            ncclComm_t comm,
            at::cuda::CUDAStream& stream) {
          std::vector<size_t> send_lengths(size_);
          std::vector<size_t> recv_lengths(size_);
          std::vector<size_t> send_offsets(size_);
          std::vector<size_t> recv_offsets(size_);
          c10d::computeLengthsAndOffsets(
              inputSplitSizes, input, &send_lengths, &send_offsets);
          c10d::computeLengthsAndOffsets(
              outputSplitSizes, output, &recv_lengths, &recv_offsets);
          // See [Sync Streams].
          torch::cuda::nccl::all2all_single_unequal_split(
              input.data_ptr(),
              send_lengths.data(),
              send_offsets.data(),
              output.data_ptr(),
              recv_lengths.data(),
              recv_offsets.data(),
              input.element_size(),
              input.scalar_type(),
              comm,
              stream);
          return ncclSuccess;
        },
        OpType::ALLTOALL_BASE,
        opts.asyncOp,
        "nccl:all_to_all");
  }
}

c10::intrusive_ptr<Work> ProcessGroupNCCL::alltoall(
    std::vector<at::Tensor>& outputTensors,
    std::vector<at::Tensor>& inputTensors,
    const AllToAllOptions& opts) {
  int64_t input_total_numel = 0;
  int64_t output_total_numel = 0;

  auto device = outputTensors[0].device();
  for (const auto r : c10::irange(outputTensors.size())) {
    check_gpu_single_tensor(outputTensors[r]);
    check_gpu_single_tensor(inputTensors[r]);
    TORCH_CHECK(
        device == outputTensors[r].device() &&
            device == inputTensors[r].device(),
        "Tensors must be on the same device")
    input_total_numel += inputTensors[r].numel();
    output_total_numel += outputTensors[r].numel();
  }

  RECORD_PARAM_COMMS_DATA(
      std::make_tuple(
          static_cast<int64_t>(seqCollective_) + 1,
          false), // seq + 1 to match collective
      std::make_tuple(pg_uid_, pg_desc_), // PG name tuple
      inputTensors, // inputTensors
      outputTensors, // outputTensors
      rank_, // rank
      "all_to_all", // collective name
      input_total_numel, // inNelems
      output_total_numel, // outNelems
      inputTensors.front().scalar_type(), // dType
      std::vector<int64_t>(), // inSplitSizes
      std::vector<int64_t>(), // outSplitSizes
      globalRankStart_, // globalRankStart_
      globalRankStride_, // globalRankStride_
      this->getSize()); // worldSize

  return collective(
      inputTensors,
      outputTensors,
      [&](at::Tensor& /* unused */,
          at::Tensor& /* unused */,
          ncclComm_t comm,
          at::cuda::CUDAStream& stream) {
        torch::cuda::nccl::all2all(outputTensors, inputTensors, comm, stream);
        return ncclSuccess;
      },
      [&](at::cuda::CUDAStream&,
          c10::intrusive_ptr<ProcessGroupNCCL::WorkNCCL>& work) {},
      [](at::cuda::CUDAStream&,
         c10::intrusive_ptr<ProcessGroupNCCL::WorkNCCL>& work) {},
      OpType::ALLTOALL,
      opts.asyncOp,
      "nccl:all_to_all");
}

c10::intrusive_ptr<Work> ProcessGroupNCCL::send(
    std::vector<at::Tensor>& tensors,
    int dstRank,
    int /* unused */) {
  TORCH_CHECK(tensors.size() == 1, MULTI_DEVICE_ERROR_MSG);
  auto tensor = tensors.back();
  check_gpu_single_tensor(tensor, true);

  RECORD_PARAM_COMMS_DATA(
      std::make_tuple(
          static_cast<int64_t>(seqP2P_) + (coalescing_state_ & CoalP2P ? 0 : 1),
          true), // the 1st p2p in coalesced range sets coalescing_state_ and
                 // bumps seqP2P_
      std::make_tuple(pg_uid_, pg_desc_), // PG name tuple
      tensors, // inputTensors
      tensors, // outputTensors
      dstRank, // dst rank
      "send", // collective name
      tensor.numel(), // inNelems
      tensor.numel(), // outNelems
      tensor.scalar_type(), // dType
      std::vector<int64_t>(), // inSplitSizes
      std::vector<int64_t>(), // outSplitSizes
      globalRankStart_, // globalRankStart_
      globalRankStride_, // globalRankStride_
      this->getSize()); // worldSize

  auto ret = pointToPoint(
      tensor,
      [&](at::Tensor& input,
          ncclComm_t comm,
          at::cuda::CUDAStream& stream,
          int dst) {
        auto ncclDataType = getNcclDataType(input.scalar_type());
        return ncclSend(
            input.data_ptr(),
            input.numel(),
            ncclDataType,
            dst,
            comm,
            stream.stream());
      },
      dstRank,
      OpType::SEND,
      c10::str("nccl:send ", rank_, "->", dstRank).c_str());
  return ret;
}

c10::intrusive_ptr<Work> ProcessGroupNCCL::recv(
    std::vector<at::Tensor>& tensors,
    int srcRank,
    int /* unused */) {
  TORCH_CHECK(tensors.size() == 1, MULTI_DEVICE_ERROR_MSG);
  auto tensor = tensors.back();
  check_gpu_single_tensor(tensor, true);

  RECORD_PARAM_COMMS_DATA(
      std::make_tuple(
          static_cast<int64_t>(seqP2P_) + (coalescing_state_ & CoalP2P ? 0 : 1),
          true), // the 1st p2p in coalesced range sets coalescing_state_ and
                 // bumps seqP2P_
      std::make_tuple(pg_uid_, pg_desc_), // PG name tuple
      tensors, // inputTensors
      tensors, // outputTensors
      srcRank, // src rank
      "recv", // collective name
      tensor.numel(), // inNelems
      tensor.numel(), // outNelems
      tensor.scalar_type(), // dType
      std::vector<int64_t>(), // inSplitSizes
      std::vector<int64_t>(), // outSplitSizes
      globalRankStart_, // globalRankStart_
      globalRankStride_, // globalRankStride_
      this->getSize()); // worldSize

  auto ret = pointToPoint(
      tensor,
      [&](at::Tensor& output,
          ncclComm_t comm,
          at::cuda::CUDAStream& stream,
          int src) {
        auto ncclDataType = getNcclDataType(output.scalar_type());
        return ncclRecv(
            output.data_ptr(),
            output.numel(),
            ncclDataType,
            src,
            comm,
            stream.stream());
      },
      srcRank,
      OpType::RECV,
      c10::str("nccl:recv ", rank_, "<-", srcRank).c_str());
  return ret;
}

void ProcessGroupNCCL::groupStart() {
  C10D_NCCL_CHECK(ncclGroupStart(), std::nullopt);
  ++ncclActiveGroupCounter_;
}

void ProcessGroupNCCL::groupEnd() {
  C10D_NCCL_CHECK(ncclGroupEnd(), std::nullopt);
  --ncclActiveGroupCounter_;
}

void ProcessGroupNCCL::groupEndNonblocking(
    const std::shared_ptr<NCCLComm>& comm) {
#ifndef NCCL_HAS_COMM_NONBLOCKING
  C10D_NCCL_CHECK(ncclGroupEnd(), std::nullopt);
#else
  if (!useNonblocking()) {
    C10D_NCCL_CHECK(ncclGroupEnd(), std::nullopt);
  } else {
    C10D_NCCL_CHECK_TIMEOUT_GROUPEND(ncclGroupEnd(), comm, std::nullopt);
  }
#endif // NCCL_HAS_COMM_NONBLOCKING
  --ncclActiveGroupCounter_;
}

c10::intrusive_ptr<Work> ProcessGroupNCCL::gather(
    std::vector<std::vector<at::Tensor>>& outputTensors,
    std::vector<at::Tensor>& inputTensors,
    const GatherOptions& opts) {
  static auto invalidArgument = [](const std::string& msg) {
    C10_THROW_ERROR(ValueError, "ProcessGroupNCCL::gather: " + msg);
  };

  assertRootRank(invalidArgument, opts.rootRank, size_);

  TORCH_CHECK(inputTensors.size() == 1, MULTI_DEVICE_ERROR_MSG);
  auto inputTensor = inputTensors.back();

  std::vector<at::Tensor> outputs;

  if (getRank() == opts.rootRank) {
    if (outputTensors.size() != 1) {
      std::stringstream ss;
      ss << "requires a single-element output list containing a list with "
         << getSize() << " tensors.";
      invalidArgument(ss.str());
    } else if (outputTensors[0].size() != static_cast<size_t>(getSize())) {
      std::stringstream ss;
      ss << "Incorrect output list size " << outputTensors[0].size()
         << ". Output list size should be " << getSize()
         << ", same as size of the process group.";
      invalidArgument(ss.str());
    }

    const auto& options = inputTensor.options();
    const auto& sizes = inputTensor.sizes();
    assertTypeAndSizesMatch(invalidArgument, outputTensors[0], options, sizes);
    outputs = outputTensors[0];
  } else {
    // if not in the root rank, initialize outputs as empty list
    if (!outputTensors.empty()) {
      invalidArgument("requires empty output on non-root");
    }
    outputs = {};
    // append a empty tensor to the list, we don't use it but the
    // `collective` template function requires it to invoke its function
    outputs.emplace_back();
  }

  RECORD_PARAM_COMMS_DATA(
      std::make_tuple(
          static_cast<int64_t>(seqCollective_) + 1,
          false), // seq + 1 to match collective
      std::make_tuple(pg_uid_, pg_desc_), // PG name tuple
      inputTensors, // inputTensors
      outputTensors, // outputTensors
      opts.rootRank, // root rank
      "gather", // collective name
      inputTensor.numel(), // inNelems
      inputTensor.numel() * this->getSize(), // outNelems
      inputTensor.scalar_type(), // dType
      std::vector<int64_t>(), // inSplitSizes
      std::vector<int64_t>(), // outSplitSize
      globalRankStart_, // globalRankStart_
      globalRankStride_, // globalRankStride_
      this->getSize()); // worldSize

  // avoidRecordStreams_ note: collective() will stash inputTensors and
  // outputs, which == outputTensors[0] on the root rank where it matters.

  auto inputs = std::vector<at::Tensor>{inputTensor};
  return collective(
      inputs,
      outputs, // just to fit the collective interface
      [&](at::Tensor& /* unused */,
          at::Tensor& /* unused */,
          ncclComm_t comm,
          at::cuda::CUDAStream& stream) {
        const auto root = opts.rootRank;
        torch::cuda::nccl::gather(
            inputTensor, outputs, comm, stream, static_cast<int32_t>(root));
        return ncclSuccess;
      },
      [](at::cuda::CUDAStream&,
         c10::intrusive_ptr<ProcessGroupNCCL::WorkNCCL>& work) {},
      [](at::cuda::CUDAStream&,
         c10::intrusive_ptr<ProcessGroupNCCL::WorkNCCL>& work) {},
      OpType::GATHER,
      opts.asyncOp,
      "nccl:gather");
}

c10::intrusive_ptr<Work> ProcessGroupNCCL::scatter(
    std::vector<at::Tensor>& outputTensors,
    std::vector<std::vector<at::Tensor>>& inputTensors,
    const ScatterOptions& opts) {
  static auto invalidArgument = [](const std::string& msg) {
    C10_THROW_ERROR(ValueError, "ProcessGroupNCCL::scatter: " + msg);
  };

  assertRootRank(invalidArgument, opts.rootRank, size_);

  TORCH_CHECK(outputTensors.size() == 1, MULTI_DEVICE_ERROR_MSG);
  auto outputTensor = outputTensors.back();

  std::vector<at::Tensor> inputs;

  if (getRank() == opts.rootRank) {
    if (inputTensors.size() != 1) {
      std::stringstream ss;
      ss << "requires a single-element input list containing a list with "
         << getSize() << " tensors.";
      invalidArgument(ss.str());
    } else if (inputTensors[0].size() != static_cast<size_t>(getSize())) {
      std::stringstream ss;
      ss << "Incorrect input list size " << inputTensors[0].size()
         << ". Input list size should be " << getSize()
         << ", same as size of the process group.";
      invalidArgument(ss.str());
    }

    const auto& options = outputTensor.options();
    const auto& sizes = outputTensor.sizes();
    assertTypeAndSizesMatch(invalidArgument, inputTensors[0], options, sizes);
    inputs = inputTensors[0];
  } else {
    // if not in the root rank, initialize inputTensors as empty place holder
    // with an empty list
    if (!inputTensors.empty()) {
      invalidArgument("requires empty input on non-root");
    }
    inputs = {};
    // append a empty tensor to the list, we don't use it but the
    // `collective` template function requires it to invoke its function
    inputs.emplace_back();
  }

  RECORD_PARAM_COMMS_DATA(
      std::make_tuple(
          static_cast<int64_t>(seqCollective_) + 1,
          false), // seq + 1 to match collective
      std::make_tuple(pg_uid_, pg_desc_), // PG name tuple
      inputTensors, // inputTensors
      outputTensors, // outputTensors
      opts.rootRank, // root rank
      "scatter", // collective name
      outputTensor.numel() * this->getSize(), // inNelems
      outputTensor.numel(), // outNelems
      outputTensor.scalar_type(), // dType
      std::vector<int64_t>(), // inSplitSizes
      std::vector<int64_t>(), // outSplitSize
      globalRankStart_, // globalRankStart_
      globalRankStride_, // globalRankStride_
      this->getSize()); // worldSize

  // avoidRecordStreams_ note: collective() will stash outputTensors and
  // inputs, which == inputTensors[0] on the root rank where it matters.
  const auto root = opts.rootRank;
  bool nanCheck = (rank_ == root);

  auto outputs = std::vector<at::Tensor>{outputTensor};
  return collective(
      outputs,
      inputs, // just to fit the collective interface
      [&](at::Tensor& /* unused */,
          at::Tensor& /* unused */,
          ncclComm_t comm,
          at::cuda::CUDAStream& stream) {
        torch::cuda::nccl::scatter(
            inputs, outputTensor, comm, stream, static_cast<int32_t>(root));
        return ncclSuccess;
      },
      [](at::cuda::CUDAStream&,
         c10::intrusive_ptr<ProcessGroupNCCL::WorkNCCL>& work) {},
      [](at::cuda::CUDAStream&,
         c10::intrusive_ptr<ProcessGroupNCCL::WorkNCCL>& work) {},
      OpType::SCATTER,
      opts.asyncOp,
      "nccl:scatter",
      nanCheck);
}

c10::intrusive_ptr<Work> ProcessGroupNCCL::recvAnysource(
    std::vector<at::Tensor>& /* unused */,
    int /* unused */) {
  C10_THROW_ERROR(
      NotImplementedError, "ProcessGroupNCCL does not support recvAnysource");
}

c10::intrusive_ptr<Work> ProcessGroupNCCL::_allgather_base(
    at::Tensor& output_tensor,
    at::Tensor& input_tensor,
    const AllgatherOptions& opts) {
  check_gpu_single_tensor(input_tensor);
  check_gpu_single_tensor(output_tensor);

  if (input_tensor.dtype() != output_tensor.dtype()) {
    C10_THROW_ERROR(
        TypeError, "output tensor must have the same type as input tensor");
  }

  if (input_tensor.numel() * size_ != output_tensor.numel()) {
    C10_THROW_ERROR(
        ValueError,
        "output tensor size must be equal to world_size times input tensor size");
  }

  RECORD_PARAM_COMMS_DATA(
      std::make_tuple(
          static_cast<int64_t>(seqCollective_) + 1,
          false), // seq + 1 to match collective
      std::make_tuple(pg_uid_, pg_desc_), // PG name tuple
      input_tensor, // inputTensors
      output_tensor, // outputTensors
      rank_, // rank
      "_allgather_base", // collective name
      input_tensor.numel(), // inNelems
      output_tensor.numel(), // outNelems
      output_tensor.scalar_type(), // dType
      std::vector<int64_t>(), // inSplitSizes
      std::vector<int64_t>(), // outSplitSize
      globalRankStart_, // globalRankStart_
      globalRankStride_, // globalRankStride_
      this->getSize()); // worldSize

  // avoidRecordStreams_ note: collective() will stash inputs and outputs.
  // Note 2: for asyncOp = false, we don't want to record streams because we
  // know that the NCCL stream will join back to the "current" stream right
  // after this op. So we might just as well keep the stream ownership of the
  // input/output tensors unchanged. The benefit would be that the
  // allocation/free of the tensors would look deterministic to the "current"
  // stream so that the caching allocator can reuse memory pool for this stream
  // in a clever way. This setting is added for libraries like FSDP which uses
  // `all_gather_into_tensor`.

  return collective(
      input_tensor,
      output_tensor,
      [&](at::Tensor& input,
          at::Tensor& output,
          ncclComm_t comm,
          at::cuda::CUDAStream& stream) {
        return ncclAllGather(
            input.data_ptr(),
            output.data_ptr(),
            input.numel(),
            getNcclDataType(input.scalar_type()),
            comm,
            stream.stream());
      },
      OpType::_ALLGATHER_BASE,
      opts.asyncOp,
      "nccl:_all_gather_base");
}

// Create a memory allocator for NCCL. This allocator is used to allocate memory
// that supports NVLink Sharp functionality. This allocator is later pybinded to
// python, so that users can use it to create MemPool. For example:
// >>> pool = torch.cuda.MemPool(backend.mem_allocator)

// Allocate function
static void* _ncclMemAlloc(size_t size, int device, void* stream) {
#ifndef NCCL_HAS_MEM_ALLOC
  TORCH_CHECK(
      false, "NCCL mem allocator is not supported in this NCCL version");
#else
  LOG(INFO) << "NCCL mem allocator: allocating " << size << " bytes";
  at::cuda::OptionalCUDAGuard gpuGuard(device);
  void* ptr = nullptr;
  TORCH_CHECK(ncclMemAlloc(&ptr, size) == ncclSuccess, "ncclMemAlloc failed");
  return ptr;
#endif // NCCL_HAS_MEM_ALLOC
}

// Free function
static void _ncclMemFree(void* ptr, size_t size, int device, void* stream) {
#ifndef NCCL_HAS_MEM_ALLOC
  TORCH_CHECK(
      false, "NCCL mem allocator is not supported in this NCCL version");
#else
  LOG(INFO) << "NCCL mem allocator: freeing " << size << " bytes";
  at::cuda::OptionalCUDAGuard gpuGuard(device);
  TORCH_CHECK(ncclMemFree(ptr) == ncclSuccess, "ncclMemFree failed");
#endif // NCCL_HAS_MEM_ALLOC
}

// Create a `CUDAPluggableAllocator` that uses the above functions.
std::shared_ptr<c10::Allocator> ProcessGroupNCCL::getMemAllocator() {
  C10_LOG_API_USAGE_ONCE("ProcessGroupNCCL.getMemAllocator");
  c10::DeviceIndex deviceIdx = guessDeviceId();
  if (!supportsTensorAlloc(deviceIdx)) {
    TORCH_CHECK(
        false, "NCCL mem allocator is not supported in this NCCL version");
  }
  static std::shared_ptr<c10::cuda::CUDACachingAllocator::CUDAAllocator>
      ncclMemAllocator =
          torch::cuda::CUDAPluggableAllocator::createCustomAllocator(
              _ncclMemAlloc, _ncclMemFree);
  return ncclMemAllocator;
}

bool ProcessGroupNCCL::supportsTensorAlloc(c10::DeviceIndex deviceIdx) {
  // Check if NCCL has `ncclMemAlloc` and `ncclMemFree` functions
  int version = 0;
  // Rely on link-time versioning
  ncclGetVersion(&version);
  if (version < NCCL_VERSION(2, 19, 0)) {
    return false;
  }

  // We do an extra check to see if CUDA driver supports multicast.  If not, we
  // will return false. Although `ncclMemAlloc` will fall back to regular
  // `cudaMalloc` and hence not error out, we may still want to avoid creating a
  // separate memory pool for NCCL.
  return c10d::cuda::deviceSupportsMulticast(deviceIdx);
}

at::Tensor ProcessGroupNCCL::allocateTensor(
    long size,
    at::TensorOptions options) {
  // Some checks
  TORCH_CHECK_VALUE(options.has_device(), "Tensor options must include device");
  auto device = options.device();
  TORCH_CHECK_VALUE(
      device.is_cuda(),
      "NCCL tensor allocator expects cuda type but got " + c10::str(device))

  at::cuda::OptionalCUDAGuard gpuGuard(device);

  // Create memory pool
  if (!memPool_) {
    // Needs a CUDAAllocator
    auto allocator =
        reinterpret_cast<c10::cuda::CUDACachingAllocator::CUDAAllocator*>(
            getMemAllocator().get());
    // Pool is created
    memPool_ = std::make_unique<c10::cuda::MemPool>(allocator);
    // Register so that we call ncclCommRegister on all new allocations
    registerMemPool(memPool_.get());
    LOG(INFO) << logPrefix() << "Created memory pool";
  }

  // Allocate tensor under this MemPool's context
  auto ctx = c10::cuda::MemPoolContext(memPool_.get());
  c10::cuda::CUDACachingAllocator::beginAllocateToPool(
      memPool_->device(), memPool_->id(), [](cudaStream_t) { return true; });
  at::Tensor tensor = at::empty({size}, options);
  c10::cuda::CUDACachingAllocator::endAllocateToPool(
      memPool_->device(), memPool_->id());
  c10::cuda::CUDACachingAllocator::releasePool(
      memPool_->device(), memPool_->id());
  LOG(INFO) << logPrefix() << "Allocated tensor of size " << size
            << " from memory pool";
  return tensor;
}

} // namespace c10d

#endif // USE_C10D_NCCL<|MERGE_RESOLUTION|>--- conflicted
+++ resolved
@@ -421,21 +421,13 @@
     printNcclCommProxyTrace("Received dump signal " + ncclUniqueIDStr, dump);
   }
 #endif // defined(USE_ROCM) && defined(NCCL_COMM_DUMP)
-<<<<<<< HEAD
-  return FlightRecorderNCCL::get()->dump(
-=======
   return FlightRecorder<at::cuda::CUDAEvent>::get()->dump(
->>>>>>> 0c0609d5
       ncclDumpMap, includeCollectives, includeStackTraces, onlyActive);
 }
 
 std::string dump_nccl_trace_json(bool includeCollectives, bool onlyActive) {
   auto ncclDumpMap = getNCCLCommDumpMap();
-<<<<<<< HEAD
-  return FlightRecorderNCCL::get()->dump_json(
-=======
   return FlightRecorder<at::cuda::CUDAEvent>::get()->dump_json(
->>>>>>> 0c0609d5
       ncclDumpMap, includeCollectives, onlyActive);
 }
 
@@ -730,13 +722,8 @@
 void ProcessGroupNCCL::WorkNCCL::printTraceback() const {
   // First step we get the corresponding record entry from FR, based on work's
   // trace_id_
-<<<<<<< HEAD
-  std::optional<FlightRecorderNCCL::Entry> entry =
-      FlightRecorderNCCL::get()->getEntry(trace_id_);
-=======
   std::optional<FlightRecorder<at::cuda::CUDAEvent>::Entry> entry =
       FlightRecorder<at::cuda::CUDAEvent>::get()->getEntry(trace_id_);
->>>>>>> 0c0609d5
   if (entry.has_value()) {
     auto entryVal = entry.value();
     // Get stack trace from FR entry, in string format
@@ -2469,12 +2456,8 @@
         pgStatus_->lastCompletedWorkName = opTypeToString(work.opType_);
         pgStatus_->lastCompletedNumelIn = work.numelIn_;
         pgStatus_->lastCompletedNumelOut = work.numelOut_;
-<<<<<<< HEAD
-        FlightRecorderNCCL::get()->retire_id(work.trace_id_, true);
-=======
         FlightRecorder<at::cuda::CUDAEvent>::get()->retire_id(
             work.trace_id_, true);
->>>>>>> 0c0609d5
         if (onCompletionHook_) {
           // Move Work object to completedWorkList_ to be consumed by the hook
           // thread
@@ -3006,16 +2989,10 @@
     inInitializationCommMap_.emplace(deviceKey, ncclComm);
   }
 
-<<<<<<< HEAD
-  FlightRecorderNCCL::get()->record_pg_ranks(
-      std::make_tuple(pg_uid_, pg_desc_), groupRanks());
-  FlightRecorderNCCL::get()->record_accelerator_version(getNcclVersion());
-=======
   FlightRecorder<at::cuda::CUDAEvent>::get()->record_pg_ranks(
       std::make_tuple(pg_uid_, pg_desc_), groupRanks());
   FlightRecorder<at::cuda::CUDAEvent>::get()->record_accelerator_version(
       getNcclVersion());
->>>>>>> 0c0609d5
 
   VLOG(2) << logPrefix() << "ProcessGroupNCCL created ncclComm_ "
           << ncclComm->repr()
@@ -3214,11 +3191,7 @@
     //   these objects to the Work becuase it has implications for keeping those
     //   tensors alive longer and adds overhead when copying Work objects
     //   between threads
-<<<<<<< HEAD
-    r->trace_id_ = FlightRecorderNCCL::get()->record(
-=======
     r->trace_id_ = FlightRecorder<at::cuda::CUDAEvent>::get()->record(
->>>>>>> 0c0609d5
         local_id_,
         std::make_tuple(pg_uid_, pg_desc_),
         seqCollective_,
@@ -3505,11 +3478,7 @@
     // later in endCoalescing we record a 'coalesced' Work which has
     // timing/state updates via watchdog thread, but lacks op metadata such as
     // input/output sizes and profilingTitle per-op in the group.
-<<<<<<< HEAD
-    FlightRecorderNCCL::get()->record(
-=======
     FlightRecorder<at::cuda::CUDAEvent>::get()->record(
->>>>>>> 0c0609d5
         local_id_,
         std::make_tuple(pg_uid_, pg_desc_),
         seqCollective_,
@@ -3907,11 +3876,7 @@
     // later in endCoalescing we record a 'coalesced' Work which has
     // timing/state updates via watchdog thread, but lacks op metadata such as
     // input/output sizes and profilingTitle per-op in the group.
-<<<<<<< HEAD
-    FlightRecorderNCCL::get()->record(
-=======
     FlightRecorder<at::cuda::CUDAEvent>::get()->record(
->>>>>>> 0c0609d5
         local_id_,
         std::make_tuple(pg_uid_, pg_desc_),
         seqCollective_,
@@ -3952,11 +3917,7 @@
     // TODO(whc) because we don't pass output {tensor} to initWork, we tell
     // initWork to not record, and then we manually call record passing all the
     // information it wants.
-<<<<<<< HEAD
-    work->trace_id_ = FlightRecorderNCCL::get()->record(
-=======
     work->trace_id_ = FlightRecorder<at::cuda::CUDAEvent>::get()->record(
->>>>>>> 0c0609d5
         local_id_,
         std::make_tuple(pg_uid_, pg_desc_),
         seqCollective_,
