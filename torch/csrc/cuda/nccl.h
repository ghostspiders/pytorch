--- conflicted
+++ resolved
@@ -17,32 +17,15 @@
 
 static_assert(
     NCCL_VERSION_CODE >= NCCL_VERSION(2, 7, 0),
-<<<<<<< HEAD
-    "NCCL version must be 2.7 or later");
-
-static_assert(
-    (NCCL_MAJOR == 2 && NCCL_MINOR >= 7) || (NCCL_MAJOR > 2),
-=======
->>>>>>> 17b394e4
     "NCCL version must be 2.7 or later");
 
 // NCCL BFloat16 is enabled only for CUDA 11+ and NCCL versions 2.10+, or for
 // HIP 3.1+
-<<<<<<< HEAD
-#if defined(NCCL_MAJOR) && NCCL_VERSION_CODE >= NCCL_VERSION(2, 10, 0)
+#if NCCL_VERSION_CODE >= NCCL_VERSION(2, 10, 0)
 #if defined(__CUDA_BF16_TYPES_EXIST__) || defined(RCCL_BFLOAT16)
-=======
-#if NCCL_VERSION_CODE >= NCCL_VERSION(2, 10, 0)
-#if defined(__CUDA_BF16_TYPES_EXIST__)
->>>>>>> 17b394e4
 #define NCCL_HAS_BF16_DATATYPE
 #endif // defined(__CUDA_BF16_TYPES_EXIST__) || defined(RCCL_BFLOAT16)
 #define NCCL_HAS_AVG
-<<<<<<< HEAD
-=======
-#elif defined(RCCL_BFLOAT16)
-#define NCCL_HAS_BF16_DATATYPE
->>>>>>> 17b394e4
 #endif // NCCL >= 2.10
 
 #if NCCL_VERSION_CODE >= NCCL_VERSION(2, 11, 0)
