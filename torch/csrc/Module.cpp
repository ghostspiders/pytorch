--- conflicted
+++ resolved
@@ -656,12 +656,8 @@
   END_HANDLE_TH_ERRORS
 }
 
-<<<<<<< HEAD
-PyObject* THPModule_allowTF32CuDNN(PyObject* _unused, PyObject* noargs) {
-  HANDLE_TH_ERRORS
-=======
 static PyObject* THPModule_allowTF32CuDNN(PyObject* _unused, PyObject* noargs) {
->>>>>>> 73fde0d9
+  HANDLE_TH_ERRORS
   if (at::globalContext().allowTF32CuDNN())
     Py_RETURN_TRUE;
   else
@@ -1058,14 +1054,10 @@
   END_HANDLE_TH_ERRORS
 }
 
-<<<<<<< HEAD
-PyObject* THPModule_allowTF32CuBLAS(PyObject* _unused, PyObject* noargs) {
-  HANDLE_TH_ERRORS
-=======
 static PyObject* THPModule_allowTF32CuBLAS(
     PyObject* _unused,
     PyObject* noargs) {
->>>>>>> 73fde0d9
+  HANDLE_TH_ERRORS
   if (at::globalContext().allowTF32CuBLAS()) {
     Py_RETURN_TRUE;
   }
