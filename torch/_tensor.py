# mypy: allow-untyped-defs
import copyreg
import enum
import functools
import warnings
from collections import OrderedDict
from copy import deepcopy
from numbers import Number
from typing import Any, Callable, cast, Optional, TypeVar, Union
from typing_extensions import Concatenate, ParamSpec

import torch
import torch._C as _C
from torch._namedtensor_internals import (
    check_serializing_named_tensor,
    is_ellipsis,
    resolve_ellipsis,
    single_ellipsis_index,
    unzip_namedshape,
    update_names,
)
from torch.overrides import (
    get_default_nowrap_functions,
    handle_torch_function,
    has_torch_function,
    has_torch_function_unary,
    has_torch_function_variadic,
)


_P = ParamSpec("_P")
<<<<<<< HEAD
_T = TypeVar("_T")


def _handle_torch_function_and_wrap_type_error_to_not_implemented(
    f: Callable[Concatenate[_T, _P], "Tensor"],
) -> Callable[Concatenate[_T, _P], "Tensor"]:
    @functools.wraps(f)
    def wrapped(self: _T, *args: _P.args, **kwargs: _P.kwargs) -> "Tensor":
        try:
            if has_torch_function((self,) + args):
                return handle_torch_function(
                    wrapped, (self,) + args, self, *args, **kwargs
                )
=======
_TensorLike = TypeVar("_TensorLike", bound=_C.TensorBase)


def _handle_torch_function_and_wrap_type_error_to_not_implemented(
    f: Callable[Concatenate[_TensorLike, _P], "Tensor"],
) -> Callable[Concatenate[_TensorLike, _P], "Tensor"]:
    @functools.wraps(f)
    def wrapped(self: _TensorLike, *args: _P.args, **kwargs: _P.kwargs) -> "Tensor":
        try:
            # See https://github.com/pytorch/pytorch/issues/75462
            sargs = self, *args
            if has_torch_function(sargs):
                return handle_torch_function(wrapped, sargs, *sargs, **kwargs)
>>>>>>> 49e8f9c9
            return f(self, *args, **kwargs)
        except TypeError:
            return NotImplemented

    return wrapped


# Should not be used, this is kept only for BC of loading old serialized Tensor subclasses
def _rebuild_from_type(func, type, args, dict):
    if type is Tensor:
        return func(*args)

    ret = func(*args).as_subclass(type)
    ret.__dict__ = dict
    return ret


def _rebuild_from_type_v2(func, new_type, args, state):
    ret = func(*args)
    if type(ret) is not new_type:
        ret = ret.as_subclass(new_type)
    # Tensor does define __setstate__ even though it doesn't define
    # __getstate__. So only use __setstate__ if it is NOT the one defined
    # on Tensor
    if (
        getattr(ret.__class__, "__setstate__", Tensor.__setstate__)
        is not Tensor.__setstate__
    ):
        ret.__setstate__(state)
    else:
        ret = torch._utils._set_obj_state(ret, state)
    return ret


def _dtype_to_typestr(dtype):
    # CUDA devices are little-endian and tensors are stored in native byte
    # order. 1-byte entries are endian-agnostic.
    return {
        torch.complex64: "<c8",
        torch.complex128: "<c16",
        torch.bfloat16: "<V2",  # Same as ml_dtypes.bfloat16.dtype.str.
        torch.float16: "<f2",
        torch.float32: "<f4",
        torch.float64: "<f8",
        torch.uint8: "|u1",
        torch.int8: "|i1",
        torch.uint16: "<u2",
        torch.int16: "<i2",
        torch.uint32: "<u4",
        torch.int32: "<i4",
        torch.uint64: "<u8",
        torch.int64: "<i8",
        torch.bool: "|b1",
    }[dtype]


# NB: If you subclass Tensor, and want to share the subclassed class
# across processes, you must also update torch/multiprocessing/reductions.py
# to define a ForkingPickler serialization mode for the class.
#
# NB: If you add a new method to Tensor, you must update
# torch/_C/__init__.pyi.in to add a type annotation for your method;
# otherwise, it will not show up in autocomplete.
class Tensor(torch._C.TensorBase):
    _is_param: bool

    def _clear_non_serializable_cached_data(self):
        r"""Clears any data cached in the tensor's ``__dict__`` that would prevent the tensor
        from being serialized.

        For example, subclasses with custom dispatched sizes / strides cache this info in
        non-serializable PyCapsules within the ``__dict__``, and this must be cleared out for
        serialization to function.

        Any subclass that overrides this MUST call ``super()._clear_non_serializable_cached_data().``
        Additional data cleared within the override must be able to be re-cached transparently
        to avoid breaking subclass functionality.
        """
        if has_torch_function_unary(self):
            return handle_torch_function(
                Tensor._clear_non_serializable_cached_data, (self,), self
            )
        # NB: Wrapper subclasses that implement custom-dispatched sizes / strides cache
        # this info via non-serializable PyCapsules.
        CACHED_SIZES_STRIDES_KEYS = [
            "_sym_sizes_capsule",
            "_sym_sizes_capsule_len",
            "_sym_strides_capsule",
            "_sym_strides_capsule_len",
        ]
        for key in CACHED_SIZES_STRIDES_KEYS:
            self.__dict__.pop(key, None)

    def __deepcopy__(self, memo):
        if has_torch_function_unary(self):
            return handle_torch_function(Tensor.__deepcopy__, (self,), self, memo)
        if not self.is_leaf:
            raise RuntimeError(
                "Only Tensors created explicitly by the user "
                "(graph leaves) support the deepcopy protocol at the moment.  "
                "If you were attempting to deepcopy a module, this may be because "
                "of a torch.nn.utils.weight_norm usage, "
                "see https://github.com/pytorch/pytorch/pull/103001"
            )
        if id(self) in memo:
            return memo[id(self)]
        with torch.no_grad():
            # TODO: skipping storage copy is wrong for meta, as meta
            # does accurate alias tracking; however, the code below
            # doesn't work because of
            # https://github.com/pytorch/pytorch/issues/47442
            # Update the test in test_serialization if you remove 'meta' from here
            if (
                self.is_sparse
                or self.device.type
                in ["lazy", "xla", "mtia", "mps", "maia", "meta", "ipu"]
                or (
                    not torch._C._has_storage(self)
                    and self.device.type == torch._C._get_privateuse1_backend_name()
                )
                or (type(self) is not Tensor and self.data_ptr() == 0)
            ):
                new_tensor = self.clone()
                if type(new_tensor) is not type(self):
                    raise RuntimeError(
                        "The default implementation of __deepcopy__() for wrapper subclasses "
                        "only works for subclass types that implement clone() and for which "
                        "cloning returns another instance of the same subclass. You should either "
                        "properly implement clone() for your subclass or override __deepcopy__() "
                        "if it is intended behavior for clone() to return an instance of a "
                        "different type."
                    )
            else:
                new_storage = self._typed_storage()._deepcopy(memo)
                if self.is_quantized:
                    # quantizer_params can be different type based on torch attribute
                    quantizer_params: Union[
                        tuple[torch.qscheme, float, int],
                        tuple[torch.qscheme, Tensor, Tensor, int],
                    ]
                    if self.qscheme() == torch.per_tensor_affine:
                        quantizer_params = (
                            self.qscheme(),
                            self.q_scale(),
                            self.q_zero_point(),
                        )
                    elif self.qscheme() in (
                        torch.per_channel_affine,
                        torch.per_channel_affine_float_qparams,
                    ):
                        quantizer_params = (
                            self.qscheme(),
                            self.q_per_channel_scales(),
                            self.q_per_channel_zero_points(),
                            self.q_per_channel_axis(),
                        )
                    else:
                        raise RuntimeError(
                            f"Unsupported qscheme {self.qscheme()} in deepcopy"
                        )
                    # TODO: Once we decide to break serialization FC, no longer
                    # need to wrap with TypedStorage
                    new_tensor = torch._utils._rebuild_qtensor(
                        torch.storage.TypedStorage(
                            wrap_storage=new_storage._untyped_storage,
                            dtype=self.dtype,
                            _internal=True,
                        ),
                        self.storage_offset(),
                        self.size(),
                        self.stride(),
                        quantizer_params,
                        self.requires_grad,
                        self._backward_hooks,
                    )
                    if type(new_tensor) is not type(self):
                        raise RuntimeError(
                            "The default implementation of __deepcopy__() for quantized tensors "
                            "expects the tensor returned by torch._utils._rebuild_qtensor() to "
                            "match the type of the instance being copied. If you encounter this, "
                            "please open an issue on PyTorch's GitHub."
                        )
                else:
                    new_tensor = self.new_empty([])
                    if type(new_tensor) is not type(self):
                        raise RuntimeError(
                            "The default implementation of __deepcopy__() for non-wrapper subclasses "
                            "only works for subclass types that implement new_empty() and for which "
                            "that function returns another instance of the same subclass. You should "
                            "either properly implement new_empty() for your subclass or override "
                            "__deepcopy__() if it is intended behavior for new_empty() to return "
                            "an instance of a different type."
                        )
                    new_tensor.set_(
                        new_storage, self.storage_offset(), self.size(), self.stride()
                    )
                    if self.is_conj():
                        new_tensor = new_tensor.conj_physical()
                    if self.is_neg():
                        new_tensor = new_tensor.neg()
            if self.requires_grad:
                new_tensor.requires_grad_()
            if self.grad is not None:
                new_tensor.grad = self.grad.__deepcopy__(memo)

            if type(self) is not Tensor:
                if type(new_tensor) is not type(self):
                    raise RuntimeError(
                        "Type of deepcopy result does not match the type of the source tensor. "
                        "If you encounter this, please open an issue on PyTorch's GitHub."
                    )

                # Plain Tensors don't have slots
                slots_to_save = copyreg._slotnames(self.__class__)  # type: ignore[attr-defined]
                for slot in slots_to_save:
                    if hasattr(self, slot):
                        setattr(new_tensor, slot, deepcopy(getattr(self, slot), memo))

            # don't try to deepcopy non-serializable cached data
            self._clear_non_serializable_cached_data()
            new_tensor.__dict__ = deepcopy(self.__dict__, memo)

            memo[id(self)] = new_tensor
            return new_tensor

    def __reduce_ex__(self, proto):
        materialize_fake_tensors = (
            torch.serialization._serialization_tls.materialize_fake_tensors
        )
        state = torch._utils._get_obj_state(self)
        # Ignore all state when using FakeTensor with skip_data(materialize_fake_tensors) because FakeTensor has
        # some state that cannot be pickled
        if (
            # TODO: remove hasattr, it's a hack to support versions of torch that
            # don't have _subclasses
            hasattr(torch, "_subclasses")
            and type(self) is torch._subclasses.fake_tensor.FakeTensor
            and materialize_fake_tensors
        ) or (type(self) is Tensor and not state):
            # Fast path for regular tensor without Python state.
            return self._reduce_ex_internal(proto)
        if has_torch_function_unary(self):
            return handle_torch_function(Tensor.__reduce_ex__, (self,), self, proto)
        func, args = self._reduce_ex_internal(proto)
        # sizes / strides cache needs to be cleared here because it'll just be re-cached
        # if cleared earlier. Note that state references the -actual- tensor dict.
        self._clear_non_serializable_cached_data()
        return (_rebuild_from_type_v2, (func, type(self), args, state))

    def storage(self):
        r"""
        storage() -> torch.TypedStorage

        Returns the underlying :class:`TypedStorage`.

        .. warning::

            :class:`TypedStorage` is deprecated. It will be removed in the future, and
            :class:`UntypedStorage` will be the only storage class. To access the
            :class:`UntypedStorage` directly, use :attr:`Tensor.untyped_storage()`.
        """
        if has_torch_function_unary(self):
            return handle_torch_function(Tensor.storage, (self,), self)

        torch.storage._warn_typed_storage_removal(stacklevel=2)
        return self._typed_storage()

    # For internal use only, to avoid raising deprecation warning
    def _typed_storage(self):
        untyped_storage = self.untyped_storage()
        return torch.TypedStorage(
            wrap_storage=untyped_storage, dtype=self.dtype, _internal=True
        )

    def _reduce_ex_internal(self, proto):
        check_serializing_named_tensor(self)

        from torch.utils.hooks import warn_if_has_hooks

        # See Note [Don't serialize hooks]
        warn_if_has_hooks(self)
        backward_hooks: dict[Any, Any] = OrderedDict()

        skip_data = torch.serialization._serialization_tls.skip_data
        materialize_fake_tensors = (
            torch.serialization._serialization_tls.materialize_fake_tensors
        )

        if self.device.type in ["xla", "maia"] or (
            not torch._C._has_storage(self)
            and self.device.type == torch._C._get_privateuse1_backend_name()
        ):
            if skip_data:
                raise RuntimeError(
                    "Cannot serialize tensors on backends with no storage under skip_data context manager"
                )
            cpu_tensor = self.cpu()
            return (
                torch._utils._rebuild_device_tensor_from_cpu_tensor,
                (cpu_tensor, self.dtype, str(self.device), self.requires_grad),
            )
        # Legacy comment that does not hold anymore.
        # Note: Numpy array is chosen to be the rebuild component for XLA, MTIA, MAIA Tensors.
        # We considered a few options:
        # 1. CPU tensor can't be used here.
        #    Otherwise in torch.load CPU storage is reconstructed with randomly
        #    initialized data, moved onto backend device, and then storage is updated
        #    to the serialized content. This works perfectly for CPU/CUDA but not these backends;
        #    their tensors are disconnected with storage so they don't get the update.
        # 2. Python list is not a good fit due to performance reason.
        #    `tolist()` converts every single element in the tensor into python objects
        #    and serialize them one by one.
        if self.device.type in ["mtia"]:
            # Convert BFloat16 tesors to Float32 before conversion to numpy, as numpy doesn't
            # support BFloat16. The rebuild tensor from numpy takes in the original self.dtype,
            # this would reconstruct the BFloat16 tensor from numpy.
            if skip_data:
                raise RuntimeError(
                    "Cannot serialize tensors on backends with no storage under skip_data context manager"
                )
            numpy_tensor = (
                self.cpu().numpy()
                if self.dtype != torch.bfloat16
                else self.cpu().to(torch.float32).numpy()
            )
            return (
                torch._utils._rebuild_device_tensor_from_numpy,
                (numpy_tensor, self.dtype, str(self.device), self.requires_grad),
            )
        if self.device.type == "meta":
            # NB: This implementation BREAKS storage sharing.  Current
            # hypothesis is that no one cares for meta tensors.
            if skip_data:
                warnings.warn(
                    "Serializing tensors on the meta device under skip_data context manager is a no-op"
                )
            arg_meta = (
                self.dtype,
                tuple(self.size()),
                self.stride(),
                self.requires_grad,
            )
            return (torch._utils._rebuild_meta_tensor_no_storage, arg_meta)
        if self.is_quantized:
            if skip_data:
                raise RuntimeError(
                    "Cannot serialize qtensor under skip_data context manager, file an issue if you need this feature"
                )
            # quantizer_params can be different type based on torch attribute
            quantizer_params: Union[
                tuple[torch.qscheme, float, int], tuple[Any, Tensor, Tensor, int]
            ]
            if self.qscheme() == torch.per_tensor_affine:
                quantizer_params = (
                    torch.per_tensor_affine,
                    self.q_scale(),
                    self.q_zero_point(),
                )
            elif self.qscheme() in (
                torch.per_channel_affine,
                torch.per_channel_affine_float_qparams,
            ):
                # convert scales and zero points to tuple to avoid recursive calls
                # when/if we get multi-axis quantized tensors in the future, the shape
                # is recoverable from the main tensor shape
                quantizer_params = (
                    torch.per_channel_affine,
                    self.q_per_channel_scales(),
                    self.q_per_channel_zero_points(),
                    self.q_per_channel_axis(),
                )
            else:
                raise RuntimeError(
                    f"Serialization is not supported for tensors of type {self.qscheme()}"
                )
            # TODO: Once we decide to break serialization FC, no longer
            # need to wrap with TypedStorage
            args_qtensor = (
                torch.storage.TypedStorage(
                    wrap_storage=self._typed_storage()._untyped_storage,
                    dtype=self.dtype,
                    _internal=True,
                ),
                self.storage_offset(),
                tuple(self.size()),
                self.stride(),
                quantizer_params,
                self.requires_grad,
                backward_hooks,
            )
            return (torch._utils._rebuild_qtensor, args_qtensor)
        elif self.is_sparse:
            if self.layout == torch.sparse_coo:
                args_sparse = (
                    self.layout,
                    (self._indices(), self._values(), self.size(), self.is_coalesced()),
                )
            else:
                raise NotImplementedError(
                    f"sparse tensor __reduce_ex__ for layout `{self.layout}`"
                )
            return (torch._utils._rebuild_sparse_tensor, args_sparse)
        elif self.layout in {
            torch.sparse_csr,
            torch.sparse_csc,
            torch.sparse_bsr,
            torch.sparse_bsc,
        }:
            if self.layout in {torch.sparse_csr, torch.sparse_bsr}:
                compressed_indices, plain_indices = (
                    self.crow_indices(),
                    self.col_indices(),
                )
            else:
                compressed_indices, plain_indices = (
                    self.ccol_indices(),
                    self.row_indices(),
                )
            args_sparse_compressed = (
                self.layout,
                (
                    compressed_indices,
                    plain_indices,
                    self.values(),
                    self.size(),
                ),
            )
            return (torch._utils._rebuild_sparse_tensor, args_sparse_compressed)
        elif self.is_nested:
            if skip_data:
                raise RuntimeError(
                    "Cannot serialize nested tensor under skip_data context manager, file an issue if you need this feature"
                )
            args_nested = (
                # NB: values() currently returns the storage as a buffer in an unsafe way.
                # Ideally, we'd use a private API for this instead. TODO: Switch to this if
                # we ever get around to adding it.
                self.values(),
                self._nested_tensor_size(),
                self._nested_tensor_strides(),
                self._nested_tensor_storage_offsets(),
            )
            return (torch._utils._rebuild_nested_tensor, args_nested)
        elif (
            type(self) is not torch.Tensor
            and type(self).__torch_dispatch__ is not torch.Tensor.__torch_dispatch__
            and (
                isinstance(self, torch._subclasses.functional_tensor.FunctionalTensor)
                or (
                    not isinstance(self, torch._subclasses.fake_tensor.FakeTensor)
                    and self.data_ptr() == 0
                )
            )
        ):
            arg_wrapper_subclass = (
                type(self),
                self.dtype,
                tuple(self.size()),
                self.stride(),
                self.storage_offset(),
                self.layout,
                self.device,
                self.requires_grad,
            )
            return (torch._utils._rebuild_wrapper_subclass, arg_wrapper_subclass)
        elif (
            type(self) is not torch.Tensor
            and type(self).__torch_dispatch__ is not torch.Tensor.__torch_dispatch__
            and (
                isinstance(self, torch._subclasses.fake_tensor.FakeTensor)
                and not (skip_data and materialize_fake_tensors)
            )
        ):
            arg_wrapper_subclass = (
                type(self),
                self.dtype,
                tuple(self.size()),
                self.stride(),
                self.storage_offset(),
                self.layout,
                self.device,
                self.requires_grad,
            )
            return (torch._utils._rebuild_wrapper_subclass, arg_wrapper_subclass)
        else:
            v3_dtypes = torch.storage._new_dtypes()
            if self.dtype in v3_dtypes:
                rebuild_func = torch._utils._rebuild_tensor_v3
                storage = self.untyped_storage()
            else:
                # TODO: Once we decide to break serialization FC, no longer
                # need to wrap with TypedStorage
                rebuild_func = torch._utils._rebuild_tensor_v2  # type: ignore[assignment]
                storage = torch.storage.TypedStorage(
                    wrap_storage=self._typed_storage()._untyped_storage,
                    dtype=self.dtype,
                    _internal=True,
                )  # type: ignore[assignment]

            # TODO: remove hasattr, it's a hack to support versions of torch that
            # don't have _subclasses
            if (
                hasattr(torch, "_subclasses")
                and isinstance(self, torch._subclasses.fake_tensor.FakeTensor)
                and skip_data
            ):
                storage._fake_device = self.device

            args = (
                storage,
                self.storage_offset(),
                tuple(self.size()),
                self.stride(),
                self.requires_grad,
                backward_hooks,
            )  # previously was self._backward_hooks

            if isinstance(storage, torch.storage.UntypedStorage):
                args = args + (self.dtype,)  # type: ignore[assignment]

            metadata = torch._utils.get_tensor_metadata(self)
            if metadata:
                args = args + (metadata,)  # type: ignore[assignment]

            return (rebuild_func, args)

    def __setstate__(self, state):
        if has_torch_function_unary(self):
            return handle_torch_function(Tensor.__setstate__, (self,), self, state)
        # Warning: this method is NOT called when you torch.load() a tensor;
        # that is managed by _rebuild_tensor_v2
        if not self.is_leaf:
            raise RuntimeError("__setstate__ can be only called on leaf Tensors")
        if len(state) == 4:
            # legacy serialization of Tensor
            self.set_(*state)
            return
        elif len(state) == 5:
            # legacy serialization of Variable
            self.data = state[0]
            state = (state[3], state[4], state[2])
        # The setting of _backward_hooks is expected to be a no-op.
        # See Note [Don't serialize hooks]
        self.requires_grad, _, self._backward_hooks = state

    def __repr__(self, *, tensor_contents=None):
        if has_torch_function_unary(self):
            return handle_torch_function(
                Tensor.__repr__, (self,), self, tensor_contents=tensor_contents
            )
        # All strings are unicode in Python 3.
        return torch._tensor_str._str(self, tensor_contents=tensor_contents)

    def backward(
        self, gradient=None, retain_graph=None, create_graph=False, inputs=None
    ):
        r"""Computes the gradient of current tensor wrt graph leaves.

        The graph is differentiated using the chain rule. If the tensor is
        non-scalar (i.e. its data has more than one element) and requires
        gradient, the function additionally requires specifying a ``gradient``.
        It should be a tensor of matching type and shape, that represents
        the gradient of the differentiated function w.r.t. ``self``.

        This function accumulates gradients in the leaves - you might need to zero
        ``.grad`` attributes or set them to ``None`` before calling it.
        See :ref:`Default gradient layouts<default-grad-layouts>`
        for details on the memory layout of accumulated gradients.

        .. note::

            If you run any forward ops, create ``gradient``, and/or call ``backward``
            in a user-specified CUDA stream context, see
            :ref:`Stream semantics of backward passes<bwd-cuda-stream-semantics>`.

        .. note::

            When ``inputs`` are provided and a given input is not a leaf,
            the current implementation will call its grad_fn (though it is not strictly needed to get this gradients).
            It is an implementation detail on which the user should not rely.
            See https://github.com/pytorch/pytorch/pull/60521#issuecomment-867061780 for more details.

        Args:
            gradient (Tensor, optional): The gradient of the function
                being differentiated w.r.t. ``self``.
                This argument can be omitted if ``self`` is a scalar.
            retain_graph (bool, optional): If ``False``, the graph used to compute
                the grads will be freed. Note that in nearly all cases setting
                this option to True is not needed and often can be worked around
                in a much more efficient way. Defaults to the value of
                ``create_graph``.
            create_graph (bool, optional): If ``True``, graph of the derivative will
                be constructed, allowing to compute higher order derivative
                products. Defaults to ``False``.
            inputs (sequence of Tensor, optional): Inputs w.r.t. which the gradient will be
                accumulated into ``.grad``. All other tensors will be ignored. If not
                provided, the gradient is accumulated into all the leaf Tensors that were
                used to compute the :attr:`tensors`.
        """
        if has_torch_function_unary(self):
            return handle_torch_function(
                Tensor.backward,
                (self,),
                self,
                gradient=gradient,
                retain_graph=retain_graph,
                create_graph=create_graph,
                inputs=inputs,
            )
        torch.autograd.backward(
            self, gradient, retain_graph, create_graph, inputs=inputs
        )

    def register_hook(self, hook):
        r"""Registers a backward hook.

        The hook will be called every time a gradient with respect to the
        Tensor is computed. The hook should have the following signature::

            hook(grad) -> Tensor or None


        The hook should not modify its argument, but it can optionally return
        a new gradient which will be used in place of :attr:`grad`.

        This function returns a handle with a method ``handle.remove()``
        that removes the hook from the module.

        .. note::
            See :ref:`backward-hooks-execution` for more information on how when this hook
            is executed, and how its execution is ordered relative to other hooks.

        Example::

            >>> v = torch.tensor([0., 0., 0.], requires_grad=True)
            >>> h = v.register_hook(lambda grad: grad * 2)  # double the gradient
            >>> v.backward(torch.tensor([1., 2., 3.]))
            >>> v.grad

             2
             4
             6
            [torch.FloatTensor of size (3,)]

            >>> h.remove()  # removes the hook
        """
        if has_torch_function_unary(self):
            return handle_torch_function(Tensor.register_hook, (self,), self, hook)
        if not self.requires_grad:
            raise RuntimeError(
                "cannot register a hook on a tensor that doesn't require gradient"
            )
        if self._backward_hooks is None:
            self._backward_hooks = OrderedDict()
            if self.grad_fn is not None:
                self.grad_fn._register_hook_dict(self)

        from torch.utils.hooks import RemovableHandle

        handle = RemovableHandle(self._backward_hooks)
        self._backward_hooks[handle.id] = hook
        return handle

    def register_post_accumulate_grad_hook(self, hook):
        r"""Registers a backward hook that runs after grad accumulation.

        The hook will be called after all gradients for a tensor have been accumulated,
        meaning that the .grad field has been updated on that tensor. The post
        accumulate grad hook is ONLY applicable for leaf tensors (tensors without a
        .grad_fn field). Registering this hook on a non-leaf tensor will error!

        The hook should have the following signature::

            hook(param: Tensor) -> None

        Note that, unlike other autograd hooks, this hook operates on the tensor
        that requires grad and not the grad itself. The hook can in-place modify
        and access its Tensor argument, including its .grad field.

        This function returns a handle with a method ``handle.remove()``
        that removes the hook from the module.

        .. note::
            See :ref:`backward-hooks-execution` for more information on how when this hook
            is executed, and how its execution is ordered relative to other hooks. Since
            this hook runs during the backward pass, it will run in no_grad mode (unless
            create_graph is True). You can use torch.enable_grad() to re-enable autograd
            within the hook if you need it.

        Example::

            >>> v = torch.tensor([0., 0., 0.], requires_grad=True)
            >>> lr = 0.01
            >>> # simulate a simple SGD update
            >>> h = v.register_post_accumulate_grad_hook(lambda p: p.add_(p.grad, alpha=-lr))
            >>> v.backward(torch.tensor([1., 2., 3.]))
            >>> v
            tensor([-0.0100, -0.0200, -0.0300], requires_grad=True)

            >>> h.remove()  # removes the hook
        """
        if has_torch_function_unary(self):
            return handle_torch_function(
                Tensor.register_post_accumulate_grad_hook, (self,), self, hook
            )
        if not self.requires_grad:
            raise RuntimeError(
                "cannot register a hook on a tensor that doesn't require gradient"
            )
        if self.grad_fn is not None:
            raise RuntimeError(
                "post accumulate grad hooks cannot be registered on non-leaf tensors"
            )
        if self._post_accumulate_grad_hooks is None:
            self._post_accumulate_grad_hooks: dict[Any, Any] = OrderedDict()

        from torch.utils.hooks import RemovableHandle

        handle = RemovableHandle(self._post_accumulate_grad_hooks)
        self._post_accumulate_grad_hooks[handle.id] = hook
        return handle

    def reinforce(self, reward):
        def trim(str):
            return "\n".join([line.strip() for line in str.split("\n")])

        raise RuntimeError(
            trim(
                r"""reinforce() was removed.
            Use torch.distributions instead.
            See https://pytorch.org/docs/main/distributions.html

            Instead of:

            probs = policy_network(state)
            action = probs.multinomial()
            next_state, reward = env.step(action)
            action.reinforce(reward)
            action.backward()

            Use:

            probs = policy_network(state)
            # NOTE: categorical is equivalent to what used to be called multinomial
            m = torch.distributions.Categorical(probs)
            action = m.sample()
            next_state, reward = env.step(action)
            loss = -m.log_prob(action) * reward
            loss.backward()
        """
            )
        )

    detach = _C._add_docstr(
        _C.TensorBase.detach,
        r"""
    Returns a new Tensor, detached from the current graph.

    The result will never require gradient.

    This method also affects forward mode AD gradients and the result will never
    have forward mode AD gradients.

    .. note::

      Returned Tensor shares the same storage with the original one.
      In-place modifications on either of them will be seen, and may trigger
      errors in correctness checks.
    """,
    )

    detach_ = _C._add_docstr(
        _C.TensorBase.detach_,
        r"""
    Detaches the Tensor from the graph that created it, making it a leaf.
    Views cannot be detached in-place.

    This method also affects forward mode AD gradients and the result will never
    have forward mode AD gradients.
    """,
    )

    def is_shared(self):
        r"""Checks if tensor is in shared memory.

        This is always ``True`` for CUDA tensors.
        """
        if has_torch_function_unary(self):
            return handle_torch_function(Tensor.is_shared, (self,), self)
        return self._typed_storage()._is_shared()

    def share_memory_(self):
        r"""Moves the underlying storage to shared memory.

        This is a no-op if the underlying storage is already in shared memory
        and for CUDA tensors. Tensors in shared memory cannot be resized.

        See :meth:`torch.UntypedStorage.share_memory_` for more details.
        """
        if has_torch_function_unary(self):
            return handle_torch_function(Tensor.share_memory_, (self,), self)
        self._typed_storage()._share_memory_()
        return self

    def module_load(self, other, assign=False):
        r"""Defines how to transform ``other`` when loading it into ``self`` in :meth:`~nn.Module.load_state_dict`.

        Used when :func:`~torch.__future__.get_swap_module_params_on_conversion` is ``True``.

        It is expected that ``self`` is a parameter or buffer in an ``nn.Module`` and ``other`` is the
        value in the state dictionary with the corresponding key, this method defines
        how ``other`` is remapped before being swapped with ``self`` via
        :func:`~torch.utils.swap_tensors` in :meth:`~nn.Module.load_state_dict`.

        .. note::
            This method should always return a new object that is not ``self`` or ``other``.
            For example, the default implementation returns ``self.copy_(other).detach()``
            if ``assign`` is ``False`` or ``other.detach()`` if ``assign`` is ``True``.

        Args:
            other (Tensor): value in state dict with key corresponding to ``self``
            assign (bool): the assign argument passed to :meth:`nn.Module.load_state_dict`

        """
        if has_torch_function_variadic(self, other):
            return handle_torch_function(
                Tensor.module_load, (self, other), self, other, assign=assign
            )

        if assign:
            return other.detach()
        else:
            return self.copy_(other).detach()

    def __reversed__(self):
        r"""Reverses the tensor along dimension 0."""
        if has_torch_function_unary(self):
            return handle_torch_function(Tensor.__reversed__, (self,), self)
        if self.dim() == 0:
            return self
        else:
            return self.flip(0)

    def norm(
        self,
        p: Optional[Union[float, str]] = "fro",
        dim=None,
        keepdim=False,
        dtype=None,
    ):
        r"""See :func:`torch.norm`"""
        if has_torch_function_unary(self):
            return handle_torch_function(
                Tensor.norm, (self,), self, p=p, dim=dim, keepdim=keepdim, dtype=dtype
            )
        return torch.norm(self, p, dim, keepdim, dtype=dtype)

    def solve(self, other):
        from torch._linalg_utils import solve

        return solve(self, other)

    def lstsq(self, other):
        from torch._linalg_utils import lstsq

        return lstsq(self, other)

    def eig(self, eigenvectors=False):
        from torch._linalg_utils import eig

        return eig(self, eigenvectors=eigenvectors)

    def symeig(self, eigenvectors=False):
        from torch._linalg_utils import _symeig

        return _symeig(self, eigenvectors=eigenvectors)

    def lu(self, pivot=True, get_infos=False):
        r"""See :func:`torch.lu`"""
        # If get_infos is True, then we don't need to check for errors and vice versa
        if has_torch_function_unary(self):
            return handle_torch_function(
                Tensor.lu, (self,), self, pivot=pivot, get_infos=get_infos
            )

        LU, pivots, infos = torch._lu_with_info(
            self, pivot=pivot, check_errors=(not get_infos)
        )
        if get_infos:
            return LU, pivots, infos
        else:
            return LU, pivots

    def stft(
        self,
        n_fft: int,
        hop_length: Optional[int] = None,
        win_length: Optional[int] = None,
        window: "Optional[Tensor]" = None,
        center: bool = True,
        pad_mode: str = "reflect",
        normalized: bool = False,
        onesided: Optional[bool] = None,
        return_complex: Optional[bool] = None,
        align_to_window: Optional[bool] = None,
    ):
        r"""See :func:`torch.stft`

        .. warning::
          This function changed signature at version 0.4.1. Calling with
          the previous signature may cause error or return incorrect result.
        """
        if has_torch_function_unary(self):
            return handle_torch_function(
                Tensor.stft,
                (self,),
                self,
                n_fft,
                hop_length=hop_length,
                win_length=win_length,
                window=window,
                center=center,
                pad_mode=pad_mode,
                normalized=normalized,
                onesided=onesided,
                return_complex=return_complex,
                align_to_window=align_to_window,
            )
        return torch.stft(
            self,
            n_fft,
            hop_length,
            win_length,
            window,
            center,
            pad_mode,
            normalized,
            onesided,
            return_complex=return_complex,
            align_to_window=align_to_window,
        )

    def istft(
        self,
        n_fft: int,
        hop_length: Optional[int] = None,
        win_length: Optional[int] = None,
        window: "Optional[Tensor]" = None,
        center: bool = True,
        normalized: bool = False,
        onesided: Optional[bool] = None,
        length: Optional[int] = None,
        return_complex: bool = False,
    ):
        r"""See :func:`torch.istft`"""
        if has_torch_function_unary(self):
            return handle_torch_function(
                Tensor.istft,
                (self,),
                self,
                n_fft,
                hop_length=hop_length,
                win_length=win_length,
                window=window,
                center=center,
                normalized=normalized,
                onesided=onesided,
                length=length,
                return_complex=return_complex,
            )
        return torch.istft(
            self,
            n_fft,
            hop_length,
            win_length,
            window,
            center,
            normalized,
            onesided,
            length,
            return_complex=return_complex,
        )

    def resize(self, *sizes):
        if has_torch_function_unary(self):
            return handle_torch_function(Tensor.resize, (self,), self, *sizes)
        warnings.warn("non-inplace resize is deprecated")
        from torch.autograd._functions import Resize

        return Resize.apply(self, sizes)

    def resize_as(self, tensor):
        if has_torch_function_variadic(self, tensor):
            return handle_torch_function(Tensor.resize_as, (self, tensor), self, tensor)
        warnings.warn("non-inplace resize_as is deprecated")
        from torch.autograd._functions import Resize

        return Resize.apply(self, tensor.size())

    def split(self, split_size, dim=0):
        r"""See :func:`torch.split`"""
        if has_torch_function_unary(self):
            return handle_torch_function(
                Tensor.split, (self,), self, split_size, dim=dim
            )
        if isinstance(split_size, Tensor):
            try:
                split_size = int(split_size)
            except ValueError:
                pass

        if isinstance(split_size, (int, torch.SymInt)):
            return torch._VF.split(self, split_size, dim)  # type: ignore[attr-defined]
        else:
            return torch._VF.split_with_sizes(self, split_size, dim)

    def unique(self, sorted=True, return_inverse=False, return_counts=False, dim=None):
        r"""Returns the unique elements of the input tensor.

        See :func:`torch.unique`
        """
        if has_torch_function_unary(self):
            return handle_torch_function(
                Tensor.unique,
                (self,),
                self,
                sorted=sorted,
                return_inverse=return_inverse,
                return_counts=return_counts,
                dim=dim,
            )
        return torch.unique(
            self,
            sorted=sorted,
            return_inverse=return_inverse,
            return_counts=return_counts,
            dim=dim,
        )

    def unique_consecutive(self, return_inverse=False, return_counts=False, dim=None):
        r"""Eliminates all but the first element from every consecutive group of equivalent elements.

        See :func:`torch.unique_consecutive`
        """
        if has_torch_function_unary(self):
            return handle_torch_function(
                Tensor.unique_consecutive,
                (self,),
                self,
                return_inverse=return_inverse,
                return_counts=return_counts,
                dim=dim,
            )
        return torch.unique_consecutive(
            self, return_inverse=return_inverse, return_counts=return_counts, dim=dim
        )

    @_handle_torch_function_and_wrap_type_error_to_not_implemented
    def __rsub__(self, other: Union["Tensor", int, float, bool, complex]) -> "Tensor":
        return _C._VariableFunctions.rsub(self, other)

    @_handle_torch_function_and_wrap_type_error_to_not_implemented
    def __rdiv__(self, other: Union["Tensor", int, float, bool, complex]) -> "Tensor":
        return self.reciprocal() * other

    __rtruediv__ = __rdiv__
    __itruediv__ = _C.TensorBase.__idiv__

    __pow__ = cast(
        Callable[
            ["torch._C.TensorBase", Union["Tensor", int, float, bool, complex]],
            "Tensor",
        ],
        _handle_torch_function_and_wrap_type_error_to_not_implemented(
            _C.TensorBase.pow
        ),
    )

    __ipow__ = _handle_torch_function_and_wrap_type_error_to_not_implemented(
        _C.TensorBase.pow_
    )

    @_handle_torch_function_and_wrap_type_error_to_not_implemented
    def __rmod__(self, other: Union["Tensor", int, float, bool, complex]) -> "Tensor":
        return torch.remainder(other, self)

    def __format__(self, format_spec):
        if has_torch_function_unary(self):
            return handle_torch_function(Tensor.__format__, (self,), self, format_spec)
        if self.dim() == 0 and not self.is_meta and type(self) is Tensor:
            return self.item().__format__(format_spec)
        return object.__format__(self, format_spec)

    @_handle_torch_function_and_wrap_type_error_to_not_implemented
    def __rpow__(self, other: Union["Tensor", int, float, bool, complex]) -> "Tensor":
        return torch.pow(other, self)

    @_handle_torch_function_and_wrap_type_error_to_not_implemented
    def __floordiv__(self, other: Union["Tensor", int, float, bool]) -> "Tensor":  # type: ignore[override]
        # TODO(rec): the superclass says it accepts complex here,
        # but torch.floor_divide says it doesn't.
        return torch.floor_divide(self, other)

    @_handle_torch_function_and_wrap_type_error_to_not_implemented
    def __rfloordiv__(self, other: Union["Tensor", int, float, bool]) -> "Tensor":  # type: ignore[override]
        return torch.floor_divide(other, self)

    @_handle_torch_function_and_wrap_type_error_to_not_implemented
    def __rlshift__(
        self, other: Union["Tensor", int, float, bool, complex]
    ) -> "Tensor":
        return torch.bitwise_left_shift(other, self)

    @_handle_torch_function_and_wrap_type_error_to_not_implemented
    def __rrshift__(
        self, other: Union["Tensor", int, float, bool, complex]
    ) -> "Tensor":
        return torch.bitwise_right_shift(other, self)

    @_handle_torch_function_and_wrap_type_error_to_not_implemented
    def __rmatmul__(self, other: "Tensor") -> "Tensor":
        return torch.matmul(other, self)

    __pos__ = _C.TensorBase.positive
    __neg__ = _C.TensorBase.neg
    __abs__ = _C.TensorBase.abs

    def __len__(self):
        if has_torch_function_unary(self):
            return handle_torch_function(Tensor.__len__, (self,), self)
        if self.dim() == 0:
            raise TypeError("len() of a 0-d tensor")
        if torch._C._get_tracing_state():
            warnings.warn(
                "Using len to get tensor shape might cause the trace to be incorrect. "
                "Recommended usage would be tensor.shape[0]. "
                "Passing a tensor of different shape might lead to errors or silently give "
                "incorrect results.",
                category=torch.jit.TracerWarning,
                stacklevel=2,
            )
        return self.shape[0]

    def __iter__(self):
        # NB: we use 'imap' and not 'map' here, so that in Python 2 we get a
        # generator and don't eagerly perform all the indexes.  This could
        # save us work, and also helps keep trace ordering deterministic
        # (e.g., if you zip(*hiddens), the eager map will force all the
        # indexes of hiddens[0] before hiddens[1], while the generator
        # map will interleave them.)
        # NB: We have intentionally skipped __torch_function__ dispatch here.
        # See gh-54457
        if self.dim() == 0:
            raise TypeError("iteration over a 0-d tensor")
        if torch._C._get_tracing_state():
            warnings.warn(
                "Iterating over a tensor might cause the trace to be incorrect. "
                "Passing a tensor of different shape won't change the number of "
                "iterations executed (and might lead to errors or silently give "
                "incorrect results).",
                category=torch.jit.TracerWarning,
                stacklevel=2,
            )
        return iter(self.unbind(0))

    def __hash__(self):
        # Do NOT handle __torch_function__ here as user's default
        # implementation that handle most functions will most likely do it wrong.
        # It can be easily overridden by defining this method on the user
        # subclass if needed.
        return id(self)

    def __dir__(self):
        if has_torch_function_unary(self):
            return handle_torch_function(Tensor.__dir__, (self,), self)
        tensor_methods = dir(self.__class__)
        tensor_methods.remove("volatile")  # deprecated
        attrs = list(self.__dict__.keys())
        keys = tensor_methods + attrs

        # property only available dense, cuda tensors
        if (not self.is_cuda) or self.is_sparse:
            keys.remove("__cuda_array_interface__")

        return sorted(keys)

    # Numpy array interface, to support `numpy.asarray(tensor) -> ndarray`
    __array_priority__ = 1000  # prefer Tensor ops over numpy ones

    def __array__(self, dtype=None):
        if has_torch_function_unary(self):
            return handle_torch_function(Tensor.__array__, (self,), self, dtype=dtype)
        if dtype is None:
            return self.numpy()
        else:
            return self.numpy().astype(dtype, copy=False)

    # Wrap Numpy array again in a suitable tensor when done, to support e.g.
    # `numpy.sin(tensor) -> tensor` or `numpy.greater(tensor, 0) -> ByteTensor`
    def __array_wrap__(self, array):
        if has_torch_function_unary(self):
            return handle_torch_function(
                Tensor.__array_wrap__, (self,), self, array=array
            )
        if array.dtype == bool:
            # Workaround, torch has no built-in bool tensor
            array = array.astype("uint8")
        return torch.from_numpy(array)

    def __contains__(self, element: Any, /) -> bool:
        r"""Check if `element` is present in tensor

        Args:
            element (Tensor or scalar): element to be checked
                for presence in current tensor"
        """
        if has_torch_function_unary(self):
            return handle_torch_function(Tensor.__contains__, (self,), self, element)
        if isinstance(
            element, (torch.Tensor, Number, torch.SymInt, torch.SymFloat, torch.SymBool)
        ):
            # type hint doesn't understand the __contains__ result array
            return bool((element == self).any().item())  # type: ignore[union-attr]

        raise RuntimeError(
            f"Tensor.__contains__ only supports Tensor or scalar, but you passed in a {type(element)}."
        )

    @property
    def __cuda_array_interface__(self):
        """Array view description for cuda tensors.

        See:
        https://numba.pydata.org/numba-doc/latest/cuda/cuda_array_interface.html
        """
        if has_torch_function_unary(self):
            # TODO mypy doesn't support @property, see: https://github.com/python/mypy/issues/6185
            return handle_torch_function(
                Tensor.__cuda_array_interface__.__get__,  # type: ignore[attr-defined]
                (self,),
                self,
            )

        # raise AttributeError for unsupported tensors, so that
        # hasattr(cpu_tensor, "__cuda_array_interface__") is False.
        if not self.is_cuda:
            raise AttributeError(
                f"Can't get __cuda_array_interface__ on non-CUDA tensor type: {self.type()} "
                "If CUDA data is required use tensor.cuda() to copy tensor to device memory."
            )

        if self.is_sparse:
            raise AttributeError(
                f"Can't get __cuda_array_interface__ on sparse type: {self.type()} "
                "Use Tensor.to_dense() to convert to a dense tensor first."
            )

        # RuntimeError, matching tensor.__array__() behavior.
        if self.requires_grad:
            raise RuntimeError(
                "Can't get __cuda_array_interface__ on Variable that requires grad. "
                "If gradients aren't required, use var.detach() to get Variable that doesn't require grad."
            )

        typestr = _dtype_to_typestr(self.dtype)
        itemsize = self.element_size()
        shape = tuple(self.shape)
        if self.is_contiguous():
            # __cuda_array_interface__ v2 requires the strides to be omitted
            # (either not set or set to None) for C-contiguous arrays.
            strides = None
        else:
            strides = tuple(s * itemsize for s in self.stride())
        data_ptr = self.data_ptr() if self.numel() > 0 else 0
        data = (data_ptr, False)  # read-only is false

        return dict(typestr=typestr, shape=shape, strides=strides, data=data, version=2)

    def storage_type(self):
        r"""storage_type() -> type

        Returns the type of the underlying storage.

        """
        if has_torch_function_unary(self):
            return handle_torch_function(Tensor.storage_type, (self,), self)

        torch.storage._warn_typed_storage_removal()

        return self._typed_storage()._get_legacy_storage_class()

    def refine_names(self, *names):
        r"""Refines the dimension names of :attr:`self` according to :attr:`names`.

        Refining is a special case of renaming that "lifts" unnamed dimensions.
        A ``None`` dim can be refined to have any name; a named dim can only be
        refined to have the same name.

        Because named tensors can coexist with unnamed tensors, refining names
        gives a nice way to write named-tensor-aware code that works with both
        named and unnamed tensors.

        :attr:`names` may contain up to one Ellipsis (``...``).
        The Ellipsis is expanded greedily; it is expanded in-place to fill
        :attr:`names` to the same length as ``self.dim()`` using names from the
        corresponding indices of ``self.names``.

        Python 2 does not support Ellipsis but one may use a string literal
        instead (``'...'``).

        Args:
            names (iterable of str): The desired names of the output tensor. May
                contain up to one Ellipsis.

        Examples::

            >>> imgs = torch.randn(32, 3, 128, 128)
            >>> named_imgs = imgs.refine_names('N', 'C', 'H', 'W')
            >>> named_imgs.names
            ('N', 'C', 'H', 'W')

            >>> tensor = torch.randn(2, 3, 5, 7, 11)
            >>> tensor = tensor.refine_names('A', ..., 'B', 'C')
            >>> tensor.names
            ('A', None, None, 'B', 'C')

        .. warning::
            The named tensor API is experimental and subject to change.

        """
        if has_torch_function_unary(self):
            return handle_torch_function(Tensor.refine_names, (self,), self, *names)
        names = resolve_ellipsis(names, self.names, "refine_names")
        return super().refine_names(names)

    def align_to(self, *names):
        r"""Permutes the dimensions of the :attr:`self` tensor to match the order
        specified in :attr:`names`, adding size-one dims for any new names.

        All of the dims of :attr:`self` must be named in order to use this method.
        The resulting tensor is a view on the original tensor.

        All dimension names of :attr:`self` must be present in :attr:`names`.
        :attr:`names` may contain additional names that are not in ``self.names``;
        the output tensor has a size-one dimension for each of those new names.

        :attr:`names` may contain up to one Ellipsis (``...``).
        The Ellipsis is expanded to be equal to all dimension names of :attr:`self`
        that are not mentioned in :attr:`names`, in the order that they appear
        in :attr:`self`.

        Python 2 does not support Ellipsis but one may use a string literal
        instead (``'...'``).

        Args:
            names (iterable of str): The desired dimension ordering of the
                output tensor. May contain up to one Ellipsis that is expanded
                to all unmentioned dim names of :attr:`self`.

        Examples::

            >>> tensor = torch.randn(2, 2, 2, 2, 2, 2)
            >>> named_tensor = tensor.refine_names('A', 'B', 'C', 'D', 'E', 'F')

            # Move the F and E dims to the front while keeping the rest in order
            >>> named_tensor.align_to('F', 'E', ...)

        .. warning::
            The named tensor API is experimental and subject to change.

        """
        if has_torch_function_unary(self):
            return handle_torch_function(Tensor.align_to, (self,), self, *names)
        ellipsis_idx = single_ellipsis_index(names, "align_to")
        if ellipsis_idx is None:
            return super().align_to(names)
        return super().align_to(
            [name for name in names if not is_ellipsis(name)], ellipsis_idx
        )

    def unflatten(self, dim, sizes):  # type: ignore[override]
        r"""
        unflatten(dim, sizes) -> Tensor

        See :func:`torch.unflatten`.

        """
        if has_torch_function_unary(self):
            return handle_torch_function(Tensor.unflatten, (self,), self, dim, sizes)

        if not sizes:
            raise RuntimeError("unflatten: sizes must be non-empty")

        names = None
        if isinstance(sizes, OrderedDict) or (
            isinstance(sizes, (tuple, list)) and isinstance(sizes[0], (tuple, list))
        ):
            names, sizes = unzip_namedshape(sizes)
            return super().unflatten(dim, sizes, names)
        else:
            return super().unflatten(dim, sizes)

    def rename_(self, *names, **rename_map):
        """In-place version of :meth:`~Tensor.rename`."""

        if has_torch_function_unary(self):
            return handle_torch_function(
                Tensor.rename_, (self,), self, *names, **rename_map
            )

        # Note [rename_ / rename API]
        # The Python API for these is different from the C++ API. In Python:
        # 1) tensor.rename(*names) takes a vararglist of names
        # 2) tensor.rename(**rename_map) takes a map of names to rename.
        # C++ is static, making it difficult to implement similar behavior.
        return update_names(self, names, rename_map, inplace=True)

    def rename(self, *names, **rename_map):
        """Renames dimension names of :attr:`self`.

        There are two main usages:

        ``self.rename(**rename_map)`` returns a view on tensor that has dims
        renamed as specified in the mapping :attr:`rename_map`.

        ``self.rename(*names)`` returns a view on tensor, renaming all
        dimensions positionally using :attr:`names`.
        Use ``self.rename(None)`` to drop names on a tensor.

        One cannot specify both positional args :attr:`names` and keyword args
        :attr:`rename_map`.

        Examples::

            >>> imgs = torch.rand(2, 3, 5, 7, names=('N', 'C', 'H', 'W'))
            >>> renamed_imgs = imgs.rename(N='batch', C='channels')
            >>> renamed_imgs.names
            ('batch', 'channels', 'H', 'W')

            >>> renamed_imgs = imgs.rename(None)
            >>> renamed_imgs.names
            (None, None, None, None)

            >>> renamed_imgs = imgs.rename('batch', 'channel', 'height', 'width')
            >>> renamed_imgs.names
            ('batch', 'channel', 'height', 'width')

        .. warning::
            The named tensor API is experimental and subject to change.

        """
        if has_torch_function_unary(self):
            return handle_torch_function(
                Tensor.rename, (self,), self, *names, **rename_map
            )

        # See Note [rename_ / rename API]
        return update_names(self, names, rename_map, inplace=False)

    def to_sparse_coo(self):
        """Convert a tensor to :ref:`coordinate format <sparse-coo-docs>`.

        Examples::

             >>> dense = torch.randn(5, 5)
             >>> sparse = dense.to_sparse_coo()
             >>> sparse._nnz()
             25

        """
        return self.to_sparse()

    def dim_order(
        self, *, ambiguity_check: Union[bool, list[torch.memory_format]] = False
    ):
        """
        dim_order(ambiguity_check=False) -> tuple

        Returns the uniquely determined tuple of int describing the dim order or
        physical layout of :attr:`self`.

        The dim order represents how dimensions are laid out in memory of dense tensors,
        starting from the outermost to the innermost dimension.

        Note that the dim order may not always be uniquely determined.
        If `ambiguity_check` is True, this function raises a RuntimeError when the dim order cannot be uniquely determined;
        If `ambiguity_check` is a list of memory formats, this function raises a RuntimeError when tensor can not be interpreted
        into exactly one of the given memory formats, or it cannot be uniquely determined.
        If `ambiguity_check` is False, it will return one of legal dim order(s) without checking its uniqueness.
        Otherwise, it will raise TypeError.

        Args:
            ambiguity_check (bool or List[torch.memory_format]): The check method for ambiguity of dim order.

        Examples::

            >>> torch.empty((2, 3, 5, 7)).dim_order()
            (0, 1, 2, 3)
            >>> torch.empty((2, 3, 5, 7)).transpose(1, 2).dim_order()
            (0, 2, 1, 3)
            >>> torch.empty((2, 3, 5, 7), memory_format=torch.channels_last).dim_order()
            (0, 2, 3, 1)
            >>> torch.empty((1, 2, 3, 4)).dim_order()
            (0, 1, 2, 3)
            >>> try:
            ...     torch.empty((1, 2, 3, 4)).dim_order(ambiguity_check=True)
            ... except RuntimeError as e:
            ...     print(e)
            The tensor does not have unique dim order, or cannot map to exact one of the given memory formats.
            >>> torch.empty((1, 2, 3, 4)).dim_order(
            ...     ambiguity_check=[torch.contiguous_format, torch.channels_last]
            ... )  # It can be mapped to contiguous format
            (0, 1, 2, 3)
            >>> try:
            ...     torch.empty((1, 2, 3, 4)).dim_order(ambiguity_check="ILLEGAL")
            ... except TypeError as e:
            ...     print(e)
            The ambiguity_check argument must be a bool or a list of memory formats.

        .. warning::
            The dim_order tensor API is experimental and subject to change.
        """
        if has_torch_function_unary(self):
            return handle_torch_function(Tensor.dim_order, (self,), self)

        if self.is_sparse:
            raise AttributeError(
                f"Can't get dim order on sparse type: {self.type()} "
                "Use Tensor.to_dense() to convert to a dense tensor first."
            )

        # Sanity check ambiguity_check data types
        if not isinstance(ambiguity_check, bool):
            if not isinstance(ambiguity_check, list):
                raise TypeError(
                    "The ambiguity_check argument must be a bool or a list of memory formats."
                )
            for memory_format in ambiguity_check:
                if not isinstance(memory_format, torch.memory_format):
                    raise TypeError(
                        "The ambiguity_check argument must be a bool or a list of memory formats."
                    )

        def invalid_unique_memory_format(tensor, valid_memory_formats):
            """
            Returns True if the tensor cannot be uniquely mapped to any of the given memory formats, False otherwise.
            """

            n_legality = 0

            for memory_format in valid_memory_formats:
                if tensor.is_contiguous(memory_format=memory_format):
                    n_legality += 1

            return n_legality != 1

        def has_multiple_dim_order(tensor):
            """
            Returns True if there're multiple legal dim orders for given tensor, False otherwise.

            The tensor is considered to have multiple legal dim orders if either of the following conditions is met:

            * Singleton Dimensions: There's at least one singleteon dimension in the tensor.
              Since their size is 1, they don't affect the memory offset (stride * index
              is zero because index is always zero). Therefore, they can be placed anywhere
              in the dimension order without changing how data is accessed.
            * Same strides: Strides reflect how the tensor is stored in memory.
              If any two dimensions have the same stride, swapping these dimensions won't
              change how data is accessed, leading to multiple correct dimension orders.
            """

            sizes = tensor.size()
            strides = tensor.stride()

            # Check if there are any duplicate strides
            has_duplicate_strides = any(
                earlier == later for earlier, later in zip(strides, strides[1:])
            )

            # Check if there are any singleton dimensions
            has_singleton_dims = any(size == 1 for size in sizes)

            return has_duplicate_strides or has_singleton_dims

        valid_memory_formats = (
            ambiguity_check if isinstance(ambiguity_check, list) else []
        )
        check_multiple_dim_order = (
            ambiguity_check if isinstance(ambiguity_check, bool) else True
        )

        if (
            check_multiple_dim_order and has_multiple_dim_order(self)
        ) and invalid_unique_memory_format(self, valid_memory_formats):
            raise RuntimeError(
                "The tensor does not have unique dim order, or cannot map to exact one of the given memory formats."
            )

        import torch._prims_common as utils

        return tuple(utils.compute_elementwise_output_logical_to_physical_perm(self))

    def _update_names(self, names, inplace):
        if has_torch_function_unary(self):
            return handle_torch_function(
                Tensor._update_names, (self,), self, names, inplace
            )

        # See Note [rename_ / rename API]
        if inplace:
            return super().rename_(names)
        else:
            return super().rename(names)

    @classmethod
    def __torch_function__(cls, func, types, args=(), kwargs=None):
        """
        This __torch_function__ implementation wraps subclasses such that
        methods called on subclasses return a subclass instance instead of
        a ``torch.Tensor`` instance.

        One corollary to this is that you need coverage for torch.Tensor
        methods if implementing __torch_function__ for subclasses.

        We recommend always calling ``super().__torch_function__`` as the base
        case when doing the above.

        While not mandatory, we recommend making `__torch_function__` a classmethod.
        """
        if kwargs is None:
            kwargs = {}

        if not all(issubclass(cls, t) for t in types):
            return NotImplemented

        with _C.DisableTorchFunctionSubclass():
            ret = func(*args, **kwargs)
            if func in get_default_nowrap_functions():
                return ret
            else:
                return _convert(ret, cls)

    __torch_dispatch__ = _C._disabled_torch_dispatch_impl

    def __dlpack__(self, stream=None):
        """
        Creates a DLpack `capsule https://data-apis.org/array-api/latest/design_topics/data_interchange.html#data-interchange`_
        of the current tensor to be exported to other libraries.

        This function will be called from the `from_dlpack` method
        of the library that will consume the capsule. `from_dlpack` passes the current
        stream to this method as part of the specification.

        Args:
            stream (integer or None): An optional Python integer representing a
            pointer to a CUDA stream. The current stream is synchronized with
            this stream before the capsule is created, and since the capsule
            shares its storage with the tensor this make it safe to access from
            both streams.  If None or -1 is passed then no synchronization is performed.
            If 1 (on CUDA) or 0 (on ROCM) then the default stream is used for
            synchronization.
        """
        if has_torch_function_unary(self):
            return handle_torch_function(Tensor.__dlpack__, (self,), self, stream)

        # DLPack capsules can't capture all of PyTorch's semantics,
        # so we prohibit exporting tensors that would lose their properties like
        # requires_grad and having the conjugate bit set.
        if self.requires_grad:
            raise RuntimeError(
                "Can't export tensors that require gradient, use tensor.detach()"
            )
        if self.is_conj():
            raise RuntimeError("Can't export tensors with the conjugate bit set")
        if self.layout != torch.strided:
            raise RuntimeError(
                "Can't export tensors with layout other than torch.strided"
            )

        if stream is not None and type(stream) is not int:
            # Stream pointers in CUDA/ROCm are uniquely numbered and can
            # be retrieved from their integer value.
            raise TypeError("stream must be ``int`` or ``none``")
        elif stream is not None and stream != -1:
            if self.device.type == "cuda":
                # NB: This logic handles the special case values for default
                # streams and must be kept in sync with from_dlpack in
                # torch/utils/dlpack.py
                if stream == 1 and torch.version.hip is None:
                    stream = torch.cuda.default_stream()
                elif stream == 0 and torch.version.hip is not None:
                    stream = torch.cuda.default_stream()
                else:
                    stream = torch.cuda.ExternalStream(stream)
                # Only synchronize on different streams
                sync_stream = torch.cuda.current_stream()
                if stream != sync_stream:
                    event = torch.cuda.Event()
                    event.record(sync_stream)
                    stream.wait_event(event)
        if self.device.type == "xla":
            import torch_xla
            import torch_xla.utils.dlpack as xla_dlpack

            if (
                len(torch_xla.real_devices()) <= 0
                or "cuda" not in torch_xla.real_devices()[0].lower()
            ):
                raise RuntimeError(
                    "Can't export to dlpack an XLA tensor that is not on CUDA."
                )
            return xla_dlpack.to_dlpack(self)
        return torch.to_dlpack(self)

    def __dlpack_device__(self) -> tuple[enum.IntEnum, int]:
        if has_torch_function_unary(self):
            return handle_torch_function(Tensor.__dlpack_device__, (self,), self)

        from torch.utils.dlpack import DLDeviceType

        device = self.device
        idx = device.index if device.index is not None else 0
        torch_device_type = device.type
        if torch_device_type == "cuda" and torch.version.hip is not None:
            device_type = DLDeviceType.kDLROCM
        elif torch_device_type == "cpu" and self.is_pinned():
            device_type = DLDeviceType.kDLCPUPinned
        elif torch_device_type == "cuda":
            device_type = DLDeviceType.kDLGPU
        elif torch_device_type == "cpu":
            device_type = DLDeviceType.kDLCPU
        elif torch_device_type == "xpu":
            device_type = DLDeviceType.kDLOneAPI
        elif self.device.type == "privateuse1":
            device_type = DLDeviceType.kDLExtDev
        elif torch_device_type == "xla":
            import torch_xla

            if (
                len(torch_xla.real_devices()) <= 0
                or "cuda" not in torch_xla.real_devices()[0].lower()
            ):
                raise ValueError(f"Unknown device type {torch_device_type} for Dlpack")

            device_type = DLDeviceType.kDLGPU
        else:
            raise ValueError(f"Unknown device type {torch_device_type} for Dlpack")
        return (device_type, idx)

    __module__ = "torch"


def _convert(ret, cls):
    if cls is Tensor:
        return ret

    if isinstance(ret, Tensor) and not isinstance(ret, cls):
        ret = ret.as_subclass(cls)

    if isinstance(ret, (tuple, list)):
        # Also handles things like namedtuples
        ret = type(ret)(_convert(r, cls) for r in ret)

    return ret<|MERGE_RESOLUTION|>--- conflicted
+++ resolved
@@ -29,21 +29,6 @@
 
 
 _P = ParamSpec("_P")
-<<<<<<< HEAD
-_T = TypeVar("_T")
-
-
-def _handle_torch_function_and_wrap_type_error_to_not_implemented(
-    f: Callable[Concatenate[_T, _P], "Tensor"],
-) -> Callable[Concatenate[_T, _P], "Tensor"]:
-    @functools.wraps(f)
-    def wrapped(self: _T, *args: _P.args, **kwargs: _P.kwargs) -> "Tensor":
-        try:
-            if has_torch_function((self,) + args):
-                return handle_torch_function(
-                    wrapped, (self,) + args, self, *args, **kwargs
-                )
-=======
 _TensorLike = TypeVar("_TensorLike", bound=_C.TensorBase)
 
 
@@ -57,7 +42,6 @@
             sargs = self, *args
             if has_torch_function(sargs):
                 return handle_torch_function(wrapped, sargs, *sargs, **kwargs)
->>>>>>> 49e8f9c9
             return f(self, *args, **kwargs)
         except TypeError:
             return NotImplemented
