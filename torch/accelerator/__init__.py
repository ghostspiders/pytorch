--- conflicted
+++ resolved
@@ -194,24 +194,12 @@
 
 class device_index:
     r"""Context manager to set the current device index for current accelerator.
-<<<<<<< HEAD
-
     Temporarily changes the current device index to the specified value for the duration
     of the context, and automatically restores the previous device index when exiting
     the context.
-
     Args:
         device (Optional[int]): a given device index to temporarily set. If None,
             no device index switching occurs.
-
-=======
-    Temporarily changes the current device index to the specified value for the duration
-    of the context, and automatically restores the previous device index when exiting
-    the context.
-    Args:
-        device (Optional[int]): a given device index to temporarily set. If None,
-            no device index switching occurs.
->>>>>>> c746baa2
     Examples:
         >>> # xdoctest: +REQUIRES(env:TORCH_DOCTEST_CUDA)
         >>> # Set device 0 as the current device temporarily
@@ -219,10 +207,6 @@
         ...     # Code here runs with device 0 as the current device
         ...     pass
         >>> # Original device is now restored
-<<<<<<< HEAD
-
-=======
->>>>>>> c746baa2
         >>> # No-op when None is passed
         >>> with torch.accelerator.device_index(None):
         ...     # No device switching occurs
