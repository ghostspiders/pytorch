# mypy: allow-untyped-defs
import uuid
from collections import OrderedDict
from functools import wraps
from typing import Callable, Generic, Optional, Protocol
from typing_extensions import Concatenate, ParamSpec, TypeVar

import torch
import torch.nn as nn
from torch.distributed._composable_state import _State
from torch.distributed.utils import _get_root_modules


_T = TypeVar("_T", covariant=True)
_P = ParamSpec("_P")


def generate_state_key(string="__composable_api_state_key"):
    return f"{string}_{str(uuid.uuid4())}"


STATE_KEY = generate_state_key()
REGISTRY_KEY = generate_state_key()


# TODO: we can add additional info to RegistryItem to share across APIs. E.g.,
# we can add args and kwargs here, and then we can detect whether fully_shard
# is combined with reentrant activation checkpointing and error out with a clear
# message.
class RegistryItem:
    pass


_TState = TypeVar("_TState", bound="_State", covariant=True)
_M = TypeVar("_M", nn.Module, list[nn.Module])


class _ContractFn(Protocol, Generic[_P, _T, _TState]):
    def __call__(self, *args: _P.args, **kwargs: _P.kwargs) -> _T: ...

    def state(self, module: nn.Module) -> _TState: ...


<<<<<<< HEAD
@overload
def contract() -> Callable[
    [Callable[Concatenate[nn.Module, _P], Optional[nn.Module]]],
    _ContractFn[Concatenate[nn.Module, _P], _T, _State],
]: ...


@overload
def contract(
    state_cls: Type[_TState],
) -> Callable[
    [Callable[Concatenate[nn.Module, _P], Optional[nn.Module]]],
    _ContractFn[Concatenate[nn.Module, _P], _T, _TState],
]: ...


=======
>>>>>>> d48eb58d
def contract(
    state_cls: type[_TState] = _State,  # type: ignore[assignment]
) -> Callable[
    [Callable[Concatenate[_M, _P], _M]],
    _ContractFn[Concatenate[_M, _P], _M, _TState],
]:
    r"""
    Decorate a function as a composable distributed API, where the first
    argument of the function must be an :class:`nn.Module` instance or sequence
    of :class:`nn.Module` instances.

    The decorator verifies that the decorated function does not modify
    fully-qualified names (FQNs) for parameters, buffers, or modules. The
    decorated function can return different module instances than the input
    modules; the FQN invariant will be enforced following the input order.

    When a function ``func`` is decorated by ``@contract()``, a
    ``.state(module: nn.Module)`` method will be installed to the decorated
    function. Then you can retrieve and modify the state on a module by calling
    ``func.state(module)``.

    Example::
        >>> # xdoctest: +SKIP
        >>> import torch.nn as nn
        >>>
        >>> class MyModel(nn.Module):
        >>>     def __init__(self) -> None:
        >>>         super().__init__()
        >>>         self.l1 = nn.Linear(10, 10)
        >>>         self.l2 = nn.Linear(10, 10)
        >>>
        >>>     def forward(self, x):
        >>>         return self.l2(self.l1(x))
        >>>
        >>> @contract()
        >>> def my_feature(module: nn.Module) -> nn.Module:
        >>>     my_feature.state(module).some_state = "any value"
        >>>     return module
        >>>
        >>> model = MyModel()
        >>> my_feature(model.l1)
        >>> assert my_feature.state(model.l1).some_state == "any value"
        >>> my_feature(model.l2)
        >>> model(torch.randn(2, 10)).sum().backward()
    """

    # wraps will make functions decorated with contract() pickleable - needed for integration with torch.package
    @wraps(state_cls)  # type: ignore[arg-type]
    def inner(
<<<<<<< HEAD
        func: Callable[
            Concatenate[Union[nn.Module, Sequence[nn.Module]], _P], Optional[nn.Module]
        ],
    ) -> _ContractFn[
        Concatenate[Union[nn.Module, Sequence[nn.Module]], _P], _T, _TState
    ]:
=======
        func: Callable[Concatenate[_M, _P], _M]
    ) -> _ContractFn[Concatenate[_M, _P], _M, _TState]:
>>>>>>> d48eb58d
        @wraps(func)
        def wrapper(
            module: _M,
            *args: _P.args,
            **kwargs: _P.kwargs,
        ) -> _M:
            inp_module = module
            modules: list[nn.Module]
            if isinstance(module, nn.Module):
                modules = [module]
            else:
                # If the user passes a sequence of modules, then we assume that
                # we only need to insert the state object on the root modules
                # (i.e. those without a parent) among the passed-in modules.
                modules = _get_root_modules(list(module))
            state = state_cls()  # shared across all modules
            registry_item = RegistryItem()  # shared across all modules

            # `func` is allowed to return different module instances than the
            # input modules as long as FQNs are preserved following the input
            # module order
            all_orig_named_params: list[dict[str, nn.Parameter]] = []
            all_orig_named_buffers: list[dict[str, torch.Tensor]] = []
            all_orig_named_modules: list[dict[str, nn.Module]] = []

            for module in modules:
                default_all_state: dict[Callable, _State] = OrderedDict()
                default_registry: dict[str, RegistryItem] = OrderedDict()
                all_state: dict[Callable, _State] = module.__dict__.setdefault(  # type: ignore[call-overload]
                    STATE_KEY, default_all_state
                )
                if not isinstance(all_state, dict):
                    raise AssertionError(
                        f"Distributed composable API states corrupted: {all_state}"
                    )
                registry: dict[str, RegistryItem] = module.__dict__.setdefault(  # type: ignore[call-overload]
                    REGISTRY_KEY, default_registry
                )
                if not isinstance(registry, dict):
                    raise AssertionError(
                        f"Distributed composable API registry corrupted: {registry}"
                    )
                if func in all_state or func.__name__ in registry:
                    raise AssertionError(
                        "Each distinct composable distributed API can only be applied to a "
                        f"module once. {func.__name__} has already been applied to the "
                        f"following module:\n{module}"
                    )
                all_state.setdefault(func, state)
                registry.setdefault(func.__name__, registry_item)

                all_orig_named_params.append(OrderedDict(module.named_parameters()))
                all_orig_named_buffers.append(OrderedDict(module.named_buffers()))
                all_orig_named_modules.append(OrderedDict(module.named_modules()))

            updated = func(inp_module, *args, **kwargs)
            if updated is None:
                updated = inp_module  # type: ignore[assignment]
            updated_modules: list[nn.Module]
            if isinstance(updated, nn.Module):
                updated_modules = [updated]
            else:
                updated_modules = _get_root_modules(list(inp_module))  # type: ignore[arg-type, call-overload]

            all_new_named_params: list[dict[str, nn.Parameter]] = []
            all_new_named_buffers: list[dict[str, torch.Tensor]] = []
            all_new_named_modules: list[dict[str, nn.Module]] = []
            for module in updated_modules:
                all_new_named_params.append(OrderedDict(module.named_parameters()))
                all_new_named_buffers.append(OrderedDict(module.named_buffers()))
                all_new_named_modules.append(OrderedDict(module.named_modules()))

            num_orig_modules = len(all_orig_named_modules)
            num_new_modules = len(all_new_named_modules)
            if num_orig_modules != num_new_modules:
                raise AssertionError(
                    f"{func.__name__} should return the same number of modules as input modules"
                    f"Inputs: {num_orig_modules} modules\n"
                    f"Outputs: {num_new_modules} modules"
                )

            def check_fqn(orig_fqns: list[str], new_fqns: list[str], check_key: str):
                if orig_fqns == new_fqns:
                    return

                orig_fqn_set, new_fqn_set = set(orig_fqns), set(new_fqns)
                orig_only = orig_fqn_set - new_fqn_set
                new_only = new_fqn_set - orig_fqn_set
                if len(orig_only) or len(new_only):
                    raise RuntimeError(
                        f"{check_key}"
                        "Composable distributed API implementations cannot modify FQNs.\n"
                        f"FQNs only in original: {orig_only}\n"
                        f"FQNs only in new: {new_only}"
                    )
                else:
                    raise RuntimeError(
                        f"{check_key}"
                        "Composable distributed API implementations cannot modify "
                        "the order of FQNs.\n"
                        f"Original FQNs: {orig_only}\n"
                        f"New FQNs: {new_only}"
                    )

            for orig_named_params, new_named_params in zip(
                all_orig_named_params, all_new_named_params
            ):
                check_fqn(
                    list(orig_named_params.keys()),
                    list(new_named_params.keys()),
                    "Checking parameters: ",
                )
            for orig_named_buffers, new_named_buffers in zip(
                all_orig_named_buffers, all_new_named_buffers
            ):
                check_fqn(
                    list(orig_named_buffers.keys()),
                    list(new_named_buffers.keys()),
                    "Checking buffers: ",
                )
            for orig_named_modules, new_named_modules in zip(
                all_orig_named_modules, all_new_named_modules
            ):
                check_fqn(
                    list(orig_named_modules.keys()),
                    list(new_named_modules.keys()),
                    "Checking modules: ",
                )

            # TODO: verify that installed distributed paradigms are compatible with
            # each other.

            return updated

        def get_state(module: nn.Module) -> _State:
            return module.__dict__.setdefault(  # type: ignore[call-overload]
                STATE_KEY,
                {},  # TODO(@yhcharles): this is a temporary fix, need a better way
            ).get(func)  # type: ignore[call-overload]

        wrapper.state = get_state  # type: ignore[attr-defined]

        return wrapper  # type: ignore[return-value]

    return inner  # type: ignore[return-value]


def _get_registry(module: nn.Module) -> Optional[dict[str, RegistryItem]]:
    r"""
    Get an ``OrderedDict`` of composable APIs that have been applied to the
    ``module``, indexed by the API name. If no API has been applied, then this
    returns ``None``.
    """
    return getattr(module, REGISTRY_KEY, None)<|MERGE_RESOLUTION|>--- conflicted
+++ resolved
@@ -41,25 +41,6 @@
     def state(self, module: nn.Module) -> _TState: ...
 
 
-<<<<<<< HEAD
-@overload
-def contract() -> Callable[
-    [Callable[Concatenate[nn.Module, _P], Optional[nn.Module]]],
-    _ContractFn[Concatenate[nn.Module, _P], _T, _State],
-]: ...
-
-
-@overload
-def contract(
-    state_cls: Type[_TState],
-) -> Callable[
-    [Callable[Concatenate[nn.Module, _P], Optional[nn.Module]]],
-    _ContractFn[Concatenate[nn.Module, _P], _T, _TState],
-]: ...
-
-
-=======
->>>>>>> d48eb58d
 def contract(
     state_cls: type[_TState] = _State,  # type: ignore[assignment]
 ) -> Callable[
@@ -109,17 +90,8 @@
     # wraps will make functions decorated with contract() pickleable - needed for integration with torch.package
     @wraps(state_cls)  # type: ignore[arg-type]
     def inner(
-<<<<<<< HEAD
-        func: Callable[
-            Concatenate[Union[nn.Module, Sequence[nn.Module]], _P], Optional[nn.Module]
-        ],
-    ) -> _ContractFn[
-        Concatenate[Union[nn.Module, Sequence[nn.Module]], _P], _T, _TState
-    ]:
-=======
-        func: Callable[Concatenate[_M, _P], _M]
+        func: Callable[Concatenate[_M, _P], _M],
     ) -> _ContractFn[Concatenate[_M, _P], _M, _TState]:
->>>>>>> d48eb58d
         @wraps(func)
         def wrapper(
             module: _M,
