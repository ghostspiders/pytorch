--- conflicted
+++ resolved
@@ -139,31 +139,38 @@
         return repr
 
     @staticmethod
-    def from_str(str):
+    def from_str(action_string: str):
         """
         Reverse of __repr__
 
         String should be formatted as [stage][action type][(microbatch)]
             e.g. `2F0`, `1UNSHARD`, `3SEND_F1`
         """
-        if match := _action_regex.match(str):
+        action_string = action_string.strip()
+        if match := _action_regex.match(action_string):
             stage_index, computation_type, microbatch_index = match.groups()
             return _Action(
                 int(stage_index),
                 _ComputationType.from_str(computation_type),
                 int(microbatch_index) if len(microbatch_index) else None,
             )
-        elif str == "" or str.isspace():
+        elif action_string == "":
             return None
         raise RuntimeError(
-            f"Invalid action string: {str}, should be formatted as [stage][action type][(microbatch)] e.g. 2F0"
+            f"Invalid action string: {action_string}, should be formatted as [stage][action type][(microbatch)] e.g. 2F0"
         )
 
 
-def _format_pipeline_order(pipeline_order: Dict[int, List[Optional[_Action]]]) -> str:
+def _format_pipeline_order(
+    pipeline_order: Dict[int, List[Optional[_Action]]],
+    error_step_number: Optional[int] = None,
+) -> str:
     """
     Formats the pipeline order in a timestep (row) x rank (column) grid of actions
-    and returns the formatted string
+    and returns the formatted string.
+
+    If `error_step_number` is passed in, an additional label will be added to signify which step
+    that it is erroring on.
     """
 
     # don't mutate the original
@@ -203,6 +210,12 @@
     formatted_rows = [
         f"{label}: "
         + " ".join(f"{str(item):<{max_lengths[i]}}" for i, item in enumerate(row))
+        + (
+            " <-- ERROR HERE"
+            if error_step_number is not None
+            and int(label.split()[1]) == error_step_number
+            else ""
+        )
         for label, row in zip(step_labels, transposed_actions)
     ]
     # Join the rows into a single string
@@ -988,8 +1001,6 @@
     return comm_actions
 
 
-<<<<<<< HEAD
-=======
 def _validate_schedule(
     actions: Dict[int, List[Optional[_Action]]],
     pp_group_size: int,
@@ -1057,7 +1068,6 @@
             but got B={b_mb}, I={i_mb}, W={w_mb}"
 
 
->>>>>>> d0f5df83
 class PipelineScheduleMulti(_PipelineSchedule):
     """
     Base class for multi-stage schedules.
@@ -1137,72 +1147,6 @@
             for rank in self.pipeline_order:
                 writer.writerow(self.pipeline_order[rank])
 
-    def _validate_schedule(self):
-        # TODO(whc) this should be merged with the logic in test_schedule.py#L453-L554
-        def _validate_rank_actions(
-            actions: Dict[int, List[_Action | None]],
-            num_stages: int,
-            num_microbatches: int,
-        ):
-            # We will count all the actions per stage and ensure they happen in a valid order
-            # (e.g. F before (B, I) before W for a given microbatch)
-            stage_actions: Dict[int, Dict[_ComputationType, Set]] = {
-                stage_id: {
-                    F: set(),
-                    B: set(),
-                    W: set(),
-                }
-                for stage_id in range(num_stages)
-            }
-            for rank in actions:
-                for action in actions[rank]:
-                    if action is None:
-                        continue
-                    assert isinstance(
-                        action, _Action
-                    ), f"Got an invalid action: {action}, expected instance of _Action"
-                    s_id = action.stage_index
-                    ctype = action.computation_type
-                    mb_id = action.microbatch_index
-                    if ctype == F:
-                        stage_actions[s_id][F].add(mb_id)
-                    elif ctype == B:
-                        assert (
-                            mb_id in stage_actions[s_id][F]
-                        ), f"Running Full Backward for stage {s_id}, microbatch {mb_id} without first running Forward"
-                        stage_actions[s_id][B].add(mb_id)
-                    elif ctype == I:
-                        assert (
-                            mb_id in stage_actions[s_id][F]
-                        ), f"Running Backward Input for stage {s_id}, microbatch {mb_id} without first running Forward"
-                        # TODO(whc) do we need to track I separately from B or should we just merge them for simplicity
-                        stage_actions[s_id][B].add(mb_id)
-                    elif ctype == W:
-                        assert (
-                            mb_id in stage_actions[s_id][B]
-                        ), f"Running Backward Weight for stage {s_id}, microbatch {mb_id} without first running Backward"
-                        stage_actions[s_id][W].add(mb_id)
-
-            for s_id in stage_actions:
-                for ctype in (F, B, W):
-                    stage_mb = len(stage_actions[s_id][ctype])
-                    assert (
-                        stage_mb == num_microbatches
-                    ), f"Got {stage_mb} {ctype} microbatches for stage {s_id}, expected {num_microbatches}"
-
-        assert (
-            len(self.pipeline_order) == self.pp_group_size
-        ), f"Schedule has incorrect number of ranks - expected {self.pp_group_size}, actual {len(self.pipeline_order)}"
-        for rank in range(self.pp_group_size):
-            assert (
-                rank in self.pipeline_order
-            ), f"Schedule is missing actions for rank {rank}"
-        _validate_rank_actions(
-            self.pipeline_order,
-            self._num_stages,
-            self._n_microbatches,
-        )
-
     def _load_csv(self, filename, format="compute_only"):
         """Load a CSV representation of the schedule from a file with the provided filename.
         This API will most likely get renamed/refactored so is marked as internal for now.
@@ -1214,7 +1158,12 @@
             reader = csv.reader(csvfile)
             for rank, row in enumerate(reader):
                 self.pipeline_order[rank] = [_Action.from_str(s) for s in row]
-        self._validate_schedule()
+        _validate_schedule(
+            self.pipeline_order,
+            self.pp_group_size,
+            self._num_stages,
+            self._n_microbatches,
+        )
 
     def step(self, *args, target=None, losses: Optional[List] = None, **kwargs):
         """
@@ -1413,7 +1362,12 @@
                     time_step,
                     action,
                 )
-                logger.error("%s", _format_pipeline_order(self.pipeline_order))
+                logger.error(
+                    "%s",
+                    _format_pipeline_order(
+                        self.pipeline_order, error_step_number=time_step
+                    ),
+                )
                 raise e
         # Return losses if there is a container passed in
         self._update_losses(self._stages, losses)
@@ -1720,7 +1674,7 @@
                 )
                 # TODO(whc) what is the best practice for printing a multiline log?
                 # logger will split it into multiple log lines, but this makes it hard to read (too wide)
-                print(_format_pipeline_order(self.pipeline_order_with_comms))  # type: ignore[arg-type]
+                print(_format_pipeline_order(self.pipeline_order_with_comms, error_step_number=time_step))  # type: ignore[arg-type]
                 raise e
 
         # Mostly these operations should have finished long ago, but there isn't an obvious time when to wait for them
