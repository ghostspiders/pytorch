# mypy: allow-untyped-defs
# Copyright (c) Meta Platforms, Inc. and affiliates

import copy
import csv
import itertools
import logging
import re
from abc import ABC, abstractmethod
from collections import Counter, defaultdict
from enum import Enum
from typing import (
    Any,
    Callable,
    Dict,
    List,
    NamedTuple,
    Optional,
    Set,
    TYPE_CHECKING,
    Union,
)

import torch
import torch.distributed as dist
from torch._dynamo import OptimizedModule
from torch.distributed.fsdp import FSDPModule, UnshardHandle
from torch.nn.modules.loss import _Loss
from torch.profiler import record_function

from .microbatch import merge_chunks, split_args_kwargs_into_chunks, TensorChunkSpec
from .stage import _PipelineStageBase


if TYPE_CHECKING:
    from torch.distributed import Work

__all__ = [
    "get_schedule_class",
    "PipelineScheduleSingle",
    "PipelineScheduleMulti",
    "Schedule1F1B",
    "ScheduleGPipe",
    "ScheduleInterleaved1F1B",
    "ScheduleLoopedBFS",
    "ScheduleInterleavedZeroBubble",
    "ScheduleZBVZeroBubble",
]

logger = logging.getLogger(__name__)


class _ComputationType(Enum):
    # TODO(whc) rename to _ActType?
    FORWARD = 1
    BACKWARD_INPUT = 2
    BACKWARD_WEIGHT = 3
    UNSHARD = 4
    RESHARD = 5
    SEND_F = 6
    RECV_F = 7
    SEND_B = 8
    RECV_B = 9
    FULL_BACKWARD = 10

    def __str__(self):
        str_map = {
            _ComputationType.FORWARD: "F",
            _ComputationType.BACKWARD_INPUT: "I",
            _ComputationType.BACKWARD_WEIGHT: "W",
            _ComputationType.UNSHARD: "UNSHARD",
            _ComputationType.RESHARD: "RESHARD",
            _ComputationType.SEND_F: "SEND_F",
            _ComputationType.RECV_F: "RECV_F",
            _ComputationType.SEND_B: "SEND_B",
            _ComputationType.RECV_B: "RECV_B",
            _ComputationType.FULL_BACKWARD: "B",
        }
        return str_map[self]

    @staticmethod
    def from_str(action):
        if action == "F":
            return _ComputationType.FORWARD
        elif action == "I":
            return _ComputationType.BACKWARD_INPUT
        elif action == "W":
            return _ComputationType.BACKWARD_WEIGHT
        elif action == "UNSHARD":
            return _ComputationType.UNSHARD
        elif action == "RESHARD":
            return _ComputationType.RESHARD
        elif action == "SEND_F":
            return _ComputationType.SEND_F
        elif action == "RECV_F":
            return _ComputationType.RECV_F
        elif action == "SEND_B":
            return _ComputationType.SEND_B
        elif action == "RECV_B":
            return _ComputationType.RECV_B
        elif action == "B":
            return _ComputationType.FULL_BACKWARD
        else:
            raise RuntimeError(f"Invalid computation type {action}")


FORWARD = _ComputationType.FORWARD
BACKWARD_INPUT = _ComputationType.BACKWARD_INPUT
BACKWARD_WEIGHT = _ComputationType.BACKWARD_WEIGHT
UNSHARD = _ComputationType.UNSHARD
RESHARD = _ComputationType.RESHARD
SEND_F = _ComputationType.SEND_F
RECV_F = _ComputationType.RECV_F
SEND_B = _ComputationType.SEND_B
RECV_B = _ComputationType.RECV_B
FULL_BACKWARD = _ComputationType.FULL_BACKWARD

# Convenience shorthand for compute actions only since they are used in 'simple schedule format'
F = FORWARD
I = BACKWARD_INPUT
W = BACKWARD_WEIGHT
B = FULL_BACKWARD

# Helper to parse an action string like 1F0 into a tuple of (stage_index, computation_type, microbatch_index)
_action_regex = re.compile(
    r"(\d+)(F|I|B|W|UNSHARD|RESHARD|SEND_F|RECV_F|SEND_B|RECV_B)(\d*)"
)


class _Action(NamedTuple):
    stage_index: int
    computation_type: _ComputationType
    microbatch_index: Optional[int] = None

    def __repr__(self):
        repr = str(self.stage_index)
        repr += str(self.computation_type)
        if self.microbatch_index is not None:
            repr += str(self.microbatch_index)
        return repr

    @staticmethod
    def from_str(action_string: str):
        """
        Reverse of __repr__

        String should be formatted as [stage][action type][(microbatch)]
            e.g. `2F0`, `1UNSHARD`, `3SEND_F1`
        """
        action_string = action_string.strip()
        if match := _action_regex.match(action_string):
            stage_index, computation_type, microbatch_index = match.groups()
            return _Action(
                int(stage_index),
                _ComputationType.from_str(computation_type),
                int(microbatch_index) if len(microbatch_index) else None,
            )
        elif action_string == "":
            return None
        raise RuntimeError(
            f"Invalid action string: {action_string}, should be formatted as [stage][action type][(microbatch)] e.g. 2F0"
        )


def _format_pipeline_order(
    pipeline_order: Dict[int, List[Optional[_Action]]],
    error_step_number: Optional[int] = None,
) -> str:
    """
    Formats the pipeline order in a timestep (row) x rank (column) grid of actions
    and returns the formatted string.

    If `error_step_number` is passed in, an additional label will be added to signify which step
    that it is erroring on.
    """

    # don't mutate the original
    pipeline_order = copy.deepcopy(pipeline_order)

    # Replace None with ""
    for rank in pipeline_order:
        for i in range(len(pipeline_order[rank])):
            if pipeline_order[rank][i] is None:
                # TODO make a real 'None action' that prints as empty string and make mypy happy
                pipeline_order[rank][i] = ""  # type: ignore[call-overload]

    # Calculate the maximum number of steps across all ranks
    num_steps = max(len(actions) for actions in pipeline_order.values())
    step_labels = [
        "Step " + str(i).zfill(len(str(num_steps - 1))) for i in range(num_steps)
    ]
    # Sorting the dictionary by keys and retrieving values in that order
    rank_actions = [
        pipeline_order.get(key, [""] * num_steps) for key in sorted(pipeline_order)
    ]
    # Transpose the list of lists (rows to columns)
    transposed_actions = list(itertools.zip_longest(*rank_actions, fillvalue=""))
    # Generate column labels for ranks
    num_ranks = len(pipeline_order)
    rank_labels = ["Rank " + str(i) for i in range(num_ranks)]
    # Calculate the maximum length of each column, considering labels
    max_lengths = [
        max(len(str(item)) if item is not None else 0 for item in col)
        for col in zip(step_labels, *transposed_actions)
    ]
    # Format the header row with rank labels
    header_row = " " * (len(step_labels[0]) + 2) + " ".join(
        f"{label:<{max_lengths[i]}}" for i, label in enumerate(rank_labels)
    )
    # Format each row with its corresponding label
    formatted_rows = [
        f"{label}: "
        + " ".join(f"{str(item):<{max_lengths[i]}}" for i, item in enumerate(row))
        + (
            " <-- ERROR HERE"
            if error_step_number is not None
            and int(label.split()[1]) == error_step_number
            else ""
        )
        for label, row in zip(step_labels, transposed_actions)
    ]
    # Join the rows into a single string
    formatted_table = header_row + "\n" + "\n".join(formatted_rows) + "\n"
    return formatted_table


loss_T = Optional[Union[_Loss, Callable[..., torch.Tensor]]]


class _PipelineSchedule(ABC):
    def __init__(
        self,
        n_microbatches: int,
        loss_fn: loss_T = None,
        args_chunk_spec: Optional[tuple[TensorChunkSpec, ...]] = None,
        kwargs_chunk_spec: Optional[Dict[str, TensorChunkSpec]] = None,
        output_merge_spec: Optional[Union[Dict[str, Any], tuple[Any]]] = None,
    ):
        # From arguments
        self._n_microbatches = n_microbatches
        self._loss_fn = loss_fn
        if isinstance(loss_fn, _Loss):
            self._grad_reduce = loss_fn.reduction == "mean"
        else:
            logger.warning(
                "`loss_fn` is not derived from `torch.nn._Loss`, so `reduction` type is not known. "
                "pipelining will scale gradients by num_microbatches assuming loss uses `mean` reduction. To override "
                "this, implement a `_Loss` class and specify the reduction type."
            )

        # Chunking specification for positional inputs. (default: `None`)
        self._args_chunk_spec = args_chunk_spec
        # Chunking specification for keyword inputs. (default: `None`)
        self._kwargs_chunk_spec = kwargs_chunk_spec
        self._output_merge_spec = output_merge_spec
        """
        # args_chunk_spec and kwargs_chunk_spec specify how to chunk inputs.
        # They are used to convert batch to microbatches in `step(x)`.  See
        # `TensorChunkSpec` for helper methods for creating them.
        """

        # Derived
        self._has_backward = self._loss_fn is not None

        # Holds the losses for each microbatch.
        self._internal_losses: List[torch.Tensor] = []
        logger.info("Using %s", self.__class__.__name__)

    def _maybe_compute_loss(self, stage, output, target_mbs, mb_index):
        if stage.is_last and self._has_backward:
            loss = self._compute_loss(output, target_mbs[mb_index])  # type: ignore[index]
            self._internal_losses.append(loss)

    def _maybe_get_loss(self, stage, mb_index):
        valid_index = 0 <= mb_index < len(self._internal_losses)
        if stage.is_last and self._has_backward and valid_index:
            return self._internal_losses[mb_index]
        elif len(self._internal_losses) != 0 and not valid_index:
            raise RuntimeError(
                f"Loss for microbatch {mb_index} is not available. "
                f"Available losses for microbatches: {self._internal_losses}"
            )
        else:
            return None

    def _update_losses(self, stages, losses):
        """
        Update the losses to those in the internal state
        """
        # if stages not a list turn into a list
        if not isinstance(stages, list):
            stages = [stages]
        contains_last_stage = any(stage.is_last for stage in stages)

        # Return losses if there is a container passed in
        if contains_last_stage and losses is not None:
            if len(self._internal_losses) != self._n_microbatches:
                raise RuntimeError(
                    f"Expecting {self._n_microbatches} losses but got {len(self._internal_losses)}"
                )

            # Clean external container first
            losses.clear()
            # Copy internal losses to external container
            losses.extend(self._internal_losses)

        self._internal_losses.clear()

    @abstractmethod
    def _step_microbatches(
        self,
        arg_mbs: Optional[List] = None,
        kwarg_mbs: Optional[List] = None,
        target_mbs: Optional[List] = None,
        losses: Optional[List] = None,
    ):
        """
        Run one iteration of the pipeline schedule with list of microbatches.
        Will go through all the microbatches according to the schedule
        implementation.

        Args:
            microbatches: list of microbatch args.
        """
        raise NotImplementedError

    @abstractmethod
    def step(self, *args, target=None, losses: Optional[List] = None, **kwargs):
        """
        Run one iteration of the pipeline schedule with *whole-batch* input.
        Will chunk the input into microbatches automatically, and go through the
        microbatches according to the schedule implementation.

        args: positional arguments to the model (as in non-pipeline case).
        kwargs: keyword arguments to the model (as in non-pipeline case).
        target: target for the loss function.
        losses: a list to store the losses for each microbatch.
        """
        raise NotImplementedError

    def _check_inputs(
        self,
        arg_mbs: Optional[List] = None,
        kwarg_mbs: Optional[List] = None,
        target_mbs: Optional[List] = None,
        losses: Optional[List] = None,
    ):
        """
        Pre-process/check inputs
        """

        def check_type_and_len(mbs, name: str):
            if not isinstance(mbs, list):
                raise TypeError(f"{name} must be a list but got a {type(mbs)}")
            if len(mbs) != self._n_microbatches:
                raise ValueError(
                    f"Expecting {self._n_microbatches} {name} but got {len(mbs)}"
                )

        if arg_mbs is not None:
            check_type_and_len(arg_mbs, "arg_mbs")
        else:
            arg_mbs = [()] * self._n_microbatches

        if kwarg_mbs is not None:
            check_type_and_len(kwarg_mbs, "kwarg_mbs")
        else:
            kwarg_mbs = [{}] * self._n_microbatches

        if target_mbs is not None:
            check_type_and_len(target_mbs, "target_mbs")

        if losses is not None:
            if not isinstance(losses, list):
                raise TypeError(f"losses must be a list but got a {type(losses)}")

        return arg_mbs, kwarg_mbs

    def _compute_loss(self, output, target):
        return self._loss_fn(output, target)  # type: ignore[misc]

    def _split_inputs(
        self,
        args: tuple[Any, ...],
        kwargs: Optional[Dict[str, Any]] = None,
    ):
        """
        Splits a full-batch input into chunks (i.e. microbatches) and returns
        the chunks
        """
        if args or kwargs:
            args_split, kwargs_split = split_args_kwargs_into_chunks(
                args,
                kwargs,
                self._n_microbatches,
                self._args_chunk_spec,
                self._kwargs_chunk_spec,
            )
            return args_split, kwargs_split
        else:
            # Empty inputs (e.g. when called on middle stages)
            # Return a list of empty tuples/dicts with matching length as chunks
            return [()] * self._n_microbatches, [{}] * self._n_microbatches

    def _merge_outputs(self, output_chunks: List[Any]) -> Any:
        """
        Merge output chunks back to a batch state.
        If output_merge_spec is None, the utility will merge output chunks by dimension 0 (batch dim).
        """
        return merge_chunks(
            output_chunks,
            self._output_merge_spec,
        )


def _batch_p2p(p2p_ops: List[dist.P2POp], desc: Optional[str] = None):
    """
    Simple wrapper over batch_isend_irecv from torch.distributed, which just adds a descriptive logger on top.
    """
    if len(p2p_ops) == 0:
        return None
    desc_str = f"{desc}, " if desc else ""
    logger.debug("batch_p2p %s%s", desc_str, p2p_ops)
    return dist.batch_isend_irecv(p2p_ops).pop()


def _sorted_batch_p2p(
    p2p_ops: List[dist.P2POp], desc: Optional[str] = None
) -> Dict[int, dist.Work]:
    """
    Sorts the list of P2P ops by the peer rank, and then calls
    batch_isend_irecv. Return a dictionary of works by peer rank. This function
    helps us avoid hangs in case of skip connections.
    """
    # Arrange p2p_ops by peer rank:
    #   int is the peer rank;
    #   List is the list of ops towards the peer
    ops_by_peer: Dict[int, List[dist.P2POp]] = defaultdict(list)
    work_by_peer: Dict[int, dist.Work] = {}
    if len(p2p_ops) == 0:
        return work_by_peer

    # Classify the ops by peer rank
    for op in p2p_ops:
        ops_by_peer[op.peer].append(op)

    # Call batch_isend_irecv per peer, in sorted order of the peers (to avoid hangs)
    for peer, ops in sorted(ops_by_peer.items()):
        work_by_peer[peer] = _batch_p2p(ops, desc=desc)

    return work_by_peer


class PipelineScheduleSingle(_PipelineSchedule):
    """
    Base class for single-stage schedules.
    Implements the `step` method.
    Derived classes should implement `_step_microbatches`.
    """

    def __init__(
        self,
        stage: _PipelineStageBase,
        n_microbatches: int,
        loss_fn: Optional[Callable] = None,
        args_chunk_spec: Optional[tuple[TensorChunkSpec, ...]] = None,
        kwargs_chunk_spec: Optional[Dict[str, TensorChunkSpec]] = None,
        output_merge_spec: Optional[Union[Dict[str, Any], tuple[Any]]] = None,
        scale_grads: bool = True,
    ):
        # Init parent
        super().__init__(
            n_microbatches=n_microbatches,
            loss_fn=loss_fn,
            args_chunk_spec=args_chunk_spec,
            kwargs_chunk_spec=kwargs_chunk_spec,
            output_merge_spec=output_merge_spec,
        )
        # Self attributes
        self._stage = stage
        self._num_stages = stage.num_stages
        # Set the same has_backward flag for stage object
        self._stage.has_backward = self._has_backward
        self._stage_initialized = False
        self.scale_grads = scale_grads
<<<<<<< HEAD
=======

        if n_microbatches < self._num_stages:
            raise ValueError(
                f"Number of microbatches ({n_microbatches}) must be greater than \
or equal to the number of stages ({self._num_stages})."
            )
>>>>>>> 62ce3e6e

    def _initialize_stage(self, args, kwargs):
        self._stage._prepare_forward_infra(self._n_microbatches, args, kwargs)
        if self._has_backward:
            self._stage._prepare_backward_infra(self._n_microbatches)
        self._stage_initialized = True

    def step(self, *args, target=None, losses: Optional[List] = None, **kwargs):
        """
        Run one iteration of the pipeline schedule with *whole-batch* input.
        Will chunk the input into microbatches automatically, and go through the
        microbatches according to the schedule implementation.

        args: positional arguments to the model (as in non-pipeline case).
        kwargs: keyword arguments to the model (as in non-pipeline case).
        target: target for the loss function.
        losses: a list to store the losses for each microbatch.
        """

        # Clean per iteration
        self._stage.clear_runtime_states()

        # Split inputs into microbatches
        args_split, kwargs_split = self._split_inputs(args, kwargs)

        # Split target into microbatches
        if target is not None:
            targets_split = list(torch.tensor_split(target, self._n_microbatches))
        else:
            targets_split = None

        # Run microbatches
        self._step_microbatches(args_split, kwargs_split, targets_split, losses)

        # Return merged results per original format
        if self._stage.is_last:
            return self._merge_outputs(self._stage.output_chunks)
        else:
            return None


class _ScheduleForwardOnly(PipelineScheduleSingle):
    """
    The forward-only schedule.
    Will go through all the microbatches and perform only the forward pass
    """

    def _step_microbatches(
        self,
        arg_mbs: Optional[List] = None,
        kwarg_mbs: Optional[List] = None,
        target_mbs: Optional[List] = None,
        losses: Optional[List] = None,
    ):
        """
        Run one iteration of the pipeline schedule
        """
        if target_mbs is not None or losses is not None:
            raise RuntimeError(
                "Forward-only schedule does not support loss computation"
            )

        arg_mbs, kwarg_mbs = self._check_inputs(arg_mbs, kwarg_mbs, target_mbs, losses)
        if not self._stage_initialized:
            self._initialize_stage(arg_mbs[0], kwarg_mbs[0])

        # Delay send waits
        fwd_sends_to_wait: List[dist.Work] = []

        # Run microbatches
        for i in range(self._n_microbatches):
            with record_function(f"Forward {i}"):
                ops = self._stage.get_fwd_recv_ops(i)
                works = _sorted_batch_p2p(ops, desc="fwd_recv")
                for work in works.values():
                    work.wait()

                self._stage.forward_one_chunk(i, arg_mbs[i], kwarg_mbs[i])  # type: ignore[index]

                ops = self._stage.get_fwd_send_ops(i)
                works = _sorted_batch_p2p(ops, desc="fwd_send")
                fwd_sends_to_wait.extend(works.values())

            logger.debug("[%s] Forwarded microbatch %s", self._stage.stage_index, i)

        # Wait for all forward sends to finish
        # This should not have performance impact because by the time the first
        # backward arrives all the forward sends should have been finished.
        for work in fwd_sends_to_wait:
            work.wait()


class ScheduleGPipe(PipelineScheduleSingle):
    """
    The GPipe schedule.
    Will go through all the microbatches in a fill-drain manner.
    """

    def _step_microbatches(
        self,
        arg_mbs: Optional[List] = None,
        kwarg_mbs: Optional[List] = None,
        target_mbs: Optional[List] = None,
        losses: Optional[List] = None,
    ):
        """
        Run one iteration of the pipeline schedule with list of microbatches.
        Will go through all the microbatches according to the GPipe schedule.

        Args:
            microbatches: list of microbatch args.
        """
        arg_mbs, kwarg_mbs = self._check_inputs(arg_mbs, kwarg_mbs, target_mbs, losses)

        if not self._stage_initialized:
            self._initialize_stage(arg_mbs[0], kwarg_mbs[0])

        # Delay send waits
        fwd_sends_to_wait: List[dist.Work] = []

        # Run microbatches
        for i in range(self._n_microbatches):
            with record_function(f"Forward {i}"):
                ops = self._stage.get_fwd_recv_ops(i)
                works = _sorted_batch_p2p(ops, desc="fwd_recv")
                for work in works.values():
                    work.wait()

                output = self._stage.forward_one_chunk(i, arg_mbs[i], kwarg_mbs[i])  # type: ignore[index]

                ops = self._stage.get_fwd_send_ops(i)
                works = _sorted_batch_p2p(ops, desc="fwd_send")
                fwd_sends_to_wait.extend(works.values())

            logger.debug("[%s] Forwarded microbatch %s", self._stage.stage_index, i)

            self._maybe_compute_loss(self._stage, output, target_mbs, i)

        # Wait for all forward sends to finish
        # This should not have performance impact because by the time the first
        # backward arrives all the forward sends should have been finished.
        for work in fwd_sends_to_wait:
            work.wait()

        # No loss function, no need to run backward
        if not self._has_backward:
            return

        # Run backward
        # Delay send waits
        bwd_sends_to_wait: List[dist.Work] = []
        for i in range(self._n_microbatches):
            with record_function(f"Backward {i}"):
                ops = self._stage.get_bwd_recv_ops(i)
                works = _sorted_batch_p2p(ops, desc="bwd_recv")
                for work in works.values():
                    work.wait()

                loss = self._maybe_get_loss(self._stage, i)
                self._stage.backward_one_chunk(
                    i,
                    loss=loss,
                    last_backward=i == self._n_microbatches - 1,
                )

                ops = self._stage.get_bwd_send_ops(i)
                works = _sorted_batch_p2p(ops, desc="bwd_send")
                bwd_sends_to_wait.extend(works.values())

            logger.debug("[%s] Backwarded microbatch %s", self._stage.stage_index, i)

        self._stage.scale_grads(
            grad_scale_factor=self._n_microbatches if self.scale_grads else 1
        )

        # Return losses if there is a container passed in
        self._update_losses(self._stage, losses)

        # Wait for all backward sends to finish
        for work in bwd_sends_to_wait:
            work.wait()


class Schedule1F1B(PipelineScheduleSingle):
    """
    The 1F1B schedule.
    Will perform one forward and one backward on the microbatches in steady state.
    """

    def _step_microbatches(
        self,
        arg_mbs: Optional[List] = None,
        kwarg_mbs: Optional[List] = None,
        target_mbs: Optional[List] = None,
        losses: Optional[List] = None,
    ):
        """
        Run one iteration of the pipeline schedule with list of microbatches.
        Will go through all the microbatches according to the 1F1B schedule.

        Args:
            microbatches: list of microbatch args.
        """
        arg_mbs, kwarg_mbs = self._check_inputs(arg_mbs, kwarg_mbs, target_mbs, losses)

        if not self._stage_initialized:
            self._initialize_stage(arg_mbs[0], kwarg_mbs[0])

        # Last stage has 1 warmup, second-to-last 2 warmups, ...
        # first stage `num_stages` warmups
        warmup_chunks = min(
            self._n_microbatches,
            self._num_stages - self._stage.stage_index,
        )

        # Chunk counters
        fwd_mb_index = 0
        bwd_mb_index = 0

        # Warmup phase
        send_work = None
        fwd_sends = []
        for _ in range(warmup_chunks):
            # Receive activations
            fwd_recvs = self._stage.get_fwd_recv_ops(fwd_mb_index)
            if recv_work := _batch_p2p(fwd_recvs, desc="fwd_recv"):
                recv_work.wait()

            # Compute
            output = self._stage.forward_one_chunk(fwd_mb_index, arg_mbs[fwd_mb_index], kwarg_mbs[fwd_mb_index])  # type: ignore[index]

            # Clear previous chunk's forward sends (hopefully they have well
            # finished, otherwise, we are heavily communication bound, in which
            # case it doesn't create a lot of benefit to compute next chunk
            # eagerly either)
            if send_work:
                send_work.wait()

            # Send activations
            fwd_sends = self._stage.get_fwd_send_ops(fwd_mb_index)
            if fwd_mb_index != warmup_chunks - 1:
                # Safe to fire
                send_work = _batch_p2p(fwd_sends, desc="fwd_send")
            # otherwise:
            #   The last foward send is left for fuse with first 1B in 1B1F below

            # Compute loss
            self._maybe_compute_loss(self._stage, output, target_mbs, fwd_mb_index)
            fwd_mb_index += 1

        # Now we should have send ops left over, to be fused with first 1B of 1B1F phase below.

        # 1B1F phase
        while True:  # Don't worry, we have a break inside
            # We actually do 1B first as the `1B1F` name indicates, so prepare its recv ops
            bwd_recvs = self._stage.get_bwd_recv_ops(bwd_mb_index)

            # Now, we need to fire the fwd_sends and bwd_recvs together
            if fuse_work := _batch_p2p(fwd_sends + bwd_recvs, desc="fwd_send_bwd_recv"):
                fuse_work.wait()

            # Backward one chunk
            loss = self._maybe_get_loss(self._stage, bwd_mb_index)
            self._stage.backward_one_chunk(
                bwd_mb_index,
                loss=loss,
                last_backward=bwd_mb_index == self._n_microbatches - 1,
            )

            # Get the bwd send ops, but don't fire, to be fused with the 1F below
            bwd_sends = self._stage.get_bwd_send_ops(bwd_mb_index)
            bwd_mb_index += 1

            if fwd_mb_index == self._n_microbatches:
                # We are done with 1B1F, so break with some left-over bwd_sends
                break

            # We prepare 1F of the `1B1F`
            fwd_recvs = self._stage.get_fwd_recv_ops(fwd_mb_index)

            # Fuse it with bwd_sends above
            if fuse_work := _batch_p2p(bwd_sends + fwd_recvs, desc="bwd_send_fwd_recv"):
                fuse_work.wait()

            # Now do the fwd
            output = self._stage.forward_one_chunk(fwd_mb_index, arg_mbs[fwd_mb_index], kwarg_mbs[fwd_mb_index])  # type: ignore[index]

            # Compute loss
            self._maybe_compute_loss(self._stage, output, target_mbs, fwd_mb_index)

            # Get the fwd send ops, but don't fire, leave it for the next iter (wrap-around)
            fwd_sends = self._stage.get_fwd_send_ops(fwd_mb_index)
            fwd_mb_index += 1

        # Remember we still have some bwd_sends left over after the break? Now it is time to fire it
        send_work = _batch_p2p(bwd_sends, desc="bwd_send")

        # Cooldown
        while bwd_mb_index < self._n_microbatches:
            # prepare bwd recv ops
            bwd_recvs = self._stage.get_bwd_recv_ops(bwd_mb_index)
            if recv_work := _batch_p2p(bwd_recvs, desc="bwd_recv"):
                recv_work.wait()

            # Backward one chunk
            loss = self._maybe_get_loss(self._stage, bwd_mb_index)
            self._stage.backward_one_chunk(
                bwd_mb_index,
                loss=loss,
                last_backward=bwd_mb_index == self._n_microbatches - 1,
            )

            # Clear previous chunk's backward sends (hopefully they have well finished)
            if send_work:
                send_work.wait()

            # Get the bwd send ops, fire it
            bwd_sends = self._stage.get_bwd_send_ops(bwd_mb_index)
            send_work = _batch_p2p(bwd_sends, desc="bwd_send")
            bwd_mb_index += 1

        self._stage.scale_grads(
            grad_scale_factor=self._n_microbatches if self.scale_grads else 1
        )

        # Wait for the last backward send to finish
        if send_work:
            send_work.wait()

        # Return losses if there is a container passed in
        self._update_losses(self._stage, losses)


def _add_unshard_reshard(
    compute_actions: List[Optional[_Action]],
    max_active_stages: int = 3,
) -> List[_Action]:
    """Given a basic schedule involving only compute actions (F,B,W), add UNSHARD/RESHARD actions for FSDP.

    UNSHARD refers to fetching the full contents of an FSDP-sharded layer, requiring an all-gather operation.
    RESHARD does the opposite, releasing memory (but doing no commmunication)

    We abandon the "timestep lock"  during lowering

    max_active_stages controls how many prefetches we allow. It should be measured in mb and tuneable but in practice
    3 stages is probably the thing we want?
    (to account for having one f and one b active, and something else prefetching?)
    """

    def next_stage_indices(
        count: int, next_actions: List[Optional[_Action]]
    ) -> List[int]:
        """Remove duplicates (same stage, different microbatch), find next 'count' stages that will do compute."""
        seen: Set[int] = set()
        ret: List[int] = []

        for a in next_actions:
            if a is not None and a.stage_index not in seen:
                seen.add(a.stage_index)
                ret.append(a.stage_index)
                if len(ret) == count:
                    break
        return ret

    active_stages: Set[int] = set()
    fsdp_aware_actions: List[_Action] = []

    def _unshard(stage_index: int):
        active_stages.add(stage_index)
        fsdp_aware_actions.append(_Action(stage_index, UNSHARD, None))

    def _reshard(stage_index: int):
        active_stages.remove(stage_index)
        fsdp_aware_actions.append(_Action(stage_index, RESHARD, None))

    for i, action in enumerate(compute_actions):
        if action is None:
            continue

        # We prefetch the next N stages we'll see, dropping existing stages to make room
        next_n = next_stage_indices(max_active_stages, compute_actions[i:])
        # Fetch needs to be ordered correctly, so don't use a set
        fetch = list(filter(lambda s: s not in active_stages, next_n))
        # Unclear what the best policy is for eviction, but we can maintain order so we do
        evict = list(filter(lambda s: s not in next_n, active_stages))

        # logger.debug(
        #     "_add_unshard_reshard Step %d active: %s fetch %s, evict %s",
        #     i,
        #     active_stages,
        #     fetch,
        #     evict,
        # )

        for stage in evict:
            _reshard(stage)
        for stage in fetch:
            _unshard(stage)
        fsdp_aware_actions.append(action)

    return fsdp_aware_actions


def _merge_bw(
    compute_actions: List[Optional[_Action]],
) -> List[_Action]:
    """Given a basic schedule involving only compute actions (F,I,W), merge adjacent I and W ops into B ops.
    (note: I = BACKWARD_INPUT, W = BACKWARD_WEIGHT, B = FULL_BACKWARD)

    B refers to running the whole backward (not separating grad_input and grad_weight), which can be more efficient
    in some cases.
    """
    merged_actions = []
    while compute_actions:
        action = compute_actions.pop(0)
        if action is None:
            continue

        while len(compute_actions) and (next_action := compute_actions[0]) is None:
            # remove any None actions between 'action' and 'next_action'
            compute_actions.pop(0)

        if (
            action.computation_type == BACKWARD_INPUT
            and next_action is not None
            and next_action.computation_type == BACKWARD_WEIGHT
            and action.stage_index == next_action.stage_index
            and action.microbatch_index == next_action.microbatch_index
        ):
            merged_actions.append(
                _Action(action.stage_index, FULL_BACKWARD, action.microbatch_index)
            )
            compute_actions.pop(0)
        else:
            merged_actions.append(action)
    return merged_actions


def _add_send_recv(
    compute_actions: Dict[int, List[_Action]],
    stage_to_rank: Callable[[int], int],
    num_stages: int,
) -> Dict[int, List[_Action]]:
    comm_actions: Dict[int, List[_Action]] = {rank: [] for rank in compute_actions}
    prev_actions: Dict[int, Set[_Action]] = {rank: set() for rank in compute_actions}

    def _has_comms(action: _Action) -> bool:
        if action.computation_type == F:
            return action.stage_index != num_stages - 1 and stage_to_rank(
                action.stage_index + 1
            ) != stage_to_rank(action.stage_index)
        elif action.computation_type in (BACKWARD_INPUT, FULL_BACKWARD):
            return action.stage_index != 0 and stage_to_rank(
                action.stage_index - 1
            ) != stage_to_rank(action.stage_index)
        return False

    def _get_comms(action: _Action) -> tuple[_Action, _Action]:
        assert _has_comms(action), f"{action} is not a valid comm action"
        stage_idx = action.stage_index
        ctype = action.computation_type
        mb_idx = action.microbatch_index
        send = _Action(stage_idx, SEND_F if ctype == F else SEND_B, mb_idx)
        recv_stage_idx = stage_idx + 1 if ctype == F else stage_idx - 1
        recv = _Action(recv_stage_idx, RECV_F if ctype == F else RECV_B, mb_idx)
        return send, recv

    def _ready_to_schedule(
        action: Optional[_Action], prev_actions: Set[_Action]
    ) -> bool:
        """We don't put our own recv ops in the schedule, we let a sender on another rank put our recv ops in place.
        This helps ensure a sane (non-hanging) ordering of sends and recvs.
        But it also means we might not be able to schedule our next compute action yet.
        """
        if action is None:
            return True
        elif action.computation_type == F and not action.stage_index == 0:
            if (
                _Action(action.stage_index, RECV_F, action.microbatch_index)
                in prev_actions
            ):
                return True
            elif (
                _Action(action.stage_index - 1, F, action.microbatch_index)
                in prev_actions
            ):
                return True
            return False
        elif (
            action.computation_type in (BACKWARD_INPUT, FULL_BACKWARD)
            and not action.stage_index == num_stages - 1
        ):
            if (
                _Action(action.stage_index, RECV_B, action.microbatch_index)
                in prev_actions
            ):
                return True
            elif (
                _Action(action.stage_index + 1, BACKWARD_INPUT, action.microbatch_index)
                in prev_actions
            ):
                return True
            elif (
                _Action(action.stage_index + 1, FULL_BACKWARD, action.microbatch_index)
                in prev_actions
            ):
                return True
            return False
        else:
            return True

    while compute_actions:
        progress = False
        # go in order of ranks even if dict keys aren't ordered
        for rank in sorted(compute_actions):
            assert (
                len(compute_actions[rank]) > 0
            ), f"{rank=}, {len(compute_actions[rank])=}"
            action = compute_actions[rank][0]

            if not _ready_to_schedule(action, prev_actions[rank]):
                continue

            if action is not None:
                comm_actions[rank].append(action)
                prev_actions[rank].add(action)
                if _has_comms(action):
                    send, recv = _get_comms(action)
                    # TODO we can avoid send/recv if the 2 stages are on the same rank.
                    # should we avoid that in the runtime or here?
                    comm_actions[rank].append(send)
                    prev_actions[rank].add(send)
                    comm_actions[stage_to_rank(recv.stage_index)].append(recv)
                    prev_actions[stage_to_rank(recv.stage_index)].add(recv)

            compute_actions[rank].pop(0)
            if len(compute_actions[rank]) == 0:
                del compute_actions[rank]
            progress = True
        assert progress, "Malformed compute schedule, can't schedule sends/recvs"
    return comm_actions


def _validate_schedule(
    actions: Dict[int, List[Optional[_Action]]],
    pp_group_size: int,
    num_stages: int,
    num_microbatches: int,
):
    assert (
        len(actions) == pp_group_size
    ), f"Schedule has incorrect number of ranks - expected {pp_group_size}, actual {len(actions)}"
    for rank in range(pp_group_size):
        assert rank in actions, f"Schedule is missing actions for rank {rank}"

    # We will count all the actions per stage and ensure they happen in a valid order
    # (e.g. F before (B, I) before W for a given microbatch)
    stage_actions: Dict[int, Dict[_ComputationType, Set]] = {
        stage_id: {
            F: set(),
            B: set(),
            I: set(),
            W: set(),
        }
        for stage_id in range(num_stages)
    }
    for rank in actions:
        for action in actions[rank]:
            if action is None:
                continue
            assert isinstance(
                action, _Action
            ), f"Got an invalid action: {action}, expected instance of _Action"
            s_id = action.stage_index
            ctype = action.computation_type
            mb_id = action.microbatch_index
            if ctype == F:
                stage_actions[s_id][F].add(mb_id)
            elif ctype == B:
                assert (
                    mb_id in stage_actions[s_id][F]
                ), f"Running Full Backward for stage {s_id}, microbatch {mb_id} without first running Forward"
                stage_actions[s_id][B].add(mb_id)
            elif ctype == I:
                assert (
                    mb_id in stage_actions[s_id][F]
                ), f"Running Backward Input for stage {s_id}, microbatch {mb_id} without first running Forward"
                stage_actions[s_id][I].add(mb_id)
            elif ctype == W:
                assert (
                    mb_id in stage_actions[s_id][I]
                ), f"Running Backward Weight for stage {s_id}, microbatch {mb_id} without first running Backward Input"
                stage_actions[s_id][W].add(mb_id)

    for s_id in stage_actions:
        f_mb = len(stage_actions[s_id][F])
        b_mb = len(stage_actions[s_id][B])
        i_mb = len(stage_actions[s_id][I])
        w_mb = len(stage_actions[s_id][W])

        assert (
            f_mb == num_microbatches
        ), f"Got {f_mb} {F} microbatches for stage {s_id}, expected {num_microbatches}"

        assert (
            b_mb + (i_mb + w_mb) // 2 == num_microbatches
        ), f"Invalid backward microbatches for stage {s_id}: expected {num_microbatches} total backwards, \
            but got B={b_mb}, I={i_mb}, W={w_mb}"


class PipelineScheduleMulti(_PipelineSchedule):
    """
    Base class for multi-stage schedules.
    Implements the `step` method.
    """

    def __init__(
        self,
        stages: List[_PipelineStageBase],
        n_microbatches: int,
        loss_fn: Optional[Callable] = None,
        args_chunk_spec: Optional[tuple[TensorChunkSpec, ...]] = None,
        kwargs_chunk_spec: Optional[Dict[str, TensorChunkSpec]] = None,
        output_merge_spec: Optional[Union[Dict[str, Any], tuple[Any]]] = None,
        stage_index_to_group_rank: Optional[Dict[int, int]] = None,
        use_full_backward: Optional[bool] = None,
        scale_grads: bool = True,
    ):
        # Init parent
        super().__init__(
            n_microbatches=n_microbatches,
            loss_fn=loss_fn,
            args_chunk_spec=args_chunk_spec,
            kwargs_chunk_spec=kwargs_chunk_spec,
            output_merge_spec=output_merge_spec,
        )
        # Self attributes
        self._stages = stages
        self._num_stages = stages[0].num_stages
        self.pp_group_size = stages[0].group_size
        self.rank = stages[0].group_rank
        # Set the pipeline stage states
        if stage_index_to_group_rank is not None:
            for stage in self._stages:
                stage.stage_index_to_group_rank = stage_index_to_group_rank
        self.stage_index_to_group_rank = stages[0].stage_index_to_group_rank

        # Set the same has_backward flag for stage object
        for stage in self._stages:
            stage.has_backward = self._has_backward
        self._stages_initialized = False

        # avoid putting a reference to 'self' inside the lambda, it creates a ref cycle
        has_loss: bool = self._loss_fn is not None
        self._should_compute_loss = lambda stage: stage.is_last and has_loss

        # This will be set during init of derived schedules
        self.pipeline_order: Dict[int, List[Optional[_Action]]] = {}

        if use_full_backward is not None:
            logger.warning(
                "Deprecation warning: 'use_full_backward' is no longer supported. "
                "Simply stop passing it, and everything should still work fine."
            )
        self.scale_grads = scale_grads

    def _initialize_stages(self, args: tuple[Any, ...], kwargs):
        # may be 'none' value (if this stage sends its output shapes to the next stage via P2P)
        # or real value (if this stage and next stage are on the same device)
        next_stage_args: tuple[Any, ...] = tuple()
        for stage in self._stages:
            if stage.is_first:
                next_stage_args = stage._prepare_forward_infra(
                    self._n_microbatches, args, kwargs
                )
            else:
                next_stage_args = stage._prepare_forward_infra(
                    self._n_microbatches, next_stage_args, kwargs
                )

            if self._has_backward:
                stage._prepare_backward_infra(self._n_microbatches)
        self._stages_initialized = True

    def _dump_csv(self, filename):
        """Dump a CSV representation of the schedule into a file with the provided filename."""
        with open(filename, "w", newline="") as csvfile:
            writer = csv.writer(csvfile)
            for rank in self.pipeline_order:
                writer.writerow(self.pipeline_order[rank])

    def _load_csv(self, filename, format="compute_only"):
        """Load a CSV representation of the schedule from a file with the provided filename.
        This API will most likely get renamed/refactored so is marked as internal for now.

        format must be "compute_only" for PipelineScheduleMulti
        """
        assert format == "compute_only"
        with open(filename, newline="") as csvfile:
            reader = csv.reader(csvfile)
            for rank, row in enumerate(reader):
                self.pipeline_order[rank] = [_Action.from_str(s) for s in row]
        _validate_schedule(
            self.pipeline_order,
            self.pp_group_size,
            self._num_stages,
            self._n_microbatches,
        )

    def step(self, *args, target=None, losses: Optional[List] = None, **kwargs):
        """
        Run one iteration of the pipeline schedule with *whole-batch* input.
        Will chunk the input into microbatches automatically, and go through the
        microbatches according to the schedule implementation.

        args: positional arguments to the model (as in non-pipeline case).
        kwargs: keyword arguments to the model (as in non-pipeline case).
        target: target for the loss function.
        losses: a list to store the losses for each microbatch.
        """
        # Clean per iteration
        for stage in self._stages:
            stage.clear_runtime_states()

        # Split inputs into microbatches
        args_split, kwargs_split = self._split_inputs(args, kwargs)

        # Split target into microbatches
        if target is not None:
            targets_split = list(torch.tensor_split(target, self._n_microbatches))
        else:
            targets_split = None

        # Run microbatches
        self._step_microbatches(args_split, kwargs_split, targets_split, losses)

        # Return merged results per original format
        for stage in self._stages:
            if stage.is_last:
                return self._merge_outputs(stage.output_chunks)
        # Does not contain the last stage
        return None

    def _step_microbatches(
        self,
        arg_mbs: Optional[List] = None,
        kwarg_mbs: Optional[List] = None,
        target_mbs: Optional[List] = None,
        losses: Optional[List] = None,
    ):
        """
        Operate on the microbatches for looped schedules (multiple stages on each rank).

        TODO: Does not use sorted_batch_isend_irecv(). As a result, this schedule does
        not support models with skip connections.
        """
        arg_mbs, kwarg_mbs = self._check_inputs(arg_mbs, kwarg_mbs, target_mbs, losses)

        if not self._stages_initialized:
            self._initialize_stages(arg_mbs[0], kwarg_mbs[0])

        # Based on the plan in Step 1 created in __init__:
        # 2. Perform communication based on the pipeline_order
        stage_index_to_stage: Dict[int, _PipelineStageBase] = {
            stage.stage_index: stage for stage in self._stages
        }

        # determine prev_rank and next_rank based on which ranks are next to
        # the stages in the pipeline_order
        all_prev_ranks: Set[int] = set()
        all_next_ranks: Set[int] = set()
        for stage_index in stage_index_to_stage.keys():
            # TODO: assumption that stages only communicate from distances of +1/-1 (no skip connections)
            if stage_index > 0:
                all_prev_ranks.add(self.stage_index_to_group_rank[stage_index - 1])
            if stage_index < self._num_stages - 1:
                all_next_ranks.add(self.stage_index_to_group_rank[stage_index + 1])
        # count either full_backward or backward_weight together, to determine when to sync DP grads
        backward_counter: Counter[int] = Counter()
        for time_step, action in enumerate(self.pipeline_order[self.rank]):
            try:
                ops: List[dist.P2POp] = []
                if action is not None:
                    computation_type = action.computation_type
                    mb_index = action.microbatch_index
                    stage_index = action.stage_index
                    assert (
                        mb_index is not None
                    ), "All currently supported action types require valid microbatch_index"
                    if computation_type == _ComputationType.FORWARD:
                        # perform forward computation
                        stage = stage_index_to_stage[stage_index]
                        output = stage.forward_one_chunk(
                            mb_index, arg_mbs[mb_index], kwarg_mbs[mb_index]
                        )
                        self._maybe_compute_loss(stage, output, target_mbs, mb_index)
                        ops.extend(stage.get_fwd_send_ops(mb_index))
                    elif computation_type == _ComputationType.FULL_BACKWARD:
                        # perform backward computation
                        stage = stage_index_to_stage[stage_index]
                        loss = self._maybe_get_loss(stage, mb_index)
                        backward_counter[stage_index] += 1
                        last_backward = (
                            backward_counter[stage_index] == self._n_microbatches
                        )
                        grad_scale_factor = (
                            self._n_microbatches if self.scale_grads else 1
                        )
                        stage.backward_one_chunk(
                            mb_index,
                            loss=loss,
                            full_backward=True,
                            last_backward=last_backward,
                        )
                        if last_backward:
                            stage.scale_grads(grad_scale_factor)

                        ops.extend(stage.get_bwd_send_ops(mb_index))
                    elif computation_type == _ComputationType.BACKWARD_INPUT:
                        # perform backward computation
                        stage = stage_index_to_stage[stage_index]
                        loss = self._maybe_get_loss(stage, mb_index)
                        stage.backward_one_chunk(
                            mb_index,
                            loss=loss,
                            full_backward=False,
                            last_backward=False,
                        )
                        ops.extend(stage.get_bwd_send_ops(mb_index))
                    elif computation_type == _ComputationType.BACKWARD_WEIGHT:
                        # perform weight update
                        stage = stage_index_to_stage[stage_index]
                        backward_counter[stage_index] += 1
                        last_backward = (
                            backward_counter[stage_index] == self._n_microbatches
                        )
                        grad_scale_factor = (
                            self._n_microbatches if self.scale_grads else 1
                        )
                        stage.backward_weight_one_chunk(
                            mb_index,
                            last_backward=last_backward,
                        )
                        if last_backward:
                            stage.scale_grads(grad_scale_factor)
                    else:
                        raise ValueError(f"Unknown computation type {computation_type}")

                # Look at the neighboring ranks for this current timestep and determine whether
                # this current rank needs to do any recv communication
                for prev_rank in all_prev_ranks:
                    prev_rank_ops = self.pipeline_order[prev_rank]
                    prev_rank_action = None
                    if time_step < len(prev_rank_ops):
                        prev_rank_action = prev_rank_ops[time_step]
                    if prev_rank_action is not None:
                        computation_type = prev_rank_action.computation_type
                        mb_index = prev_rank_action.microbatch_index
                        stage_index = prev_rank_action.stage_index
                        assert (
                            mb_index is not None
                        ), "All currently supported action types require valid microbatch_index"
                        # Only handle sends for the forward from a previous rank
                        if computation_type == _ComputationType.FORWARD:
                            # If not the last stage, then receive fwd activations
                            if stage_index + 1 in stage_index_to_stage:
                                # TODO: We are assuming that stage will always receive from stage-1
                                # however that is not necessarily true of get_fwd_recv_ops
                                stage = stage_index_to_stage[stage_index + 1]
                                ops.extend(stage.get_fwd_recv_ops(mb_index))
                        elif computation_type in (
                            FULL_BACKWARD,
                            BACKWARD_INPUT,
                            BACKWARD_WEIGHT,
                        ):
                            # Previous rank doing backward has no influence for the current rank forward recv
                            pass
                        else:
                            raise ValueError(
                                f"Unknown computation type {computation_type}"
                            )
                for next_rank in all_next_ranks:
                    next_rank_ops = self.pipeline_order[next_rank]
                    next_rank_action = None
                    if time_step < len(next_rank_ops):
                        next_rank_action = next_rank_ops[time_step]
                    if next_rank_action is not None:
                        computation_type = next_rank_action.computation_type
                        mb_index = next_rank_action.microbatch_index
                        stage_index = next_rank_action.stage_index
                        assert (
                            mb_index is not None
                        ), "All currently supported action types require valid microbatch_index"
                        # Only handle receives for the backwards from a next rank
                        if computation_type in (FORWARD, BACKWARD_WEIGHT):
                            # Next rank doing forward or weight update has no influence for the current rank backward recv
                            pass
                        elif computation_type in (BACKWARD_INPUT, FULL_BACKWARD):
                            # If not the first stage, then receive bwd gradients
                            if stage_index - 1 in stage_index_to_stage:
                                # TODO: We are assuming that stage will always receive from stage+1
                                # however that is not necessarily true of get_bwd_recv_ops
                                stage = stage_index_to_stage[stage_index - 1]
                                ops.extend(stage.get_bwd_recv_ops(mb_index))
                        else:
                            raise ValueError(
                                f"Unknown computation type {computation_type}"
                            )

                # do the communication
                if ops:
                    _batch_p2p(ops).wait()
            except Exception as e:
                logger.error(
                    "[Rank %s] pipeline schedule %s caught the following exception \
                     at time_step %s when running action %s",
                    self.rank,
                    self.__class__.__name__,
                    time_step,
                    action,
                )
                logger.error(
                    "%s",
                    _format_pipeline_order(
                        self.pipeline_order, error_step_number=time_step
                    ),
                )
                raise e
        # Return losses if there is a container passed in
        self._update_losses(self._stages, losses)


class _PipelineScheduleRuntime(PipelineScheduleMulti):
    """
    Provides a simple runtime that requires a 'schedule IR' including specified communication operations.

    Can be instantiated directly by creating _PipelineScheduleRuntime and calling load_csv, or can be
    subclassed and the subclass can be responsible for creating a schedule IR.
    """

    def _load_actions(
        self,
        actions: Dict[int, List[Optional[_Action]]],
        format: str = "compute_only",
    ):
        """
        Given an in-memory representation for a simple compute-only schedule, lower it to a complex schedule including
        communication actions.  Stores the schedule in self, and must be called before running step_mo()
        """
        assert (
            self.stage_index_to_group_rank is not None
        ), "stage_index_to_group_rank is required for PipelineScheduleRuntime"
        self.pipeline_order_with_comms: Dict[int, List[_Action]] = {}
        if format == "compute_comms":
            for rank in actions:
                self.pipeline_order_with_comms[rank] = []
                for action in actions[rank]:
                    assert action is not None
                    self.pipeline_order_with_comms[rank].append(action)
            # TODO what level of validation should we offer for compute+comms schedule?
        elif format == "compute_only":
            # Perform schedule lowering
            for rank in actions:
                self.pipeline_order_with_comms[rank] = _add_unshard_reshard(
                    actions[rank]
                )

            self.pipeline_order_with_comms = _add_send_recv(
                self.pipeline_order_with_comms,
                stage_to_rank=lambda s: self.stage_index_to_group_rank[s],
                num_stages=self._num_stages,
            )
        else:
            raise NotImplementedError(f"{format=} is not implemented")

    def _load_csv(self, filename: str, format: str = "compute_only"):
        """Loads a csv in simple format and then lowers it to include comunication actions

        format must be either "compute_only" or "compute_comms".  If compute_only, the lowering passes
        will automatically be run to generate a compute_comms schedule.
        """
        if format == "compute_only":
            # this will populate self.pipeline_order
            super()._load_csv(filename)
            # this will populate self.pipeline_order_with_comms
            self._load_actions(self.pipeline_order)
        elif format == "compute_comms":
            actions = {}
            with open(filename, newline="") as csvfile:
                reader = csv.reader(csvfile)
                for rank, row in enumerate(reader):
                    actions[rank] = [_Action.from_str(s) for s in row]
                self._load_actions(actions, format=format)
        else:
            raise NotImplementedError(f"{format=} is not implemented")

    def _dump_csv(self, filename: str):
        """Dump a CSV representation of the compute + comms schedule into a file with the provided filename."""
        # TODO should there be an option to dump the compute_only schedule from PipelineScheduleRuntime? It's possible
        # that it does not exist if it was created from a compute_comms schedule.
        assert (
            self.pipeline_order_with_comms is not None
        ), "Must initialize compute_comms schedule before dump_csv"
        with open(filename, "w", newline="") as csvfile:
            writer = csv.writer(csvfile)
            for rank in self.pipeline_order_with_comms:
                writer.writerow(self.pipeline_order_with_comms[rank])

    def _simulate(self):
        return _simulate_comms_compute(
            self.pipeline_order_with_comms,
            lambda s: self.stage_index_to_group_rank[s],
            self._num_stages,
        )

    def _step_microbatches(
        self,
        arg_mbs: Optional[List] = None,
        kwarg_mbs: Optional[List] = None,
        target_mbs: Optional[List] = None,
        losses: Optional[List] = None,
    ):
        """
        Operate on the microbatches for looped schedules (multiple stages on each rank).

        TODO: Does not use sorted_batch_isend_irecv(). As a result, this schedule does
        not support models with skip connections.
        """
        arg_mbs, kwarg_mbs = self._check_inputs(arg_mbs, kwarg_mbs, target_mbs, losses)
        if not self._stages_initialized:
            self._initialize_stages(arg_mbs[0], kwarg_mbs[0])

        # Based on the plan in Step 1 created in __init__:
        # 2. Perform communication based on the pipeline_order
        stage_index_to_stage: Dict[int, _PipelineStageBase] = {
            stage.stage_index: stage for stage in self._stages
        }

        assert (
            self.pipeline_order_with_comms is not None
        ), "Must call _load_actions() before calling _step_microbatches()"

        # recv ops indexed by (stage_idx, mb_idx) need to be waited on before use
        bwd_recv_ops: Dict[tuple[int, int], Work] = {}
        fwd_recv_ops: Dict[tuple[int, int], Work] = {}

        # send ops should be waited on before step() exists, mainly for hygeine
        send_ops: List[Work] = []

        # we track which stages are 'active' when used with FSDP, and wait on unshard ops before computing on stages
        unshard_ops: Dict[int, UnshardHandle] = {}
        unsharded_stages = set()

        def _assert_unsharded(stage_idx: int):
            """If an unshard is active for `stage_idx`, wait() it and mark `stage_idx` unshared."""
            if stage_idx in unshard_ops:
                unshard_ops[stage_idx].wait()
                del unshard_ops[stage_idx]
                unsharded_stages.add(stage_idx)
            assert (
                stage_idx in unsharded_stages
            ), f"Attempted to compute on sharded {stage_idx=}"

        # count either full_backward or backward_weight together, to determine when to sync DP grads
        backward_counter: Counter[int] = Counter()
        for time_step, action in enumerate(self.pipeline_order_with_comms[self.rank]):
            try:
                comp_type = action.computation_type
                mb_index: int = (
                    action.microbatch_index
                    if action.microbatch_index is not None
                    else -1
                )
                assert mb_index >= 0 or comp_type in (
                    UNSHARD,
                    RESHARD,
                ), f"{action=} missing mb_index"
                stage_idx = action.stage_index
                stage = stage_index_to_stage[stage_idx]
                stage_uses_fsdp = isinstance(stage.submod, FSDPModule)
                # see [Note: V-schedule special case]
                is_next_stage_on_this_rank = stage_idx + 1 in stage_index_to_stage
                is_prev_stage_on_this_rank = stage_idx - 1 in stage_index_to_stage

                logger.debug(
                    "_PipelineScheduleRuntime running time_step %d, action %s",
                    time_step,
                    action,
                )

                # TODO(whc) it's not actually safe to use _batch_p2p here in the uncommon case the model has skip-connections,
                # since we do not want to batch up ops between more than a pair of ranks.  _sorted_batch_p2p would be
                # safe to use instead.
                # However, I was wondering if I should avoid calling batched operators at all in the case that there is
                # only one operator per batch.  I could iterate through the 'fwd_send_ops' one by one and run them.
                if comp_type == SEND_F:
                    send_ops.append(_batch_p2p(stage.get_fwd_send_ops(mb_index)))
                elif comp_type == SEND_B:
                    send_ops.append(_batch_p2p(stage.get_bwd_send_ops(mb_index)))
                elif comp_type == RECV_F:
                    assert (
                        stage_idx,
                        mb_index,
                    ) not in fwd_recv_ops, "Recv twice for {stage_idx=} {mb_index=} without executing forward"
                    fwd_recv_ops[(stage_idx, mb_index)] = _batch_p2p(
                        stage.get_fwd_recv_ops(mb_index)
                    )
                elif comp_type == RECV_B:
                    assert (
                        stage_idx,
                        mb_index,
                    ) not in bwd_recv_ops, "Recv twice for {stage_idx=} {mb_index=} without executing backward"
                    bwd_recv_ops[(stage_idx, mb_index)] = _batch_p2p(
                        stage.get_bwd_recv_ops(mb_index)
                    )
                elif comp_type == UNSHARD:
                    if stage_uses_fsdp:
                        assert (
                            stage_idx not in unsharded_stages
                            and stage_idx not in unshard_ops
                        ), f"Unsharding the same {stage_idx=} twice"
                        unshard_ops[stage_idx] = stage.submod.unshard(async_op=True)  # type: ignore[operator]
                elif comp_type == RESHARD:
                    if stage_uses_fsdp:
                        assert (
                            stage_idx in unsharded_stages
                        ), f"Resharding {stage_idx=} without unsharding"
                        assert (
                            stage_idx not in unshard_ops
                        ), f"Resharding {stage_idx=} before finishing unshard"
                        stage.submod.reshard()  # type: ignore[operator]
                elif comp_type == FORWARD:
                    if stage_uses_fsdp:
                        _assert_unsharded(stage_idx)

                    if (
                        not stage.is_first
                        # no recv op expected for V-schedule special case (see [Note: V-schedule special case])
                        and not is_prev_stage_on_this_rank
                    ):
                        assert (
                            stage_idx,
                            mb_index,
                        ) in fwd_recv_ops, f"Computing {action=} before receiving input"
                        fwd_recv_ops.pop((stage_idx, mb_index)).wait()

                    output = stage.forward_one_chunk(
                        mb_index, arg_mbs[mb_index], kwarg_mbs[mb_index]
                    )
                    self._maybe_compute_loss(stage, output, target_mbs, mb_index)

                    # SEND/RECV op are avoided for special case with 2 adjacent stages on same rank
                    # see [Note: V-schedule special case]
                    if is_next_stage_on_this_rank:
                        stage_index_to_stage[stage_idx + 1].set_local_fwd_input(
                            output, mb_index
                        )

                elif comp_type == FULL_BACKWARD:
                    if stage_uses_fsdp:
                        _assert_unsharded(stage_idx)

                    if (
                        not stage.is_last
                        # no recv op expected for V-schedule special case (see [Note: V-schedule special case])
                        and not is_next_stage_on_this_rank
                    ):
                        assert (
                            stage_idx,
                            mb_index,
                        ) in bwd_recv_ops, (
                            f"Attempted to run compute {action=} before receiving input"
                        )
                        bwd_recv_ops.pop((stage_idx, mb_index)).wait()
                    loss = self._maybe_get_loss(stage, mb_index)
                    backward_counter[stage_idx] += 1
                    last_backward = backward_counter[stage_idx] == self._n_microbatches
                    grad_scale_factor = self._n_microbatches if self.scale_grads else 1
                    stage.backward_one_chunk(
                        mb_index,
                        loss=loss,
                        full_backward=True,
                        last_backward=last_backward,
                    )
                    if last_backward:
                        stage.scale_grads(grad_scale_factor)
                    # SEND/RECV op are avoided for special case with 2 adjacent stages on same rank
                    # see [Note: V-schedule special case]
                    if is_prev_stage_on_this_rank:
                        stage_index_to_stage[stage_idx - 1].set_local_bwd_input(
                            stage.get_local_bwd_output(mb_index), mb_index
                        )
                elif comp_type == BACKWARD_INPUT:
                    if stage_uses_fsdp:
                        _assert_unsharded(stage_idx)

                    if not stage.is_last and not is_next_stage_on_this_rank:
                        assert (
                            stage_idx,
                            mb_index,
                        ) in bwd_recv_ops, (
                            f"Attempted to run compute {action=} before receiving input"
                        )
                        bwd_recv_ops.pop((stage_idx, mb_index)).wait()
                    loss = self._maybe_get_loss(stage, mb_index)
                    stage.backward_one_chunk(
                        mb_index,
                        loss=loss,
                        full_backward=False,
                        last_backward=False,
                    )
                    # SEND/RECV op are avoided for special case with 2 adjacent stages on same rank
                    # see [Note: V-schedule special case]
                    if is_prev_stage_on_this_rank:
                        stage_index_to_stage[stage_idx - 1].set_local_bwd_input(
                            stage.get_local_bwd_output(mb_index), mb_index
                        )
                elif comp_type == BACKWARD_WEIGHT:
                    if stage_uses_fsdp:
                        _assert_unsharded(stage_idx)
                    backward_counter[stage_idx] += 1
                    stage.backward_weight_one_chunk(
                        mb_index,
                        last_backward=backward_counter[stage_idx]
                        == self._n_microbatches,
                    )
                else:
                    raise ValueError(f"{action=} is unknown or unsupported")
            except Exception as e:
                logger.error(
                    "_PipelineScheduleRuntime caught exception at step %s when running action %s.  Full Schedule:",
                    time_step,
                    action,
                )
                # TODO(whc) what is the best practice for printing a multiline log?
                # logger will split it into multiple log lines, but this makes it hard to read (too wide)
                print(_format_pipeline_order(self.pipeline_order_with_comms, error_step_number=time_step))  # type: ignore[arg-type]
                raise e

        # Mostly these operations should have finished long ago, but there isn't an obvious time when to wait for them
        while len(send_ops):
            send_ops.pop().wait()

        assert len(unshard_ops) == 0, "Unused unshard operations"

        # Return losses if there is a container passed in
        self._update_losses(self._stages, losses)


class ScheduleLoopedBFS(PipelineScheduleMulti):
    """
    Breadth-First Pipeline Parallelism.
    See https://arxiv.org/abs/2211.05953 for details.
    Simliar to Interleaved 1F1B, Looped BFS supports multiple stages per rank.
    What is different is that when microbatches are ready for multiple local
    stages, Loops BFS will prioritizes the earlier stage, running all available
    microbatches at once.
    """

    def __init__(
        self,
        stages: List[_PipelineStageBase],
        n_microbatches: int,
        loss_fn: Optional[Union[Callable, _Loss]] = None,
        output_merge_spec: Optional[Union[Dict[str, Any], tuple[Any]]] = None,
        scale_grads: bool = True,
    ):
        super().__init__(
            stages=stages,
            n_microbatches=n_microbatches,
            loss_fn=loss_fn,
            output_merge_spec=output_merge_spec,
            scale_grads=scale_grads,
        )

        # 1. Create the pipeline_order (all ranks do this calculation)
        # This will be used to keep track of the current state of the entire pipeline
        # pipeline_order[rank] = [Action(computation_type, microbatch_index, stage_index), ...]
        self.pipeline_order: Dict[int, List[Optional[_Action]]] = {}
        # ========================================================================
        for rank in range(self.pp_group_size):
            rank_ops = self._calculate_single_rank_operations(rank)
            self.pipeline_order[rank] = rank_ops

    def _calculate_single_rank_operations(self, rank):
        n_local_stages = len(self._stages)
        stage_indices = range(
            rank, self.pp_group_size * n_local_stages, self.pp_group_size
        )

        # Store the list of operations used for that rank
        # Pre-padding, rank starts with no-ops based on the warmup.
        rank_ops: List[Optional[_Action]] = [None for _ in range(rank)]

        for stage_index in stage_indices:
            rank_ops.extend(
                _Action(stage_index, _ComputationType.FORWARD, mb_index)
                for mb_index in range(self._n_microbatches)
            )

        # wait for the first backward to trickle up
        # which is 2 for every hop away
        post_warmup_ops = 2 * (self.pp_group_size - 1 - rank)
        rank_ops.extend([None] * post_warmup_ops)

        for stage_index in reversed(stage_indices):
            rank_ops.extend(
                _Action(stage_index, _ComputationType.FULL_BACKWARD, mb_index)
                for mb_index in reversed(range(self._n_microbatches))
            )
        return rank_ops


def _get_1f1b_rank_ops(
    n_local_stages,
    pp_group_size,
    warmup_ops,
    fwd_bwd_ops,
    cooldown_ops,
    rank,
    forward_stage_index,
    backward_stage_index,
    num_1f1b_microbatches=0,
    enable_zero_bubble=False,
):
    # All stages start with handling microbatch 0
    fwd_stage_mb_index: Dict[int, int] = defaultdict(int)
    bwd_stage_mb_index: Dict[int, int] = defaultdict(int)
    weight_stage_mb_index: Dict[int, int] = defaultdict(int)

    # Store the list of operations used for that rank
    # Pre-padding, rank starts with no-ops based on the warmup.
    rank_ops: List[Optional[_Action]] = [None for _ in range(rank)]
    # These are used to calculate the number of slots to fill with no-ops, to account for the delay in warmup
    # when we want to wait for the backward to trickle back up and start 1f1b to align all ranks.
    # Formula:
    # pre-padding + warmup_ops + post_warmup_ops = earliest time step of first backward
    # post_warmup_ops = [earliest time step of first backward] - (warmup_ops + pre-padding)
    # earliest time step of first backward = [local_stages * group_size + 2 * (group_size - 1 - rank)]
    # warmup_ops = calculated above
    post_warmup_ops = (
        n_local_stages * pp_group_size + 2 * (pp_group_size - 1 - rank)
    ) - (warmup_ops + rank)

    if enable_zero_bubble:
        post_warmup_ops = pp_group_size - rank - 1

    total_ops = warmup_ops + fwd_bwd_ops + cooldown_ops

    backward_op_ids = []
    weight_op_count = 0

    FULL_BACKWARD_OR_BACKWARD_INPUT = (
        BACKWARD_INPUT if enable_zero_bubble else FULL_BACKWARD
    )

    for op in range(total_ops):
        # Warmup phase
        if op < warmup_ops:
            fwd_stage_index = forward_stage_index(op)
            # This will assign the current microbatch index and update it as well
            fwd_stage_mb_index[fwd_stage_index] = (
                mb_index := fwd_stage_mb_index[fwd_stage_index]
            ) + 1
            rank_ops.append(
                _Action(fwd_stage_index, _ComputationType.FORWARD, mb_index)
            )
            if op == warmup_ops - 1:
                # This is the last step in the warmup phase, so we need to wait for the backward to trickle back up
                rank_ops.extend([None] * post_warmup_ops)
        # 1F1B Phase (forward and backward)
        elif warmup_ops <= op < warmup_ops + fwd_bwd_ops:
            fwd_stage_index = forward_stage_index(op)
            fwd_stage_mb_index[fwd_stage_index] = (
                fwd_mb_index := fwd_stage_mb_index[fwd_stage_index]
            ) + 1
            rank_ops.append(
                _Action(fwd_stage_index, _ComputationType.FORWARD, fwd_mb_index)
            )
            bwd_stage_index = backward_stage_index(op)
            bwd_stage_mb_index[bwd_stage_index] = (
                bwd_mb_index := bwd_stage_mb_index[bwd_stage_index]
            ) + 1
            rank_ops.append(
                _Action(bwd_stage_index, FULL_BACKWARD_OR_BACKWARD_INPUT, bwd_mb_index)
            )
            backward_op_ids.append(op)

            if enable_zero_bubble and op - warmup_ops >= num_1f1b_microbatches:
                weight_stage_index = backward_stage_index(
                    backward_op_ids[weight_op_count]
                )
                weight_stage_mb_index[weight_stage_index] = (
                    weight_mb_index := weight_stage_mb_index[weight_stage_index]
                ) + 1
                rank_ops.append(
                    _Action(
                        weight_stage_index,
                        _ComputationType.BACKWARD_WEIGHT,
                        weight_mb_index,
                    )
                )
                weight_op_count += 1
        # Cooldown phase
        else:
            # During cooldown phase, we need steps to align with 1f1b happening in other ranks
            # TODO: we don't need to always append, after all 1f1b are finished we can stop appending None
            if not enable_zero_bubble:
                rank_ops.append(None)

            bwd_stage_index = backward_stage_index(op)
            bwd_stage_mb_index[bwd_stage_index] = (
                bwd_mb_index := bwd_stage_mb_index[bwd_stage_index]
            ) + 1
            rank_ops.append(
                _Action(bwd_stage_index, FULL_BACKWARD_OR_BACKWARD_INPUT, bwd_mb_index)
            )
            backward_op_ids.append(op)

            if enable_zero_bubble and op - warmup_ops >= num_1f1b_microbatches:
                weight_stage_index = backward_stage_index(
                    backward_op_ids[weight_op_count]
                )
                weight_stage_mb_index[weight_stage_index] = (
                    weight_mb_index := weight_stage_mb_index[weight_stage_index]
                ) + 1
                rank_ops.append(
                    _Action(
                        weight_stage_index,
                        _ComputationType.BACKWARD_WEIGHT,
                        weight_mb_index,
                    )
                )
                weight_op_count += 1

    while enable_zero_bubble and weight_op_count < len(backward_op_ids):
        weight_stage_index = backward_stage_index(backward_op_ids[weight_op_count])
        weight_stage_mb_index[weight_stage_index] = (
            weight_mb_index := weight_stage_mb_index[weight_stage_index]
        ) + 1
        rank_ops.append(
            _Action(
                weight_stage_index, _ComputationType.BACKWARD_WEIGHT, weight_mb_index
            )
        )
        weight_op_count += 1

    return rank_ops


class ScheduleInterleaved1F1B(PipelineScheduleMulti):
    """
    The Interleaved 1F1B schedule.
    See https://arxiv.org/pdf/2104.04473 for details.
    Will perform one forward and one backward on the microbatches in steady
    state and supports multiple stages per rank. When microbatches are ready for
    multiple local stages, Interleaved 1F1B prioritizes the earlier microbatch
    (also called "depth first").

    This schedule is mostly similar to the original paper.
    It differs by being relaxing the requirement of num_microbatch % pp_size == 0.
    Using the flex_pp schedule, we will have num_rounds = max(1, n_microbatches // pp_group_size) and
    it works as long as n_microbatches % num_rounds is 0. As a few examples, support

    1. pp_group_size = 4, n_microbatches = 10. We will have num_rounds = 2 and n_microbatches % 2 is 0.
    2. pp_group_size = 4, n_microbatches = 3. We will have num_rounds = 1 and n_microbatches % 1 is 0.
    """

    def __init__(
        self,
        stages: List[_PipelineStageBase],
        n_microbatches: int,
        loss_fn: Optional[Callable] = None,
        args_chunk_spec: Optional[tuple[TensorChunkSpec, ...]] = None,
        kwargs_chunk_spec: Optional[Dict[str, TensorChunkSpec]] = None,
        output_merge_spec: Optional[Union[Dict[str, Any], tuple[Any]]] = None,
        scale_grads: bool = True,
    ):
        self.pp_group_size = stages[0].group_size
        super().__init__(
            stages=stages,
            n_microbatches=n_microbatches,
            loss_fn=loss_fn,
            args_chunk_spec=args_chunk_spec,
            kwargs_chunk_spec=kwargs_chunk_spec,
            output_merge_spec=output_merge_spec,
            scale_grads=scale_grads,
        )
        self.n_local_stages = len(stages)
        self.rank = stages[0].group_rank
        self.number_of_rounds = max(1, n_microbatches // self.pp_group_size)
        self.microbatches_per_round = n_microbatches // self.number_of_rounds
        if n_microbatches % self.number_of_rounds != 0:
            raise ValueError(
                "Interleaved 1F1B requires the number of microbatches to be a "
                f"multiple of the number of rounds ({self.number_of_rounds}), "
                f"but got {n_microbatches}."
            )
        # 1. Create the pipeline_order (all ranks do this calculation)
        # This will be used to keep track of the current state of the entire pipeline
        # pipeline_order[rank] = [Action(computation_type, microbatch_index, stage_index), ...]
        self.pipeline_order: Dict[int, List[Optional[_Action]]] = {}
        for rank in range(self.pp_group_size):
            rank_ops = self._calculate_single_rank_operations(rank)
            self.pipeline_order[rank] = rank_ops

    def _calculate_single_rank_operations(self, rank) -> List[Optional[_Action]]:
        def get_rank_warmup_ops(rank):
            # Warms up operations for last stage
            warmups_ops_last_stage = (
                self.n_local_stages - 1
            ) * self.microbatches_per_round
            # Increment warmup operations by 2 for each hop away from the last stage
            multiply_factor = 2
            warmup_ops = warmups_ops_last_stage + multiply_factor * (
                (self.pp_group_size - 1) - rank
            )

            # We cannot have more warmup operations than there are number of microbatches, so cap it there
            return min(warmup_ops, self._n_microbatches * self.n_local_stages)

        warmup_ops = get_rank_warmup_ops(rank)
        microbatch_ops = self.n_local_stages * self._n_microbatches
        # fwd_bwd_ops should encompass the remaining forwards
        fwd_bwd_ops = microbatch_ops - warmup_ops
        # cooldown_ops should encompass the remaining backwards
        cooldown_ops = microbatch_ops - fwd_bwd_ops
        # total ops encompass both forward and backward ops
        total_ops = warmup_ops + fwd_bwd_ops + cooldown_ops
        # warmup_ops + fwd_bwd_ops * 2 + cooldown_ops == microbatch_ops * 2
        logger.debug(
            "rank %s, warmup_ops %s, 1f1b %s, cooldown_ops %s total_ops %s",
            rank,
            warmup_ops,
            fwd_bwd_ops,
            cooldown_ops,
            total_ops,
        )

        # Calculates the stage index based on step and pp_group_size
        def forward_stage_index(step):
            # Get the local index from 0 to n_local_stages-1
            local_index = (step // self.microbatches_per_round) % self.n_local_stages
            return (local_index * self.pp_group_size) + rank

        def backward_stage_index(step):
            local_index = (
                self.n_local_stages
                - 1
                - ((step - warmup_ops) // self.microbatches_per_round)
                % self.n_local_stages
            )
            return (local_index * self.pp_group_size) + rank

        return _get_1f1b_rank_ops(
            self.n_local_stages,
            self.pp_group_size,
            warmup_ops,
            fwd_bwd_ops,
            cooldown_ops,
            rank,
            forward_stage_index,
            backward_stage_index,
        )


class ScheduleInterleavedZeroBubble(PipelineScheduleMulti):
    """
    The Interleaved Zero Bubble schedule.
    See https://arxiv.org/pdf/2401.10241 for details.
    Will perform one forward and one backward on inputs for the microbatches in steady
    state and supports multiple stages per rank. Uses the backward for weights to fill in
    the pipeline bubble.

    In particular this is implementing the ZB1P schedule in the paper.
    """

    def __init__(
        self,
        stages: List[_PipelineStageBase],
        n_microbatches: int,
        loss_fn: Optional[Callable] = None,
        args_chunk_spec: Optional[tuple[TensorChunkSpec, ...]] = None,
        kwargs_chunk_spec: Optional[Dict[str, TensorChunkSpec]] = None,
        output_merge_spec: Optional[Union[Dict[str, Any], tuple[Any]]] = None,
        scale_grads: bool = True,
    ):
        # TODO: we don't support Zero Bubble with torch.compile so we
        # should disable it for now
        for stage in stages:
            if isinstance(stage.submod, OptimizedModule):
                raise RuntimeError(
                    "The Zero Bubble schedule is not supported with \
stage modules that have used torch.compile"
                )

        self.pp_group_size = stages[0].group_size
        super().__init__(
            stages=stages,
            n_microbatches=n_microbatches,
            loss_fn=loss_fn,
            args_chunk_spec=args_chunk_spec,
            kwargs_chunk_spec=kwargs_chunk_spec,
            output_merge_spec=output_merge_spec,
            scale_grads=scale_grads,
        )
        self.n_local_stages = len(stages)
        self.rank = stages[0].group_rank
        self.number_of_rounds = max(1, n_microbatches // self.pp_group_size)
        self.microbatches_per_round = n_microbatches // self.number_of_rounds
        if n_microbatches % self.number_of_rounds != 0:
            raise ValueError(
                "Zero bubble requires the number of microbatches to be a "
                f"multiple of the number of rounds ({self.number_of_rounds}), "
                f"but got {n_microbatches}."
            )
        # 1. Create the pipeline_order (all ranks do this calculation)
        # This will be used to keep track of the current state of the entire pipeline
        # pipeline_order[rank] = [Action(computation_type, microbatch_index, stage_index), ...]
        self.pipeline_order: Dict[int, List[Optional[_Action]]] = {}
        for rank in range(self.pp_group_size):
            rank_ops = self._calculate_single_rank_operations(rank)
            self.pipeline_order[rank] = rank_ops

        # This function add bubbles to the generated schedule based on dependencies of actions
        # Note that the ZB1P schedule will not require bubbles to be manually added and it is
        # only useful when n_microbatches <= microbatches_per_round
        self.pipeline_order = self._add_bubbles_to_actions(
            self.n_local_stages * self.pp_group_size,
        )

    def _calculate_single_rank_operations(self, rank) -> List[Optional[_Action]]:
        def get_rank_warmup_ops(rank):
            # Warms up operations for last stage
            warmups_ops_last_stage = (
                self.n_local_stages - 1
            ) * self.microbatches_per_round
            # Increment warmup operations by 2 for each hop away from the last stage
            multiply_factor = 1
            warmup_ops = warmups_ops_last_stage + multiply_factor * (
                (self.pp_group_size - 1) - rank
            )

            # We cannot have more warmup operations than there are number of microbatches, so cap it there
            return min(warmup_ops, self._n_microbatches * self.n_local_stages)

        warmup_ops = get_rank_warmup_ops(rank)
        microbatch_ops = self.n_local_stages * self._n_microbatches
        # fwd_bwd_ops should encompass the remaining forwards
        fwd_bwd_ops = microbatch_ops - warmup_ops
        # cooldown_ops should encompass the remaining backwards
        cooldown_ops = microbatch_ops - fwd_bwd_ops
        # total ops encompass both forward and backward ops
        total_ops = warmup_ops + fwd_bwd_ops + cooldown_ops
        # warmup_ops + fwd_bwd_ops * 2 + cooldown_ops == microbatch_ops * 2
        logger.debug(
            "rank %s, warmup_ops %s, 1f1b %s, cooldown_ops %s total_ops %s",
            rank,
            warmup_ops,
            fwd_bwd_ops,
            cooldown_ops,
            total_ops,
        )

        # Calculates the stage index based on step and pp_group_size

        def forward_stage_index(step):
            # Get the local index from 0 to n_local_stages-1
            local_index = (step // self.microbatches_per_round) % self.n_local_stages
            return (local_index * self.pp_group_size) + rank

        def backward_stage_index(step):
            local_index = (
                self.n_local_stages
                - 1
                - ((step - warmup_ops) // self.microbatches_per_round)
                % self.n_local_stages
            )
            return (local_index * self.pp_group_size) + rank

        num_1f1b_microbatches = rank

        return _get_1f1b_rank_ops(
            self.n_local_stages,
            self.pp_group_size,
            warmup_ops,
            fwd_bwd_ops,
            cooldown_ops,
            rank,
            forward_stage_index,
            backward_stage_index,
            num_1f1b_microbatches,
            enable_zero_bubble=True,
        )

    def _add_bubbles_to_actions(self, num_stages_global):
        actions = self.pipeline_order

        def need_bubble(stage, op, microbatch, num_stages_global, seen_ops):
            if op == _ComputationType.FORWARD:
                if stage != 0 and (stage - 1, op, microbatch) not in seen_ops:
                    return True
            elif op == _ComputationType.FULL_BACKWARD:
                if stage == num_stages_global - 1:
                    return (stage, _ComputationType.FORWARD, microbatch) not in seen_ops
                return (stage + 1, op, microbatch) not in seen_ops
            return False

        seen_ops: Set[tuple[int, _ComputationType, int]] = set()
        result: Dict[int, List[Optional[_Action]]] = {}
        next_pointer: Dict[int, int] = {}
        bubbles_added: Dict[int, int] = {}
        total_bubbles_added = 0

        for rank in range(self.pp_group_size):
            result[rank] = []
            next_pointer[rank] = 0
            bubbles_added[rank] = 0

        while True:
            should_stop = True

            temp_seen_ops: Set[tuple[int, _ComputationType, int]] = set()

            for rank in range(self.pp_group_size):
                timestamp = next_pointer[rank]
                if timestamp >= len(actions[rank]):
                    continue

                should_stop = False

                if actions[rank][timestamp] is not None:
                    temp_action = actions[rank][timestamp]
                    assert temp_action is not None
                    stage_index, op, microbatch = temp_action
                    if not need_bubble(
                        stage_index, op, microbatch, num_stages_global, seen_ops
                    ):
                        result[rank].append(actions[rank][timestamp])
                        if microbatch is not None:
                            temp_seen_ops.add((stage_index, op, microbatch))
                        next_pointer[rank] += 1
                    else:
                        result[rank].append(None)
                        bubbles_added[rank] += 1
                else:
                    next_pointer[rank] += 1
                    result[rank].append(None)

            seen_ops.update(temp_seen_ops)
            if should_stop:
                break

        if total_bubbles_added > 0:
            logger.warning(
                "Non zero bubbles added: total_bubbles_added=%s bubbles_added=%s",
                total_bubbles_added,
                bubbles_added,
            )
        return result


class ScheduleZBVZeroBubble(PipelineScheduleMulti):
    """
    The Zero Bubble schedule (ZBV variant).
    See https://arxiv.org/pdf/2401.10241 Section 6 for details.

    This schedules requires exactly two stages per rank.

    This schedule will perform one forward and one backward on inputs for the microbatches in steady
    state and supports multiple stages per rank. Uses backward with respect to weights to fill in
    the pipeline bubble.

    This ZB-V schedule would have the "zero bubble" property only if time forward == time backward input == time backward weights.
    In practice, this is not likely true for real models so alternatively
    a greedy scheduler could be implemented for unequal/unbalanced time.
    """

    def __init__(
        self,
        stages: List[_PipelineStageBase],
        n_microbatches: int,
        loss_fn: Optional[Callable] = None,
        args_chunk_spec: Optional[tuple[TensorChunkSpec, ...]] = None,
        kwargs_chunk_spec: Optional[Dict[str, TensorChunkSpec]] = None,
        output_merge_spec: Optional[Union[Dict[str, Any], tuple[Any]]] = None,
        stage_index_to_group_rank: Optional[Dict[int, int]] = None,
        scale_grads: bool = True,
    ):
        self.pp_group_size = stages[0].group_size
        super().__init__(
            stages=stages,
            n_microbatches=n_microbatches,
            loss_fn=loss_fn,
            args_chunk_spec=args_chunk_spec,
            kwargs_chunk_spec=kwargs_chunk_spec,
            output_merge_spec=output_merge_spec,
            stage_index_to_group_rank=stage_index_to_group_rank,
            scale_grads=scale_grads,
        )
        self.n_local_stages = len(stages)
        if self.n_local_stages != 2:
            raise ValueError(
                "ZBV requires exactly 2 stages per rank, but got "
                f"{self.n_local_stages}."
            )

        self.rank = stages[0].group_rank
        self.num_stages = stages[0].num_stages

        # 1. Create the pipeline_order (all ranks do this calculation)
        # This will be used to keep track of the current state of the entire pipeline
        # pipeline_order[rank] = [Action(computation_type, microbatch_index, stage_index), ...]
        self.pipeline_order: Dict[int, List[Optional[_Action]]] = {}
        for rank in range(self.pp_group_size):
            rank_ops = self._calculate_single_rank_operations(rank)
            self.pipeline_order[rank] = rank_ops

    def _calculate_single_rank_operations(self, rank) -> List[Optional[_Action]]:
        # max(2 * self.pp_group_size - 1, ...) ensure the number of microbatches is at least
        # as large of the number of microbatches needed to fully utilize the pipeline
        n_micro = max(2 * self.pp_group_size - 1, self._n_microbatches)
        rank_ops: List[Optional[_Action]] = [None for _ in range(rank)]

        # Forward and backward action counts for stage chunk 0 and chunk 1
        f0_cnt, f1_cnt, b0_cnt, b1_cnt = 0, 0, 0, 0
        # warm-up phase
        warmup_n1 = 2 * (self.pp_group_size - rank) - 1
        stage_id_chunk0 = rank
        stage_id_chunk1 = self.num_stages - 1 - rank

        for _ in range(warmup_n1):
            rank_ops.append(
                _Action(stage_id_chunk0, computation_type=F, microbatch_index=f0_cnt)
            )
            f0_cnt += 1
        warmup_n2 = rank
        for _ in range(warmup_n2):
            rank_ops.append(
                _Action(stage_id_chunk1, computation_type=F, microbatch_index=f1_cnt)
            )
            f1_cnt += 1
            rank_ops.append(
                _Action(stage_id_chunk0, computation_type=F, microbatch_index=f0_cnt)
            )
            f0_cnt += 1
        warmup_n3 = self.pp_group_size - rank
        for _ in range(warmup_n3):
            rank_ops.append(
                _Action(stage_id_chunk1, computation_type=F, microbatch_index=f1_cnt)
            )
            f1_cnt += 1
            rank_ops.append(
                _Action(stage_id_chunk1, computation_type=I, microbatch_index=b1_cnt)
            )
            rank_ops.append(
                _Action(stage_id_chunk1, computation_type=W, microbatch_index=b1_cnt)
            )
            b1_cnt += 1
        # stable phase
        while f1_cnt < f0_cnt or f0_cnt < n_micro:
            if f0_cnt < n_micro:
                rank_ops.append(
                    _Action(
                        stage_id_chunk0, computation_type=F, microbatch_index=f0_cnt
                    )
                )
                f0_cnt += 1
            rank_ops.append(
                _Action(stage_id_chunk0, computation_type=I, microbatch_index=b0_cnt)
            )
            rank_ops.append(
                _Action(stage_id_chunk0, computation_type=W, microbatch_index=b0_cnt)
            )
            b0_cnt += 1

            rank_ops.append(
                _Action(stage_id_chunk1, computation_type=F, microbatch_index=f1_cnt)
            )
            f1_cnt += 1
            rank_ops.append(
                _Action(stage_id_chunk1, computation_type=I, microbatch_index=b1_cnt)
            )
            rank_ops.append(
                _Action(stage_id_chunk1, computation_type=W, microbatch_index=b1_cnt)
            )
            b1_cnt += 1
        # cool-down phase
        w0_cnt, w1_cnt = b0_cnt, b1_cnt
        cooldown_n1 = rank
        for _ in range(cooldown_n1):
            rank_ops.append(
                _Action(stage_id_chunk0, computation_type=I, microbatch_index=b0_cnt)
            )
            b0_cnt += 1
            rank_ops.append(
                _Action(stage_id_chunk1, computation_type=I, microbatch_index=b1_cnt)
            )
            b1_cnt += 1
        cooldown_n2 = self.pp_group_size - rank
        for _ in range(cooldown_n2):
            rank_ops.append(
                _Action(stage_id_chunk0, computation_type=I, microbatch_index=b0_cnt)
            )
            b0_cnt += 1
            rank_ops.append(
                _Action(stage_id_chunk0, computation_type=W, microbatch_index=w0_cnt)
            )
            w0_cnt += 1
        while w1_cnt < b1_cnt:
            rank_ops.append(
                _Action(stage_id_chunk1, computation_type=W, microbatch_index=w1_cnt)
            )
            w1_cnt += 1
        while w0_cnt < b0_cnt:
            rank_ops.append(
                _Action(stage_id_chunk0, computation_type=W, microbatch_index=w0_cnt)
            )
            w0_cnt += 1

        assert w0_cnt == b0_cnt and b0_cnt == f0_cnt
        assert w1_cnt == b1_cnt and b1_cnt == f1_cnt
        # We use max() in the n_micro computation above, so we may need to
        # remove redundant microbatches
        rank_ops = [
            (
                action
                if action is not None
                and action.microbatch_index is not None
                and action.microbatch_index < self._n_microbatches
                else None
            )
            for action in rank_ops
        ]
        return rank_ops


def get_schedule_class(schedule_name: str):
    """
    Maps a schedule name (case insensitive) to its corresponding class object.

    Args:
        schedule_name (str): The name of the schedule.
    """
    schedule_map = {
        "1F1B": Schedule1F1B,
        "Interleaved1F1B": ScheduleInterleaved1F1B,
        "GPipe": ScheduleGPipe,
        "LoopedBFS": ScheduleLoopedBFS,
        "InterleavedZeroBubble": ScheduleInterleavedZeroBubble,
        "PipelineScheduleSingle": PipelineScheduleSingle,
        "PipelineScheduleMulti": PipelineScheduleMulti,
        "ZBVZeroBubble": ScheduleZBVZeroBubble,
    }
    lowercase_keys = {k.lower(): k for k in schedule_map.keys()}
    lowercase_schedule_name = schedule_name.lower()
    if lowercase_schedule_name not in lowercase_keys:
        raise ValueError(
            f"Unknown schedule name '{schedule_name}'. The valid options are {list(schedule_map.keys())}"
        )
    return schedule_map[lowercase_keys[lowercase_schedule_name]]


def _simulate_comms_compute(
    pipeline_order, stage_to_rank: Callable[[int], int], num_stages: int
):
    """This function dry-run simulates the actions in the schedule from the perspective of all ranks, and flags
    any deadlocks caused by missing or misordered communications.  It also simulates any bubbles in time where a rank
    can not execute any action due to waiting for unmet dependencies.  The total number of simulator steps can be used
    as a metric for unit tests involving IR optimization passes as reordering and merging of IR can reduce the number
    of simulated steps.

    The simulation is not high-fidelity and does not model overlapping of compute and communication, or cuda streams.
    Future work may be to enhance this and model the compute time, comms overlap, and even memory.
    """
    pipeline_order = {
        rank: [a for a in pipeline_order[rank] if a is not None]
        for rank in sorted(pipeline_order)
    }
    _schedule: Dict[int, List[_Action | None]] = {
        rank: [] for rank in sorted(pipeline_order)
    }

    _prev_ops_rank: Dict[int, Set[_Action]] = {rank: set() for rank in _schedule}

    def add_to_schedule(rank: int, action: Optional[_Action]):
        _schedule[rank].append(action)
        if action is not None:
            _prev_ops_rank[rank].add(action)

    def _ready_to_schedule(action: Optional[_Action]) -> bool:
        if action is None:
            return True

        stage_idx = action.stage_index
        prev_ops = _prev_ops_rank[stage_to_rank(stage_idx)]
        if action.computation_type == F:
            if action.stage_index == 0:
                return True
            elif (
                _Action(action.stage_index, RECV_F, action.microbatch_index) in prev_ops
            ):
                return True
            elif (
                _Action(action.stage_index - 1, F, action.microbatch_index) in prev_ops
            ):
                return True
            return False
        elif action.computation_type in (BACKWARD_INPUT, FULL_BACKWARD):
            if action.stage_index == num_stages - 1:
                return True
            if _Action(action.stage_index, RECV_B, action.microbatch_index) in prev_ops:
                return True
            if (
                _Action(action.stage_index + 1, BACKWARD_INPUT, action.microbatch_index)
                in prev_ops
            ):
                return True
            if (
                _Action(action.stage_index + 1, FULL_BACKWARD, action.microbatch_index)
                in prev_ops
            ):
                return True
            return False
        elif action.computation_type == BACKWARD_WEIGHT:
            return True
        elif action.computation_type == SEND_F:
            expected_f = _Action(action.stage_index, F, action.microbatch_index)
            return expected_f in prev_ops
        elif action.computation_type == RECV_F:
            peer_stage_idx = stage_idx - 1
            expected_send = _Action(peer_stage_idx, SEND_F, action.microbatch_index)
            return expected_send in _prev_ops_rank[stage_to_rank(peer_stage_idx)]
        elif action.computation_type == SEND_B:
            expected_b = _Action(
                action.stage_index, BACKWARD_INPUT, action.microbatch_index
            )
            expected_bw = _Action(
                action.stage_index, FULL_BACKWARD, action.microbatch_index
            )
            return expected_b in prev_ops or expected_bw in prev_ops
        elif action.computation_type == RECV_B:
            peer_stage_idx = stage_idx + 1
            expected_send = _Action(peer_stage_idx, SEND_B, action.microbatch_index)
            return expected_send in _prev_ops_rank[stage_to_rank(peer_stage_idx)]
        else:
            raise ValueError(f"Unsupported action type {action}")

    while pipeline_order:
        progress = False
        for rank in sorted(pipeline_order):
            if len(pipeline_order[rank]) == 0:
                continue

            action = pipeline_order[rank][0]
            if _ready_to_schedule(action):
                if action is not None:
                    add_to_schedule(rank, action)
                pipeline_order[rank].pop(0)
                progress = True
            else:
                add_to_schedule(rank, None)

        for i in sorted(pipeline_order, reverse=True):
            if len(pipeline_order[i]) == 0:
                del pipeline_order[i]

        # hacky, but do a second pass to replace any 'none' at this timestep with a real action, if it got unblocked
        # by one of the later ranks
        for rank in sorted(pipeline_order):
            if len(pipeline_order[rank]) == 0:
                continue

            if _schedule[rank][-1] is not None:
                continue

            action = pipeline_order[rank][0]
            if _ready_to_schedule(action):
                if action is not None:
                    _schedule[rank][-1] = action
                    _prev_ops_rank[rank].add(action)
                pipeline_order[rank].pop(0)

        for i in sorted(pipeline_order, reverse=True):
            if len(pipeline_order[i]) == 0:
                del pipeline_order[i]

        if not progress:
            print("WIP comms schedule:\n", _format_pipeline_order(_schedule))
            for rank in pipeline_order:
                print(f"{rank=} next action= {pipeline_order[rank][0]}")
            raise ValueError("Schedule is not progressing")

    return _schedule


def _dump_chrometrace(schedule, filename):
    """
    This function dumps a schedule IR into a chrometrace format so it can be visualized.

    It is currently very basic and only serves as a graphical alternative to dumping the schedule IR as text.

    As future work we may extend this to include more accurate heuristics for durations, or let users input durations,
    add 'flow events' to let the UI show the connection between sends and recvs, and model cuda streams for comm/compute
    as separate streams on the chrometrace view.
    """
    events = []
    for rank in sorted(schedule):
        for timestep, action in enumerate(schedule[rank]):
            if action is None:
                continue
            events.append(
                {
                    "name": str(action),
                    "cat": (
                        "computation"
                        if action.computation_type in (F, B, W)
                        else "communication"
                    ),
                    "ph": "X",
                    "pid": rank,
                    "tid": rank,
                    "ts": timestep,
                    "dur": 1,
                }
            )
    import json

    with open(filename, "w") as f:
        json.dump({"traceEvents": events}, f)<|MERGE_RESOLUTION|>--- conflicted
+++ resolved
@@ -25,7 +25,6 @@
 import torch.distributed as dist
 from torch._dynamo import OptimizedModule
 from torch.distributed.fsdp import FSDPModule, UnshardHandle
-from torch.nn.modules.loss import _Loss
 from torch.profiler import record_function
 
 from .microbatch import merge_chunks, split_args_kwargs_into_chunks, TensorChunkSpec
@@ -224,14 +223,11 @@
     return formatted_table
 
 
-loss_T = Optional[Union[_Loss, Callable[..., torch.Tensor]]]
-
-
 class _PipelineSchedule(ABC):
     def __init__(
         self,
         n_microbatches: int,
-        loss_fn: loss_T = None,
+        loss_fn: Optional[Callable[..., torch.Tensor]] = None,
         args_chunk_spec: Optional[tuple[TensorChunkSpec, ...]] = None,
         kwargs_chunk_spec: Optional[Dict[str, TensorChunkSpec]] = None,
         output_merge_spec: Optional[Union[Dict[str, Any], tuple[Any]]] = None,
@@ -239,15 +235,6 @@
         # From arguments
         self._n_microbatches = n_microbatches
         self._loss_fn = loss_fn
-        if isinstance(loss_fn, _Loss):
-            self._grad_reduce = loss_fn.reduction == "mean"
-        else:
-            logger.warning(
-                "`loss_fn` is not derived from `torch.nn._Loss`, so `reduction` type is not known. "
-                "pipelining will scale gradients by num_microbatches assuming loss uses `mean` reduction. To override "
-                "this, implement a `_Loss` class and specify the reduction type."
-            )
-
         # Chunking specification for positional inputs. (default: `None`)
         self._args_chunk_spec = args_chunk_spec
         # Chunking specification for keyword inputs. (default: `None`)
@@ -483,15 +470,12 @@
         self._stage.has_backward = self._has_backward
         self._stage_initialized = False
         self.scale_grads = scale_grads
-<<<<<<< HEAD
-=======
 
         if n_microbatches < self._num_stages:
             raise ValueError(
                 f"Number of microbatches ({n_microbatches}) must be greater than \
 or equal to the number of stages ({self._num_stages})."
             )
->>>>>>> 62ce3e6e
 
     def _initialize_stage(self, args, kwargs):
         self._stage._prepare_forward_infra(self._n_microbatches, args, kwargs)
@@ -1755,7 +1739,7 @@
         self,
         stages: List[_PipelineStageBase],
         n_microbatches: int,
-        loss_fn: Optional[Union[Callable, _Loss]] = None,
+        loss_fn: Optional[Callable] = None,
         output_merge_spec: Optional[Union[Dict[str, Any], tuple[Any]]] = None,
         scale_grads: bool = True,
     ):
