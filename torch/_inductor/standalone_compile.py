--- conflicted
+++ resolved
@@ -219,7 +219,6 @@
         )
 
     context = torch._guards.TracingContext(fake_mode)
-<<<<<<< HEAD
     with (
         torch._guards.tracing(context),
         CacheArtifactManager.with_fresh_cache(),
@@ -227,7 +226,9 @@
     ):
         # compile_fx can mutate gm
         gm = copy.deepcopy(gm)
-        compiled_fn = compile_fx(gm, example_inputs, **kwargs)
+        compiled_fn = compile_fx(
+                gm, example_inputs, ignore_shape_env=ignore_shape_env, **options
+            )
         assert callable(compiled_fn)
 
         artifacts = torch.compiler.save_cache_artifacts()
@@ -236,22 +237,5 @@
                 "standalone_compile artifact generation failed, cannot save. "
                 "Run with TORCH_LOGS=+torch._inductor.codecache to identify the problem"
             )
-=======
-    with torch._guards.tracing(context):
-        with CacheArtifactManager.with_fresh_cache():
-            # compile_fx can mutate gm
-            gm = copy.deepcopy(gm)
-            compiled_fn = compile_fx(
-                gm, example_inputs, ignore_shape_env=ignore_shape_env, **options
-            )
-            assert callable(compiled_fn)
-
-            artifacts = torch.compiler.save_cache_artifacts()
-            if artifacts is None:
-                log.warning(
-                    "standalone_compile artifact generation failed, cannot save. "
-                    "Run with TORCH_LOGS=+torch._inductor.codecache to identify the problem"
-                )
->>>>>>> f3225a19
 
     return CompiledArtifact(compiled_fn, artifacts)