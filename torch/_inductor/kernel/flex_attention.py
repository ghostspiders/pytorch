# mypy: allow-untyped-defs
""" Triton Implementation of the flex_attention Kernel"""

import copy
import logging
import math
from collections.abc import Sequence
from dataclasses import dataclass
from enum import auto, Enum
from typing import Any, Dict, Optional, Union

import sympy

import torch
from torch._inductor.virtualized import V
from torch.utils._ordered_set import OrderedSet
<<<<<<< HEAD
from torch.utils.pytree.python import tree_map
=======
from torch.utils._pytree import tree_map
from torch.utils._sympy.numbers import int_oo
from torch.utils._sympy.value_ranges import ValueRanges
>>>>>>> ed3b119c

from .. import config
from ..ir import (
    Buffer,
    ComputedBuffer,
    ExternKernel,
    FixedLayout,
    FlexibleLayout,
    get_fill_order,
    InputBuffer,
    IRNode,
    MutationLayoutSHOULDREMOVE,
    Scatter,
    StorageBox,
    Subgraph,
    TensorBox,
)
from ..lowering import (
    _full,
    check_and_broadcast_indices,
    empty,
    empty_like,
    empty_strided,
    expand,
    index_output_size_and_inner_fn,
    lowerings,
    register_lowering,
    to_dtype,
)
from ..select_algorithm import autotune_select_algorithm, realize_inputs, TritonTemplate


log = logging.getLogger(__name__)
aten = torch.ops.aten
Expr = sympy.Expr


def construct_strides(
    sizes: Sequence[int],
    fill_order: Sequence[int],
) -> Sequence[int]:
    """From a list of sizes and a fill order, construct the strides of the permuted tensor."""
    # Initialize strides
    assert len(sizes) == len(
        fill_order
    ), "Length of sizes must match the length of the fill order"
    strides = [0] * len(sizes)

    # Start with stride 1 for the innermost dimension
    current_stride = 1

    # Iterate through the fill order populating strides
    for dim in fill_order:
        strides[dim] = current_stride
        current_stride *= sizes[dim]

    return strides


def infer_dense_strides(size: Sequence[int], orig_strides: Sequence[int]):
    """This is a mirror of the same function in aten/src/ATen/ExpandUtils.cpp

    Args:
        size: The size of the output tensor
        orig_strides: The strides of the input tensor
    Returns:
        List[int]: Dense non-overlapping strides that preserve the input tensor's layout permutation.
        The returned strides follow the same stride propagation rules as TensorIterator. This matches
        The behavior of empty_like()
    """
    fill_order = get_fill_order(orig_strides, V.graph.sizevars.shape_env)
    return construct_strides(size, fill_order)


def flex_attention_grid(batch_size, q_heads, num_queries, d_model, meta):
    """How is this kernel parallelized?
    We create a grid of (batch_size * num_heads, ceil_div(n_queries, query_block_size), 1)
    Each block is responsible for iterating over blocks of keys and values calculating
    the final attention output.
    """
    import triton

    return (triton.cdiv(num_queries, meta["BLOCK_M"]), batch_size * q_heads, 1)


def create_placeholder(
    name: str,
    dtype: torch.dtype,
    device: torch.device,
    size: Optional[list[int]] = None,
) -> TensorBox:
    """Creates a placeholder input buffers for producing subgraph_output."""
    input_buffer = InputBuffer(
        name=name,
        layout=FixedLayout(
            device,
            dtype,
            size if size else [],
            FlexibleLayout.contiguous_strides(size) if size else [],
        ),
    )
    return TensorBox.create(input_buffer)


def maybe_realize(args: list[Optional[IRNode]]):
    """Accepts a list of optional IRNodes and returns a list of realized IRNodes"""
    return tree_map(
        lambda x: (
            realize_inputs(x)
            if x is not None and not isinstance(x, sympy.Symbol)
            else x
        ),
        args,
    )


def get_float32_precision():
    if torch.get_float32_matmul_precision() == "highest" or torch.version.hip:
        return "'ieee'"
    else:
        return "'tf32'"


def zeros_and_scatter_lowering(shape: list[int], indices, values):
    # Always accumulate into fp32 then cast
    grad = _full(0, values.get_device(), torch.float32, shape)
    assert isinstance(grad, TensorBox)
    grad.realize()
    x_size = grad.get_size()
    values = to_dtype(values, grad.get_dtype())
    indices_loaders = [i.make_loader() if i is not None else None for i in indices]
    indices, tensor_indices = check_and_broadcast_indices(indices, grad.get_device())
    # We can use the first one since they are all required to be the same size
    tensor_size = list(indices[tensor_indices[0]].get_size())
    indexed_size = [x_size[i] for i in range(len(indices))]

    expected_vals_size, inner_fn = index_output_size_and_inner_fn(
        x_size,
        indices,
        tensor_indices,
        tensor_size,
        indices_loaders,
        indexed_size,
        None,
        check=True,
    )

    values = expand(values, expected_vals_size)
    device = grad.get_device()
    assert device is not None
    scatter = Scatter(
        device=device,
        dtype=grad.get_dtype(),
        inner_fn=values.make_loader(),
        ranges=expected_vals_size,  # iter_ranges,
        output_indexer=inner_fn,
        scatter_mode="atomic_add",
    )

    buffer = ComputedBuffer(
        name=grad.data.data.name,  # type: ignore[attr-defined]
        layout=MutationLayoutSHOULDREMOVE(grad),
        data=scatter,
    )
    return buffer


SubgraphResults = Union[list[Optional[ComputedBuffer]], Optional[ComputedBuffer]]


def build_subgraph_module_buffer(
    args: list[TensorBox], graph_module: torch.fx.GraphModule
) -> SubgraphResults:
    """This function's goal is to take in the required args and produce the subgraph buffer
    The subgraph buffer is a ComputedBuffer that will be inlined into the triton template

    Args:
        args: The args that are passed into the subgraph. Contains both fixed and lifted inputs.
        subgraph: The Subgraph ir for which to produce the output node
    """
    from ..subgraph_lowering import PointwiseSubgraphLowering

    pw_subgraph = PointwiseSubgraphLowering(
        graph_module,
        root_graph_lowering=V.graph,
        allowed_mutations=OrderedSet([torch.ops.flex_lib.zeros_and_scatter.default]),
        additional_lowerings={
            torch.ops.flex_lib.zeros_and_scatter.default: zeros_and_scatter_lowering
        },
    )
    with V.set_graph_handler(pw_subgraph):  # type: ignore[arg-type]
        pw_subgraph.run(*args)

    # Since we are allowing mutations/buffer creation, we need to register any fresh buffers
    # creating during the pointwise subgraph lowering
    if len(pw_subgraph.buffers) > 0:
        for buffer in pw_subgraph.buffers:
            V.graph.register_buffer(buffer)

    def convert_output_node_to_buffer(output_buffer) -> Optional[ComputedBuffer]:
        if output_buffer is None:
            return None
        if isinstance(output_buffer, ComputedBuffer):
            # These nodes are coming from the output of zeros_and_scatter
            return output_buffer
        assert isinstance(output_buffer, TensorBox), (
            "The output node for flex attention's subgraph must be a TensorBox, but got: ",
            type(output_buffer),
        )
        assert isinstance(output_buffer.data, StorageBox), (
            "The output node for the flex attention subgraph must be a StorageBox, but got: ",
            type(output_buffer),
        )
        subgraph_buffer = ComputedBuffer(
            name=None,
            layout=FlexibleLayout(
                device=output_buffer.data.get_device(),
                dtype=output_buffer.data.get_dtype(),
                size=output_buffer.data.get_size(),
            ),
            data=output_buffer.data.data,  # type: ignore[arg-type]
        )
        return subgraph_buffer

    return tree_map(convert_output_node_to_buffer, pw_subgraph.graph_outputs)


def build_subgraph_buffer(args: list[TensorBox], subgraph: Subgraph) -> SubgraphResults:
    return build_subgraph_module_buffer(args, subgraph.graph_module)


# Inner Triton functions shared by flex_attention & split-k decoding kernels.
compute_next_offset_func = r"""
@triton.jit
def get_offset_for_next_block(
    loop_iter, col_indices, total_blocks,
    SPARSE_BLOCK, SPARSE_BLOCK_MULTIPLE, BLOCK,
    BLOCKS_ARE_CONTIGUOUS: tl.constexpr
):
    if BLOCKS_ARE_CONTIGUOUS:
        return BLOCK
    cur_block_idx = loop_iter // SPARSE_BLOCK_MULTIPLE
    cur_block = tl.load(col_indices + cur_block_idx, eviction_policy="evict_last")
    next_block = tl.load(col_indices + cur_block_idx + 1, eviction_policy="evict_last", mask=cur_block_idx + 1 < total_blocks)
    needs_jump = (loop_iter + 1) % SPARSE_BLOCK_MULTIPLE == 0
    jump_to_block = (next_block - cur_block ) * SPARSE_BLOCK - (SPARSE_BLOCK_MULTIPLE - 1) * BLOCK
    offset = jump_to_block * needs_jump + (1 - needs_jump) * BLOCK
    return offset
"""

get_bounded_indices_func = r"""
@triton.jit
def get_bounded_indices(indices, max_len=None):
    return indices % max_len if max_len is not None else indices
"""


load_checked_block = r"""
@triton.jit
def load_checked_block(block_ptr, IS_DIVISIBLE: tl.constexpr, SAFE_HEAD_DIM: tl.constexpr):
  if IS_DIVISIBLE and SAFE_HEAD_DIM:
    return tl.load(block_ptr)
  elif IS_DIVISIBLE and not SAFE_HEAD_DIM:
    return tl.load(block_ptr, boundary_check=(1,), padding_option="zero")
  elif not IS_DIVISIBLE and SAFE_HEAD_DIM:
      return tl.load(block_ptr, boundary_check=(0,), padding_option="zero")
  else:
      return tl.load(block_ptr, boundary_check=(0, 1), padding_option="zero")
"""

load_checked_2d = r"""
@triton.jit
def load_checked_2d(
    ptr,
    offs_m,
    offs_n,
    stride_m,
    stride_n,
    IS_DIVISIBLE_M: tl.constexpr,
    IS_DIVISIBLE_N: tl.constexpr,
    M_LEN: tl.constexpr,
    N_DIM: tl.constexpr,
):
    # Calculate final pointer if strides are provided
    if stride_m is not None and stride_n is not None:
        ptr = ptr + offs_m[:, None] * stride_m + offs_n[None, :] * stride_n

    # Handle all masking cases
    if not IS_DIVISIBLE_M and not IS_DIVISIBLE_N:
        return tl.load(ptr, mask=(offs_m[:, None] < M_LEN) & (offs_n[None, :] < N_DIM), other=0.0)
    elif IS_DIVISIBLE_M and not IS_DIVISIBLE_N:
        return tl.load(ptr, mask=(offs_n[None, :] < N_DIM), other=0.0)
    elif not IS_DIVISIBLE_M and IS_DIVISIBLE_N:
        return tl.load(ptr, mask=(offs_m[:, None] < M_LEN), other=0.0)
    else:  # Both divisible
        return tl.load(ptr)
"""

compute_flex_attention = r"""
{{def_kernel("Q", "K", "V", "LSE", "KV_NUM_BLKS", "KV_IDX", "FULL_KV_NUM_BLKS", "FULL_KV_IDX")}}
    # Sub notation for this kernel:
    #
    # Q: Query, K: Key, V: Value
    # M: Number of queries, N: Number of keys/values, D: Model dimension
    # QK_HEAD_DIM: The dimension of the query and key embeddings
    # V_HEAD_DIM: The dimension of the value embeddings
    # z: Batch size, h: Number of heads, m: Number of queries per head, k: Number of keys per head
    # GQA_SHARED_HEADS: number of query heads sharing one kv head in GQA setups.
    #
    # The following FULL_* and PARTIAL_* is defined in the block sparse mask grid, rather than the thread block grid.
    # KV_NUM_BLKS: The number of KV blocks (that may or may not require masking) for each query.
    # KV_IDX: The indices of KV blocks (that may or may not require masking) for each query.
    # FULL_KV_NUM_BLKS: The number of fully unmasked KV blocks (so we don't need masking) for each query.
    # FULL_KV_IDX: The indices of fully unmasked KV blocks (so we don't need masking) for each query.
    #
    # OUTPUT_LOGSUMEXP: We only need to store the logsumexp if we require grad
    #
    # (Modifiable) Performance tuning options
    # BLOCK_M: The thread block size across the seqlen dim of Q.
    # BLOCK_N: Iterate over BLOCK_N across the seqlen dim of K/V in each thread block.

    # The below are kernel options that can be applied for certain score_mods,
    # or involve a numerics vs. perf tradeoff
    # PRESCALE_QK: Whether to pre-scale QK by 1/sqrt(d) and change of base. Has
    # about 20% more numerical error, but slightly faster.
    # ROWS_GUARANTEED_SAFE: Is it guaranteed that at least one value in each row
    # is not masked out? If so, we can skip an extra safety check
    # BLOCKS_ARE_CONTIGUOUS: Is it guaranteed that all blocks in the mask are
    # contiguous? If so, we don't need to do an indirect jump for every block

    tl.static_assert(SPARSE_Q_BLOCK_SIZE >= BLOCK_M and SPARSE_Q_BLOCK_SIZE % BLOCK_M == 0)
    tl.static_assert(SPARSE_KV_BLOCK_SIZE >= BLOCK_N and SPARSE_KV_BLOCK_SIZE % BLOCK_N == 0)

    # Define strides of inputs
    stride_qz, stride_qh, stride_qm, stride_qk = {{stride("Q")}}
    stride_kz, stride_kh, stride_kn, stride_kk = {{stride("K")}}
    stride_vz, stride_vh, stride_vn, stride_vk = {{stride("V")}}

    ZQ = {{size("Q", 0)}}
    HQ = {{size("Q", 1)}}
    Q_LEN = {{size("Q", 2)}}
    ZKV = {{size("K", 0)}}
    KV_LEN = {{size("K", 2)}}

    MATMUL_PRECISION = Q.dtype.element_ty

    q_start = tl.program_id(0)
    off_zq = tl.program_id(1) // HQ
    off_hq = tl.program_id(1) % HQ

    # We support two cases for batch dimension. a) (ZKV == ZQ) where off_zkv = off_zq.
    # b) (ZKV == 1 and ZQ > 1) where KV is broadcasted along the batch dimension and off_zkv=0.
    off_zkv = off_zq % ZKV
    off_hkv = off_hq // GQA_SHARED_HEADS
    off_g = off_hq % GQA_SHARED_HEADS

    q_offset = off_zq * stride_qz + off_hq * stride_qh
    k_offset = off_zkv * stride_kz + off_hkv * stride_kh
    v_offset = off_zkv * stride_vz + off_hkv * stride_vh

    Q = Q + q_offset
    K = K + k_offset
    V = V + v_offset

    SPARSE_Z = {{size("KV_NUM_BLKS", 0)}}
    SPARSE_HQ = {{size("KV_NUM_BLKS", 1)}}

    sparse_idx_z = off_zq % SPARSE_Z
    sparse_idx_hq = off_hq % SPARSE_HQ

    SPARSE_Q_MULTIPLE: tl.constexpr = (SPARSE_Q_BLOCK_SIZE // BLOCK_M)
    SPARSE_KV_MULTIPLE: tl.constexpr = (SPARSE_KV_BLOCK_SIZE // BLOCK_N)

    stride_kv_num_blks_h = {{stride("KV_NUM_BLKS", 1)}}
    stride_kv_idx_h = {{stride("KV_IDX", 1)}}
    stride_kv_idx_m = {{stride("KV_IDX", 2)}}

    # initialize pointer to m and l
    m_i = tl.zeros([BLOCK_M], dtype=tl.float32) - float("inf")
    l_i = tl.zeros([BLOCK_M], dtype=tl.float32)
    acc = tl.zeros([BLOCK_M, V_HEAD_DIM_ROUNDED], dtype=tl.float32)

    offs_m = q_start * BLOCK_M + tl.arange(0, BLOCK_M)

    # KV_IDX and KV_NUM_BLKS are always contiguous.
    sparse_hz_offset = sparse_idx_z * SPARSE_HQ + sparse_idx_hq
    sparse_kv_num_blks_offset = sparse_hz_offset * stride_kv_num_blks_h + q_start // SPARSE_Q_MULTIPLE
    sparse_kv_idx_offset = sparse_hz_offset * stride_kv_idx_h + (q_start // SPARSE_Q_MULTIPLE) * stride_kv_idx_m  # noqa: B950

    Q_block_ptr = tl.make_block_ptr(
        base=Q,
        shape=(Q_LEN, QK_HEAD_DIM),
        strides=(stride_qm, stride_qk),
        offsets=(q_start * BLOCK_M, 0),
        block_shape=(BLOCK_M, QK_HEAD_DIM_ROUNDED),
        order=(1, 0)
    )
    q = load_checked_block(Q_block_ptr, IS_DIVISIBLE, SAFE_HEAD_DIM)
    # ~~~~~~~~~~~~~~ normal blocks ~~~~~~~~~~~~~~~~~~~~~~~~~~~~~~~~~~~
    # We don't know anything "special" about these blocks, so we need to apply
    # both score_mod and mask_mod to it
    kv_indices = KV_IDX + sparse_kv_idx_offset
    kv_start = tl.load(kv_indices) * SPARSE_KV_BLOCK_SIZE # first kv block we're loading
    kv_num_blocks = tl.load(KV_NUM_BLKS + sparse_kv_num_blks_offset)
    block_n_end = tl.minimum(kv_num_blocks * SPARSE_KV_MULTIPLE, tl.maximum(tl.cdiv(KV_LEN, BLOCK_N), 1))

    K_block_ptr = tl.make_block_ptr(
        base=K,
        shape=(QK_HEAD_DIM, KV_LEN),
        strides=(stride_kk, stride_kn),
        offsets=(0, kv_start),
        block_shape=(QK_HEAD_DIM_ROUNDED, BLOCK_N),
        order=(0, 1)
    )
    V_block_ptr = tl.make_block_ptr(
        base=V,
        shape=(KV_LEN, V_HEAD_DIM),
        strides=(stride_vn, stride_vk),
        offsets=(kv_start, 0),
        block_shape=(BLOCK_N, V_HEAD_DIM_ROUNDED),
        order=(1, 0)
    )
    offs_n = kv_start + tl.arange(0, BLOCK_N)

    acc, l_i, m_i = forward_inner(
        {{gen_argdefs()}},
        q, K_block_ptr, V_block_ptr, Q_LEN, KV_LEN,
        acc, l_i, m_i,
        off_zq, off_hq, offs_m[:, None], offs_n[None, :],
        kv_indices, kv_num_blocks,
        0, block_n_end,
        MATMUL_PRECISION,
        IS_FULL_BLOCKS=False,
    )

    # ~~~~~~~~~~~~~~ "full" blocks ~~~~~~~~~~~~~~~~~~~~~~~~~~~~~~~~~~~
    # We know these blocks are guaranteed to be "full", so we don't need to
    # apply mask_mod to them - only score_mod
    if HAS_FULL_BLOCKS:
        # FULL_KV_IDX and FULL_KV_NUM_BLKS are always contiguous.
        kv_indices = FULL_KV_IDX + sparse_kv_idx_offset
        kv_start = tl.load(kv_indices) * SPARSE_KV_BLOCK_SIZE # first kv block we're loading
        kv_num_blocks = tl.load(FULL_KV_NUM_BLKS + sparse_kv_num_blks_offset)
        block_n_end = tl.minimum(kv_num_blocks * SPARSE_KV_MULTIPLE, tl.maximum(tl.cdiv(KV_LEN, BLOCK_N), 1))

        K_block_ptr = tl.make_block_ptr(
            base=K,
            shape=(QK_HEAD_DIM, KV_LEN),
            strides=(stride_kk, stride_kn),
            offsets=(0, kv_start),
            block_shape=(QK_HEAD_DIM_ROUNDED, BLOCK_N),
            order=(0, 1)
        )
        V_block_ptr = tl.make_block_ptr(
            base=V,
            shape=(KV_LEN, V_HEAD_DIM),
            strides=(stride_vn, stride_vk),
            offsets=(kv_start, 0),
            block_shape=(BLOCK_N, V_HEAD_DIM_ROUNDED),
            order=(1, 0)
        )
        offs_n = kv_start + tl.arange(0, BLOCK_N)

        acc, l_i, m_i = forward_inner(
            {{gen_argdefs()}},
            q, K_block_ptr, V_block_ptr, Q_LEN, KV_LEN,
            acc, l_i, m_i,
            off_zq, off_hq, offs_m[:, None], offs_n[None, :],
            kv_indices, kv_num_blocks,
            0, block_n_end,
            MATMUL_PRECISION,
            IS_FULL_BLOCKS=True,
        )


    # [Note] Handle fully masked out rows:
    # Li will be the sum(e^(-inf)) == 0.0 for masked out rows, mi will be -inf.
    # We set Li to 1.0 which will result in lse/out = 0.0 | after the log(li) + mi(0.0) step
    l_i = tl.where(l_i == 0.0, 1, l_i)

    acc = acc / l_i[:, None]
    idx_zq = tl.program_id(1) // HQ
    idx_hq = tl.program_id(1) % HQ
    idx_m = offs_m[:, None]
    idx_d = tl.arange(0, V_HEAD_DIM_ROUNDED)[None, :]

    mask = (idx_m < Q_LEN) & (idx_d < V_HEAD_DIM)

    {{store_output(("idx_zq", "idx_hq", "idx_m", "idx_d"), "acc", "mask")}}

    if OUTPUT_LOGSUMEXP:
        off_hz = tl.program_id(1)
        l_ptrs = LSE + off_hz * Q_LEN + offs_m
        lse = m_i + tl.math.log2(l_i)
        if IS_DIVISIBLE:
            tl.store(l_ptrs, lse)
        else:
            tl.store(l_ptrs, lse, mask=offs_m < Q_LEN)
 """


compute_forward_inner = r"""
@triton.jit
def forward_inner(
    {{gen_argdefs()}},
    q, K_block_ptr, V_block_ptr, Q_LEN, KV_LEN,
    # accumulated values
    acc, l_i, m_i,
    # Offsets used as inputs to score_mod & mask_mod
    # of size [BLOCK_M, BLOCK_N] or scalar.
    off_z, off_h, offs_m, offs_n,
    # blocksparse data
    kv_indices, kv_num_blocks,
    # start kv and end kv block
    block_n_start, block_n_end,
    MATMUL_PRECISION,
    IS_FULL_BLOCKS,
):
    # Redefines all kernel parameters (BLOCK_M, etc.) so we don't need to plumb them all through
    {{gen_defines() | indent_except_first(1)}}

    SPARSE_KV_MULTIPLE: tl.constexpr = (SPARSE_KV_BLOCK_SIZE // BLOCK_N)
    RCP_LN2: tl.constexpr = 1.44269504

    if PRESCALE_QK:
        q = (q * SM_SCALE * RCP_LN2).to(MATMUL_PRECISION)

    # loop over k, v and update accumulator until block_n_end
    for start_n in range(block_n_start, block_n_end):
        if IS_DIVISIBLE:
            acc, l_i, m_i = forward_block_mn(
                {{gen_argdefs()}},
                q, K_block_ptr, V_block_ptr, Q_LEN, KV_LEN,
                # accumulated values
                acc, l_i, m_i,
                # Offsets
                off_z, off_h, offs_m, offs_n,
                MATMUL_PRECISION, RCP_LN2,
                IS_FULL_BLOCKS,
            )
        else:
            # Benchmark shows even we applied mod & mask to each block for non divisible seqlen,
            # it's on par or slightly faster than only applying to the last block in fwd.
            # However, we choose different strategy for bwd, where we only apply mod & mask
            # to the last block because it's faster a lot.
            acc, l_i, m_i = forward_block_mn(
                {{gen_argdefs()}},
                q, K_block_ptr, V_block_ptr, Q_LEN, KV_LEN,
                # accumulated values
                acc, l_i, m_i,
                # Offsets
                off_z, off_h, offs_m, offs_n,
                MATMUL_PRECISION, RCP_LN2,
                IS_FULL_BLOCKS, CHECK_BLOCK_BOUNDARY=True,
            )

        # update pointers
        offset = get_offset_for_next_block(
            start_n, kv_indices, kv_num_blocks,
            SPARSE_KV_BLOCK_SIZE, SPARSE_KV_MULTIPLE, BLOCK_N, BLOCKS_ARE_CONTIGUOUS
        )

        V_block_ptr = tl.advance(V_block_ptr, (offset, 0))
        K_block_ptr = tl.advance(K_block_ptr, (0, offset))

        offs_n = offs_n + offset

    return acc, l_i, m_i

"""


compute_forward_block_mn = r"""
@triton.jit
def forward_block_mn(
    {{gen_argdefs()}},
    q, K_block_ptr, V_block_ptr, Q_LEN, KV_LEN,
    # accumulated values
    acc, l_i, m_i,
    # Offsets
    off_z, off_h, offs_m, offs_n,
    MATMUL_PRECISION, RCP_LN2,
    IS_FULL_BLOCKS, CHECK_BLOCK_BOUNDARY=False,

):
    # Redefines all kernel parameters (BLOCK_M, etc.) so we don't need to plumb them all through
    {{gen_defines() | indent_except_first(1)}}

    # -- load k --
    k = load_checked_block(K_block_ptr, IS_DIVISIBLE, SAFE_HEAD_DIM)
    # -- compute qk ---
    qk = tl.dot(q, k, input_precision=FLOAT32_PRECISION) # TODO: use cuda matmul when q_len <= 2.
    if not PRESCALE_QK:
        qk *= SM_SCALE
    # ~~~~~~~~~~~~~~~~~~~ Apply score modification  ~~~~~~~~~~~~~~~~~~~
    # If this is the last block of a non divisible seqlen, we still need to load [BLOCK_M, BLOCK_N] elements,
    # which is larger than the actual number of elements. To avoid access memory out of bound,
    # we need to mask out the elements that are out of Q_LEN & KV_LEN.
    m = get_bounded_indices(offs_m, Q_LEN if CHECK_BLOCK_BOUNDARY else None)
    n = get_bounded_indices(offs_n, KV_LEN if CHECK_BLOCK_BOUNDARY else None)

    {{ modification(
        subgraph_number=0,
        output_name="post_mod_scores",
        score="qk",
        b="off_z",
        h="off_h",
        m="m",
        n="n",
        out="qk"
    ) | indent_except_first(1) }}

    if CHECK_BLOCK_BOUNDARY:
        # Mask out the elements that are out of the KV_LEN for non divisible seqlen.
        post_mod_scores = tl.where(offs_n < KV_LEN, post_mod_scores, float("-inf"))

    if not IS_FULL_BLOCKS:
        {{ modification(
            subgraph_number=1,
            output_name="mask_mod_output",
            score="qk",
            b="off_z",
            h="off_h",
            m="m",
            n="n",
        ) | indent_except_first(2) }}

        if CHECK_BLOCK_BOUNDARY:
            mask_mod_output = tl.where(offs_n < KV_LEN, mask_mod_output, False)
        # apply mask for partially unmasked blocks
        post_mod_scores = tl.where(mask_mod_output, post_mod_scores, float("-inf"))

    if not PRESCALE_QK:
        post_mod_scores *= RCP_LN2
    # ~~~~~~~~~~~~~~~~~~~~~~~~~~~~~~~~~~~~~~~~~~~~~~~~~~~~~~~~~~~~~~~~

    # -- compute scaling constant ---
    m_ij = tl.maximum(m_i, tl.max(post_mod_scores, 1))
    if not ROWS_GUARANTEED_SAFE:
        masked_out_rows = (m_ij == float("-inf"))
        m_ij_masked = tl.where(masked_out_rows, 0, m_ij)
    else:
        m_ij_masked = m_ij

    alpha = tl.math.exp2(m_i - m_ij_masked)
    p = tl.math.exp2(post_mod_scores - m_ij_masked[:, None])

    # NB: l_i update is pulled up here since it's a bit faster
    # NB: For headdim=256, it's faster to move it back down to after m_i =
    # m_ij
    l_i = l_i * alpha + tl.sum(p, 1)
    # # -- scale and update acc --
    acc = acc * alpha[:, None]
    v = load_checked_block(V_block_ptr, IS_DIVISIBLE, SAFE_HEAD_DIM)
    acc = tl.dot(p.to(MATMUL_PRECISION), v, acc, input_precision=FLOAT32_PRECISION)

    # -- update m_i
    m_i = m_ij

    return acc, l_i, m_i

"""


flex_attention_template = TritonTemplate(
    name="flex_attention",
    grid=flex_attention_grid,
    source=compute_flex_attention
    + compute_forward_inner
    + compute_next_offset_func
    + compute_forward_block_mn
    + load_checked_block
    + get_bounded_indices_func,
)


def _use_flex_decoding(query, kernel_options):
    """Decide which kernel to use, return true if use flex decoding kernel.
    Note:
       Since the number of splits is calculated based of the the number of batch and head dims
       we need to ensure that the batch and head dims are statically known. Otherwise we just
       use the main flex_attention kernel.
    """
    force_flex = kernel_options.get("FORCE_USE_FLEX_ATTENTION", False)
    short_query_length = V.graph.sizevars.evaluate_expr(
        sympy.Lt(query.get_size()[-2], 128)
    )
    non_zero_length = V.graph.sizevars.evaluate_expr(sympy.Gt(query.get_size()[-2], 0))
    static_batch = isinstance(query.get_size()[0], (int, sympy.Integer))
    static_num_heads = isinstance(query.get_size()[1], (int, sympy.Integer))
    return (
        not force_flex
        and short_query_length
        and static_batch
        and static_num_heads
        and non_zero_length
    )


_h100_default_config = {
    (torch.float32, 64): (128, 32, 4, 3),
    (torch.float32, 128): (32, 64, 4, 3),
    (torch.float32, 256): (32, 32, 4, 3),
    (torch.bfloat16, 64): (128, 128, 4, 3),
    (torch.bfloat16, 128): (128, 64, 8, 3),
    (torch.bfloat16, 256): (64, 32, 4, 3),
    (torch.float16, 64): (128, 128, 4, 3),
    (torch.float16, 128): (128, 128, 8, 3),
    (torch.float16, 256): (64, 32, 4, 3),
}

_a100_default_config = {
    (torch.float32, 64): (128, 32, 4, 3),
    (torch.float32, 128): (128, 32, 4, 3),
    (torch.float32, 256): (64, 16, 4, 3),
    (torch.bfloat16, 64): (128, 64, 4, 3),
    (torch.bfloat16, 128): (128, 64, 8, 3),
    (torch.bfloat16, 256): (32, 64, 4, 3),
    (torch.float16, 64): (128, 64, 4, 3),
    (torch.float16, 128): (128, 64, 8, 3),
    (torch.float16, 256): (32, 64, 4, 3),
}

_rocm_default_config = {
    (torch.float32, 64): (128, 32, 4, 1),
    (torch.float32, 128): (128, 32, 4, 1),
    (torch.float32, 256): (64, 16, 4, 1),
    (torch.bfloat16, 64): (128, 64, 8, 1),
    (torch.bfloat16, 128): (128, 64, 8, 1),
    (torch.bfloat16, 256): (32, 64, 8, 1),
    (torch.float16, 64): (128, 64, 8, 1),
    (torch.float16, 128): (128, 64, 8, 1),
    (torch.float16, 256): (32, 64, 4, 1),
}


class Mode(Enum):
    fwd = auto()
    bwd = auto()


def _get_rocm_config(query, mode: Mode) -> tuple[int, int, int, int]:
    dtype = query.get_dtype()
    head_dim = V.graph.sizevars.evaluate_static_shape(query.get_size()[-1])
    fwd_config = None

    if mode == Mode.fwd:
        if head_dim <= 256:
            if dtype == torch.float32:
                fwd_config = (64, 64, 4, 1)
            else:
                fwd_config = (128, 64, 8, 1)
            fwd_config = _rocm_default_config.get((dtype, head_dim), fwd_config)
        else:  # modest hardware or extremely large head_dim
            if dtype == torch.float32:
                fwd_config = (32, 16, 4, 1)
            else:
                fwd_config = (64, 32, 4, 1)
        return fwd_config
    else:  # bwd
        assert mode == Mode.bwd
        if dtype == torch.float32:
            return (16, 16, 4, 1)
        elif head_dim <= 256:
            if head_dim == 64:
                return (64, 64, 4, 1)
            elif head_dim == 128:
                return (64, 128, 8, 1)
            else:
                return (64, 64, 4, 1)
        else:  # modest hardware or extremely large head_dim
            return (16, 16, 4, 1)


def _get_nv_config(query, mode: Mode) -> tuple[int, int, int, int]:
    dtype = query.get_dtype()
    head_dim = V.graph.sizevars.evaluate_static_shape(query.get_size()[-1])
    fwd_config = None

    capability = torch.cuda.get_device_capability()

    if mode == Mode.fwd:
        if head_dim <= 256:
            if dtype == torch.float32:
                fwd_config = (64, 64, 4, 3)
            else:
                fwd_config = (128, 64, 4, 3)
            if capability >= (9, 0):
                fwd_config = _h100_default_config.get((dtype, head_dim), fwd_config)
            elif capability >= (8, 0):
                fwd_config = _a100_default_config.get((dtype, head_dim), fwd_config)
        else:  # modest hardware or extremely large head_dim
            if dtype == torch.float32:
                fwd_config = (32, 16, 4, 3)
            else:
                fwd_config = (64, 32, 4, 3)
        return fwd_config

    else:  # bwd
        assert mode == Mode.bwd
        if dtype == torch.float32:
            return (16, 16, 4, 1)
        elif head_dim <= 256 and capability >= (9, 0):  # H100
            if head_dim == 64:
                return (64, 64, 4, 3)
            elif head_dim == 128:
                return (64, 128, 8, 3)
            else:
                return (64, 64, 4, 2)
        elif capability >= (8, 0):
            if head_dim >= 64:
                return (32, 128, 4, 3)
            elif head_dim == 128:
                # SM86/89 have smaller shared memory sizes
                num_stages = 3 if capability[-1] == 0 else 2
                return (64, 64, 4, num_stages)
            else:
                return (64, 64, 4, 2)
        else:  # modest hardware or extremely large head_dim
            return (16, 16, 4, 1)


def _get_default_config_fwd(query) -> tuple[int, int, int, int]:
    if torch.version.hip is None:
        return _get_nv_config(query, mode=Mode.fwd)
    else:
        return _get_rocm_config(query, mode=Mode.fwd)


def _get_default_config_bwd(query) -> tuple[int, int, int, int]:
    if torch.version.hip is None:
        return _get_nv_config(query, mode=Mode.bwd)
    else:
        return _get_rocm_config(query, mode=Mode.bwd)


def create_num_blocks_fake_generator(sparse_indices):
    # The idea here is that we need to create a real tensor with real data
    # that's representative for benchmarking.
    # For example, returning all zeros for the `kv_num_blocks` input would mean
    # that we are computing 0 blocks for each row, which would provide bogus
    # autotuning results.
    #
    # In this case, we choose to use min(16, max_block) blocks, because I
    # (Horace) think it'll probably result in pretty representative performance.
    # If it's too short then prefetching won't help. If it's too long then
    # autotuning will take longer for no good reason.
    def create_num_blocks_fake(x) -> torch.Tensor:
        num_blocks_for_autotuning = V.graph.sizevars.size_hint(sparse_indices.shape[-1])
        size = [V.graph.sizevars.size_hint(i) for i in x.get_size()]
        return torch.full(
            size,
            num_blocks_for_autotuning,
            dtype=x.get_dtype(),
            device=x.get_device(),
        )

    return create_num_blocks_fake


def create_indices_fake(x) -> torch.Tensor:
    size = [V.graph.sizevars.size_hint(i) for i in x.get_size()]
    indices = torch.arange(0, size[-1], dtype=x.get_dtype(), device=x.get_device())
    indices = indices.expand(size).contiguous()
    return indices


from torch._inductor.kernel.flex_decoding import create_flex_decoding_kernel

from ..codegen.cpp_flex_attention_template import CppFlexAttentionTemplate


def check_cpu_supported():
    import os
    import sys

    requires_avx2_on_cpu = (
        torch.cpu._is_avx2_supported() and os.getenv("ATEN_CPU_CAPABILITY") != "default"
    )
    supported = (
        requires_avx2_on_cpu
        and not torch.xpu.is_available()
        and not sys.platform == "darwin"
    )
    return supported


def lower_cpu(
    query,
    key,
    value,
    subgraph,
    block_mask,
    scale,
    kernel_options,
    score_mod_other_buffers,
    mask_mod_other_buffers,
):
    (
        _,  # q_length
        _,  # kv_length
        kv_num_blocks,
        kv_indices,
        full_kv_num_blocks,
        full_kv_indices,
        q_num_blocks,
        q_indices,
        full_q_num_blocks,
        full_q_indices,
        SPARSE_Q_BLOCK_SIZE,
        SPARSE_KV_BLOCK_SIZE,
        mask_graph,
    ) = block_mask

    if kernel_options["OUTPUT_LOGSUMEXP"]:
        raise NotImplementedError(
            "torch.compile on CPU only supports inference and `return_lse` is not supported yet."
        )
    if not check_cpu_supported():
        raise NotImplementedError(
            "torch.compile on current platform is not supported for CPU."
        )

    fake_buffers: list[Buffer] = []  # noqa: F821

    # [Note] Handle the case where the split sizes are not statically known.
    # The value of cur_qSplitSize and cur_kvSplitSize are decided during runtime.
    # We use symbols to represent them during the compilation here.
    # They'll be replaced by the string "cur_qSplitSize" and "cur_kvSplitSize" in
    # the modification function of the CppFlexAttentionTemplate class.
    cur_qSplitSize = V.graph.sizevars.shape_env.create_unbacked_symint().node.expr
    cur_kvSplitSize = V.graph.sizevars.shape_env.create_unbacked_symint().node.expr
    shape_env = V.graph.sizevars.shape_env

    # We don't know the concret value of cur_qSplitSize and cur_kvSplitSize during the compilation.
    # Mark symbols > 1 to ensure broadcasting is always applied.
    # This avoids treating them as equal when `eq(var, 1)` is evaluated in `broadcast_symbolic_shapes`.
    shape_env.var_to_range[cur_qSplitSize] = ValueRanges(2, int_oo)
    shape_env.var_to_range[cur_kvSplitSize] = ValueRanges(2, int_oo)

    score_dtype = torch.float
    placeholder_inps = [
        create_placeholder(name, dtype, query.get_device(), size)
        for name, dtype, size in [
            ("score", score_dtype, [cur_qSplitSize, cur_kvSplitSize]),
            ("b", torch.int64, []),
            ("h", torch.int64, []),
            ("q_idx", torch.int64, [cur_qSplitSize, 1]),
            ("kv_idx", torch.int64, [1, cur_kvSplitSize]),
        ]
    ]
    subgraph_buffer = build_subgraph_buffer(
        placeholder_inps + list(score_mod_other_buffers), subgraph
    )
    if subgraph_buffer is not None:
        if isinstance(subgraph_buffer, list):
            for _buf in subgraph_buffer:
                if _buf is not None:
                    _buf.freeze_layout()
        else:
            subgraph_buffer.freeze_layout()
    mask_graph_placeholder_inps = [
        create_placeholder(name, dtype, query.get_device(), size)
        for name, dtype, size in [
            ("score", score_dtype, [cur_qSplitSize, cur_kvSplitSize]),
            ("b", torch.int64, []),
            ("h", torch.int64, []),
            ("q_idx", torch.int64, [cur_qSplitSize, 1]),
            ("kv_idx", torch.int64, [1, cur_kvSplitSize]),
        ]
    ]

    # The original mask_graph works on a scalar and only includes
    # the logic of calculating the mask value.
    # We need to add the logic of applying the mark to the qk_data tensor
    # into the graph for the later codegen of this part.
    # Example:
    #   mask_graph:
    #   def mask_fn(b, h, q_idx, kv_idx):
    #       mask = q_idx >= kv_idx
    #       return mask
    #   The converted_mask_graph should be:
    #   def converted_mask_fn(qk_data, b, h, q_idx, kv_idx):
    #       mask = q_idx >= kv_idx
    #       qk_data = torch.where(mask, qk_data, torch.full_like(qk_data, -float("inf")))
    #       return qk_data
    def convert_mask_graph_module(mask_graph):
        gm = copy.deepcopy(mask_graph.graph_module)
        graph = gm.graph
        # Add qk_data as the first input
        with graph.inserting_before(next(iter(graph.nodes))):
            qk_data_node = graph.placeholder("qk_data")

        # Find the node that returns the mask
        output_node = None
        for node in graph.nodes:
            if node.op == "output":
                output_node = node
                break

        # Get the mask node
        assert output_node is not None
        mask_node = output_node.args[0]

        size_node = [cur_qSplitSize, cur_kvSplitSize]
        # Create a new node for torch.full
        with graph.inserting_after(mask_node):
            full_node = graph.call_function(
                torch.full,
                args=(size_node, -float("inf")),
                kwargs={"dtype": score_dtype},
            )

        # Create a new node for torch.where
        with graph.inserting_after(full_node):
            where_node = graph.call_function(
                torch.ops.aten.where, args=(mask_node, qk_data_node, full_node)
            )

        # Update the output node to return the result of torch.where
        output_node.args = (where_node,)

        graph.lint()
        converted = torch.fx.GraphModule(gm, graph)
        return converted

    converted_mask_graph_module = convert_mask_graph_module(mask_graph)

    mask_graph_buffer = build_subgraph_module_buffer(
        mask_graph_placeholder_inps + list(mask_mod_other_buffers),
        converted_mask_graph_module,
    )

    # Clear the pending fresh unbacked symbols that are created for cur_qSplitSize and cur_kvSplitSize in the current kernel.
    pending = V.graph.sizevars.shape_env.pending_fresh_unbacked_symbols
    V.graph.sizevars.shape_env.pending_fresh_unbacked_symbols = [
        x for x in pending if x not in (cur_qSplitSize, cur_kvSplitSize)
    ]

    buffer_list = (
        placeholder_inps
        + list(score_mod_other_buffers)
        + mask_graph_placeholder_inps
        + list(mask_mod_other_buffers)
    )
    for item in buffer_list:
        if isinstance(item, TensorBox):
            fake_buffers.append(item.data.data)  # type: ignore[attr-defined]

    (
        query,
        key,
        value,
        kv_num_blocks,
        kv_indices,
        full_kv_num_blocks,
        full_kv_indices,
        q_num_blocks,
        q_indices,
        full_q_num_blocks,
        full_q_indices,
    ) = maybe_realize(
        [
            query,
            key,
            value,
            kv_num_blocks,
            kv_indices,
            full_kv_num_blocks,
            full_kv_indices,
            q_num_blocks,
            q_indices,
            full_q_num_blocks,
            full_q_indices,
        ]
    )

    if len(OrderedSet([query.get_name(), key.get_name(), value.get_name()])) != 3:
        raise NotImplementedError(
            "Unsupported for now if query, key, value are the same buffer."
        )
    if query.get_dtype() not in [torch.float, torch.bfloat16]:
        raise NotImplementedError(
            "`torch.float` and `torch.bfloat16` are supported in FlexAttention for CPU device. "
            f"Found input tensors are `{query.get_dtype()}`."
        )
    score_mod_other_buffers = maybe_realize(score_mod_other_buffers)
    mask_mod_other_buffers = maybe_realize(mask_mod_other_buffers)
    Bq, Hq, seq_len_q, qk_head_dim = query.get_size()
    Bkv, Hkv, seq_len_kv, v_head_dim = value.get_size()
    B = Bq

    # Construct output layout with strides matching the query.
    out_size = [B, Hq, seq_len_q, v_head_dim]
    out_strides = infer_dense_strides(out_size, query.get_stride())

    layout = FixedLayout(
        query.get_device(),
        query.get_dtype(),
        [B, Hq, seq_len_q, v_head_dim],
        stride=[sympy.sympify(s) for s in out_strides],
    )
    _choices: list[Any] = []
    input_nodes = [query, key, value, kv_num_blocks, kv_indices]
    if not full_kv_num_blocks:
        no_full_kv_block = True
    else:
        no_full_kv_block = False
        input_nodes += [full_kv_num_blocks]
    has_other_buffer = False
    kernel_input_name_to_buffer = {}
    if score_mod_other_buffers or mask_mod_other_buffers:
        has_other_buffer = True

        for prefix, buffers in [
            ("score_others", score_mod_other_buffers),
            ("mask_others", mask_mod_other_buffers),
        ]:
            kernel_input_name_to_buffer.update(
                {f"{prefix}_{i}": buf for i, buf in enumerate(buffers)}
            )
        input_nodes += [
            value
            for value in kernel_input_name_to_buffer.values()
            if not isinstance(value, sympy.Symbol)
        ]

    skip_mask_score = kernel_options.get("SKIP_MASK_SCORE", False)
    # Mark SPARSE_KV_BLOCK_SIZE & SPARSE_Q_BLOCK_SIZE as static shapes and add guards.
    SPARSE_KV_BLOCK_SIZE = V.graph.sizevars.evaluate_static_shape(SPARSE_KV_BLOCK_SIZE)
    SPARSE_Q_BLOCK_SIZE = V.graph.sizevars.evaluate_static_shape(SPARSE_Q_BLOCK_SIZE)
    assert V.graph.sizevars.evaluate_expr(
        sympy.Le(seq_len_q, sympy.Mul(kv_indices.get_size()[-2], SPARSE_Q_BLOCK_SIZE))
    ), "Q seqlen must be smaller than the block_mask size in the Q dimension, considering pass a larger block_mask."
    assert V.graph.sizevars.evaluate_expr(
        sympy.Le(seq_len_kv, sympy.Mul(kv_indices.get_size()[-1], SPARSE_KV_BLOCK_SIZE))
    ), "KV seqlen must be smaller than the block_mask size in the KV dimension, considering pass a larger block_mask."
    CppFlexAttentionTemplate.add_choices(
        choices=_choices,
        input_nodes=input_nodes,
        layout=layout,
        scale=scale,
        score_mod=None if skip_mask_score else subgraph_buffer,
        mask_mod=None if skip_mask_score else mask_graph_buffer,
        kv_block_size=SPARSE_KV_BLOCK_SIZE,
        has_other_buffer=has_other_buffer,
        no_full_kv_block=no_full_kv_block,
        fake_buffers=fake_buffers,
        len_score_other=len(score_mod_other_buffers),
        len_mask_other=len(mask_mod_other_buffers),
        kernel_input_name_to_buffer=kernel_input_name_to_buffer,
        block_vars=(cur_qSplitSize, cur_kvSplitSize),
    )
    inputs_for_autotuning = [
        query,
        key,
        value,
    ]
    res = autotune_select_algorithm(
        "flex_attention",
        _choices,
        inputs_for_autotuning,
        layout,
    )
    return (res,)


def is_power_of_2(n):
    return n != 0 and ((n & (n - 1)) == 0)


def next_power_of_two(n):
    if n <= 0:
        return 1
    return 2 ** math.ceil(math.log2(n))


def set_head_dim_values(
    kernel_options: Dict[str, Any], qk_head_dim, v_head_dim, graph_sizevars
):
    """
    Mutates kernel options, adding head dimension calculations.

    Args:
        kernel_options: Dictionary to populate with options
        qk_head_dim: Query/Key head dimension
        v_head_dim: Value head dimension
        graph_sizevars: Graph size variables object with evaluate_static_shape method

    """
    # QK dimensions
    qk_head_dim_static = graph_sizevars.evaluate_static_shape(qk_head_dim)
    kernel_options.setdefault("QK_HEAD_DIM", qk_head_dim_static)
    kernel_options.setdefault(
        "QK_HEAD_DIM_ROUNDED", next_power_of_two(qk_head_dim_static)
    )

    # V dimensions
    v_head_dim_static = graph_sizevars.evaluate_static_shape(v_head_dim)
    kernel_options.setdefault("V_HEAD_DIM", v_head_dim_static)
    kernel_options.setdefault(
        "V_HEAD_DIM_ROUNDED", next_power_of_two(v_head_dim_static)
    )

    # Safety flag
    kernel_options.setdefault(
        "SAFE_HEAD_DIM",
        is_power_of_2(qk_head_dim_static) and is_power_of_2(v_head_dim_static),
    )


# TODO: We probably also need a layout constraint?
@register_lowering(torch.ops.higher_order.flex_attention, type_promotion_kind=None)
def flex_attention(
    query,
    key,
    value,
    subgraph,
    block_mask,
    scale,
    kernel_options,
    score_mod_other_buffers,
    mask_mod_other_buffers,
):
    if query.get_device().type == "cpu":
        return lower_cpu(
            query,
            key,
            value,
            subgraph,
            block_mask,
            scale,
            kernel_options,
            score_mod_other_buffers,
            mask_mod_other_buffers,
        )

    # below is cuda path if device is not cpu
    (
        _,  # q_length
        _,  # kv_length
        kv_num_blocks,
        kv_indices,
        full_kv_num_blocks,
        full_kv_indices,
        q_num_blocks,
        q_indices,
        full_q_num_blocks,
        full_q_indices,
        SPARSE_Q_BLOCK_SIZE,
        SPARSE_KV_BLOCK_SIZE,
        mask_graph,
    ) = block_mask

    placeholder_inps = [
        create_placeholder(name, dtype, query.get_device())
        for name, dtype in [
            ("score", query.get_dtype()),
            ("b", torch.int32),
            ("h", torch.int32),
            ("m", torch.int32),
            ("n", torch.int32),
        ]
    ]
    subgraph_buffer = build_subgraph_buffer(
        placeholder_inps + list(score_mod_other_buffers), subgraph
    )

    mask_graph_placeholder_inps = [
        create_placeholder(name, dtype, query.get_device())
        for name, dtype in [
            ("b", torch.int32),
            ("h", torch.int32),
            ("m", torch.int32),
            ("n", torch.int32),
        ]
    ]
    mask_graph_buffer = build_subgraph_buffer(
        mask_graph_placeholder_inps + list(mask_mod_other_buffers), mask_graph
    )

    kernel_options = dict(kernel_options)
    # Mark symbols in custom kernel options as static shapes and add guards.
    kernel_options = {
        k: V.graph.sizevars.evaluate_static_shape(v)
        if isinstance(v, sympy.Symbol)
        else v
        for k, v in kernel_options.items()
    }
    kernel_options.setdefault("FLOAT32_PRECISION", get_float32_precision())
    if _use_flex_decoding(query, kernel_options):
        return create_flex_decoding_kernel(
            query,
            key,
            value,
            block_mask,
            scale,
            kernel_options,
            subgraph_buffer,
            mask_graph_buffer,
            score_mod_other_buffers,
            mask_mod_other_buffers,
        )

    (
        query,
        key,
        value,
        kv_num_blocks,
        kv_indices,
        full_kv_num_blocks,
        full_kv_indices,
        q_num_blocks,
        q_indices,
        full_q_num_blocks,
        full_q_indices,
    ) = maybe_realize(
        [
            query,
            key,
            value,
            kv_num_blocks,
            kv_indices,
            full_kv_num_blocks,
            full_kv_indices,
            q_num_blocks,
            q_indices,
            full_q_num_blocks,
            full_q_indices,
        ]
    )

    score_mod_other_buffers = maybe_realize(score_mod_other_buffers)
    mask_mod_other_buffers = maybe_realize(mask_mod_other_buffers)

    Bq, Hq, seq_len_q, qk_head_dim = query.get_size()
    Bkv, Hkv, seq_len_kv, v_head_dim = value.get_size()
    assert V.graph.sizevars.evaluate_expr(
        sympy.Eq(Bq, Bkv) | sympy.Eq(Bkv, 1)
    ), f"Bq and Bkv must broadcastable. Got Bq={Bq} and Bkv={Bkv}"
    assert V.graph.sizevars.evaluate_expr(
        sympy.Gt(seq_len_q, 0)
    ), "Query length must be greater than 0"
    assert V.graph.sizevars.evaluate_expr(
        sympy.Gt(seq_len_kv, 0)
    ), "Key length must be greater than 0"

    B = Bq

    if seq_len_q % 128 != 0 or seq_len_kv % 128 != 0:
        kernel_options.setdefault("IS_DIVISIBLE", False)
    else:
        kernel_options.setdefault("IS_DIVISIBLE", True)

    # Reuse query strides for output layout despite different last dimension.
    # This works because only the last dim differs and we check it is contiguous.
    q_strides = query.get_stride()
    assert q_strides[-1] == 1, "Query must be contiguous in the last dimension"

    # Construct output layout with strides matching the query.
    out_size = [B, Hq, seq_len_q, v_head_dim]
    out_strides = infer_dense_strides(out_size, q_strides)

    layout = FixedLayout(
        query.get_device(),
        query.get_dtype(),
        [B, Hq, seq_len_q, v_head_dim],
        stride=[sympy.sympify(s) for s in out_strides],
    )
    # see NOTE:[TritonTemplates with multiple outputs]
    logsumexp_shape = [B, Hq, seq_len_q]
    logsumexp = empty_strided(
        logsumexp_shape,
        None,
        dtype=torch.float32,  # The logsumexp is always stored in fp32 regardless of the input dtype
        device=query.get_device(),
    )
    kernel_options.setdefault("SM_SCALE", scale)

    # Determine GQA broadcast factor.
    gqa_shared_heads = Hq // Hkv
    kernel_options.setdefault("GQA_SHARED_HEADS", gqa_shared_heads)

    # Inside of Triton kernel, only apply partial masking if partial blocks are computed.
    # full_kv_num_blocks is None if partial blocks are not computed
    has_full_blocks = full_kv_num_blocks is not None
    kernel_options.setdefault("HAS_FULL_BLOCKS", has_full_blocks)
    if not has_full_blocks:
        full_kv_num_blocks, full_kv_indices = (
            empty(0, device=query.get_device()) for _ in range(2)
        )

    set_head_dim_values(kernel_options, qk_head_dim, v_head_dim, V.graph.sizevars)

    choices: list[Any] = []
    configs: list[tuple[int, int, int, int]] = []
    configs.append(_get_default_config_fwd(query))
    if config.max_autotune:
        configs += [
            (128, 64, 4, 3),
            (128, 128, 4, 3),
            (128, 128, 8, 2),
            (64, 128, 4, 3),
            (64, 64, 4, 3),
        ]

        # On ROCm convert num_stages to 1 to avoid shmem issues
        if torch.version.hip:
            configs = [(c[0], c[1], c[2], 1) for c in configs]

    # Mark SPARSE_KV_BLOCK_SIZE & SPARSE_Q_BLOCK_SIZE as static shapes and add guards.
    SPARSE_KV_BLOCK_SIZE = V.graph.sizevars.evaluate_static_shape(SPARSE_KV_BLOCK_SIZE)
    SPARSE_Q_BLOCK_SIZE = V.graph.sizevars.evaluate_static_shape(SPARSE_Q_BLOCK_SIZE)

    # Note, we don't need to pass in the captured buffers explicitly
    # because they're implicitly added by the score_mod function
    # We do need to explicitly pass it in for autotuning though.
    original_kernel_options = kernel_options.copy()
    for BLOCK_M, BLOCK_N, num_warps, num_stages in configs:
        if SPARSE_KV_BLOCK_SIZE % BLOCK_N != 0 or SPARSE_Q_BLOCK_SIZE % BLOCK_M != 0:
            if len(configs) == 1:
                raise ValueError(
                    f"Q and KV block size must be divisible by BLOCK_M and BLOCK_N. We "
                    f"got Q_BLOCK_SIZE={SPARSE_Q_BLOCK_SIZE} and KV_BLOCK_SIZE={SPARSE_KV_BLOCK_SIZE}."
                )
            continue

        cur_kernel_options = original_kernel_options.copy()
        # Performance tuning
        # Triton parameters
        # Remove prefix for forward kernels options and delete backward kernel options.
        for k in list(cur_kernel_options.keys()):
            if k.startswith("fwd_"):
                v = cur_kernel_options.pop(k)
                cur_kernel_options[k[4:]] = v
            if k.startswith("bwd_"):
                cur_kernel_options.pop(k)
        cur_kernel_options.setdefault("num_stages", num_stages)
        cur_kernel_options.setdefault("num_warps", num_warps)
        cur_kernel_options.setdefault("BLOCK_M", BLOCK_M)
        cur_kernel_options.setdefault("BLOCK_N", BLOCK_N)
        # Blocksparse options
        cur_kernel_options.setdefault("SPARSE_Q_BLOCK_SIZE", SPARSE_Q_BLOCK_SIZE)
        cur_kernel_options.setdefault("SPARSE_KV_BLOCK_SIZE", SPARSE_KV_BLOCK_SIZE)

        error = flex_attention_template.maybe_append_choice(
            choices=choices,
            input_nodes=[
                query,
                key,
                value,
                logsumexp,
                kv_num_blocks,
                kv_indices,
                full_kv_num_blocks,
                full_kv_indices,
            ],
            layout=layout,
            subgraphs=[
                subgraph_buffer,
                mask_graph_buffer,
            ],
            mutated_inputs=[
                logsumexp,
            ],
            call_sizes=query.get_size(),
            **cur_kernel_options,
        )
        if error is not None and len(configs) == 1:
            raise error
    inputs_for_autotuning = (
        [
            query,
            key,
            value,
            logsumexp,
            kv_num_blocks,
            kv_indices,
            full_kv_num_blocks,
            full_kv_indices,
        ]
        + list(score_mod_other_buffers)
        + list(mask_mod_other_buffers)
    )
    input_gen_fns = {
        4: create_num_blocks_fake_generator(kv_indices),
        5: create_indices_fake,
        6: create_num_blocks_fake_generator(full_kv_indices),
        7: create_indices_fake,
    }
    return (
        autotune_select_algorithm(
            "flex_attention",
            choices,
            inputs_for_autotuning,
            layout,
            input_gen_fns=input_gen_fns,
        ),
        logsumexp,
    )


# ---------------------------- Backward HOP Implementation ----------------------------


def flex_attention_backward_grid(
    batch_size, q_heads, num_queries, d_model, kv_heads, num_key_value, meta
):
    """How is this kernel parallelized?
    Currently this is only parallelizing over batch* kv_heads, but we can, and want to
    parallelize over ceil_div(q_heads//kv_heads * num_key_value, key_value_block_size).
    To do this will either require atomic updates to some grad values or to have a two pass kernel design.
    """
    import triton

    return (
        triton.cdiv(num_queries, meta["BLOCK_M2"]) * (q_heads // kv_heads)
        + triton.cdiv(num_key_value, meta["BLOCK_N1"]),
        1,
        batch_size * kv_heads,
    )


flex_attention_backward_template = TritonTemplate(
    name="flex_attention_backward",
    grid=flex_attention_backward_grid,
    source=r"""
{{def_kernel("Q", "K", "V", "LSE", "DELTA", "DO", "DQ", "DV", "KV_NUM_BLKS", "KV_IDX", "Q_NUM_BLKS", "Q_IDX", "FULL_KV_NUM_BLKS", "FULL_KV_IDX", "FULL_Q_NUM_BLKS", "FULL_Q_IDX")}}
    # Sub notation for this kernel:
    #
    # Q: Query, K: Key, V: Value
    # LSE: logsumexp (logsumexp is always stored in fp32 regardless of the input dtype)
    # DELTA: Precomputed sum(OUT*DO, axis=-1)
    # DO: Derivative of Output, DQ: Derivative of Query, DV: Derivative of Value
    # DK: Derivative of Key, is the written to via the store_output call due to some limitations with
    # inductor codegen
    # M: Number of queries, N: Number of keys/values
    # QK_HEAD_DIM: The dimension of the query and key embeddings
    # V_HEAD_DIM: The dimension of the value embeddings
    # z: Batch size, h: Number of heads, m: Number of queries or keys/values, d: Head dim
    # GQA_SHARED_HEADS: number of query heads sharing one kv head in GQA setups.
    # (Modifiable) Performance tuning options
    # BLOCK_M1: when calculating DK & DV, iterate over BLOCK_M1 across the seqlen dim of Q in each thread block.
    # BLOCK_N1: when calculating DK & DV, the thread block size across the seqlen dim of K/V.
    # BLOCK_M2: when calculating DQ, the thread block size across the seqlen dim of Q.
    # BLOCK_N2: when calculating DQ, iterate over BLOCK_N2 across the seqlen dim of K/V in each thread block.
    #
    # The following FULL_* and PARTIAL_* is defined in the block sparse mask grid, rather than the thread block grid.
    # KV_NUM_BLKS: The number of KV blocks (that may or may not require masking) for each query.
    # KV_IDX: The indices of KV blocks (that may or may not require masking) for each query.
    # Q_NUM_BLKS: The number of Q blocks (that may or may not require masking) for each query.
    # Q_IDX: The indices of Q blocks (that may or may not require masking) for each query.
    # FULL_KV_NUM_BLKS: The number of fully unmasked KV blocks (so we don't need masking) for each query.
    # FULL_KV_IDX: The indices of fully unmasked KV blocks (so we don't need masking) for each query.
    # FULL_Q_NUM_BLKS: The number of fully unmasked Q blocks (so we don't need masking) for each query.
    # FULL_Q_IDX: The indices of fully unmasked Q blocks (so we don't need masking) for each query.

    # The below are kernel options that can be applied for certain score_mods,
    # or involve a numerics vs. perf tradeoff
    # PRESCALE_QK: Whether to pre-scale QK by 1/sqrt(d) and change of base. Has
    # about 20% more numerical error, but slightly faster.

    # Define strides of inputs
    stride_qz, stride_qh, stride_qm, stride_qd = {{stride("Q")}}
    stride_kz, stride_kh, stride_kn, stride_kd = {{stride("K")}}
    stride_vz, stride_vh, stride_vn, stride_vd = {{stride("V")}}
    stride_doz, stride_doh, stride_dom, stride_dod = {{stride("DO")}}

    stride_dqz, stride_dqh, stride_dqm, stride_dqd = {{stride("DQ")}}
    stride_dvz, stride_dvh, stride_dvm, stride_dvd = {{stride("DV")}}

    ZQ = {{size("Q", 0)}}
    HQ = {{size("Q", 1)}}
    HKV = {{size("K", 1)}}
    Q_LEN = {{size("Q", 2)}}
    ZKV = {{size("K", 0)}}
    KV_LEN = {{size("K", 2)}}

    MATMUL_PRECISION = Q.dtype.element_ty

    pid = tl.program_id(0)
    NUM_KV_BLOCKS = tl.cdiv(KV_LEN, BLOCK_N1)
    NUM_Q_BLOCKS = tl.cdiv(Q_LEN, BLOCK_M2)

    off_hz = tl.program_id(2)
    off_zq = off_hz // HKV # q batch idx
    off_hkv = off_hz % HKV # kv head idx
    off_zkv = off_zq % ZKV # kv batch idx

    SPARSE_Z = {{size("KV_NUM_BLKS", 0)}}
    SPARSE_HQ = {{size("KV_NUM_BLKS", 1)}}

    sparse_idx_z = off_zq % SPARSE_Z

    k_adj = (stride_kh * off_hkv + stride_kz * off_zkv).to(tl.int64)
    v_adj = (stride_vh * off_hkv + stride_vz * off_zkv).to(tl.int64)
    # first compute broadcasted dv of shape [Bq, Hkv, KV_LEN, V_HEAD_DIM]
    # then reduce to dv of shape [Bkv, Hkv, KV_LEN, V_HEAD_DIM]
    dv_adj = (stride_dvh * off_hkv + stride_dvz * off_zq).to(tl.int64)

    # offset K, V, DV pointers for batch/kv-head
    K += k_adj
    V += v_adj
    DV += dv_adj

    RCP_LN2 = 1.44269504
    offs_k = tl.arange(0, QK_HEAD_DIM_ROUNDED)
    offs_v = tl.arange(0, V_HEAD_DIM_ROUNDED)

    if pid >= NUM_KV_BLOCKS:
        off_pid = pid - NUM_KV_BLOCKS
        # THIS BLOCK DOES DQ
        SPARSE_Q_MULTIPLE = (SPARSE_Q_BLOCK_SIZE // BLOCK_M2)
        SPARSE_KV_MULTIPLE = (SPARSE_KV_BLOCK_SIZE // BLOCK_N2)
        off_hq2 = off_pid // NUM_Q_BLOCKS + off_hkv * GQA_SHARED_HEADS
        start_m2_block = off_pid % NUM_Q_BLOCKS
        off_pid_mask = start_m2_block // SPARSE_Q_MULTIPLE
        stride_kv_num_blks_h = {{stride("KV_NUM_BLKS", 1)}}
        stride_kv_idx_h = {{stride("KV_IDX", 1)}}
        stride_kv_idx_m = {{stride("KV_IDX", 2)}}

        sparse_idx_hq2 = off_hq2 % SPARSE_HQ
        sparse_hz_offset = sparse_idx_z * SPARSE_HQ + sparse_idx_hq2

        sparse_kv_num_blks_offset = sparse_hz_offset * stride_kv_num_blks_h + off_pid_mask
        sparse_kv_idx_offset = sparse_hz_offset * stride_kv_idx_h + off_pid_mask * stride_kv_idx_m  # noqa: B950

        # Offset Q, DQ, DO, DELTA & LSE. These inputs are offseted by query heads.
        q_adj2 = (stride_qh * off_hq2 + stride_qz * off_zq).to(tl.int64)
        do_adj2 = (stride_doh * off_hq2 + stride_doz * off_zq).to(tl.int64)
        dq_adj2 = (stride_dqh * off_hq2 + stride_dqz * off_zq).to(tl.int64)
        off_chz2 = ((off_zq * HQ + off_hq2) * Q_LEN).to(tl.int64)

        Q2 = Q + q_adj2
        DO2 = DO + do_adj2
        # TODO: This does not work if DQ is not the same layout as Q (for example,
        # if Q is broadcasted)
        DQ2 = DQ + dq_adj2
        LSE2 = LSE + off_chz2
        DELTA2 = DELTA + off_chz2

        # dq = tl.zeros([BLOCK_M2, QK_HEAD_DIM], dtype=tl.float32)
        dq = tl.zeros([BLOCK_M2, QK_HEAD_DIM_ROUNDED], dtype=tl.float32)

        start_m2 = start_m2_block * BLOCK_M2
        offs_m2 = start_m2 + tl.arange(0, BLOCK_M2)

        # load Q and do: they stay in SRAM throughout the inner loop.
        q = load_checked_2d(Q2, offs_m2, offs_k, stride_qm, stride_qd, IS_DIVISIBLE, SAFE_HEAD_DIM, Q_LEN, QK_HEAD_DIM)
        do = load_checked_2d(DO2, offs_m2, offs_v, stride_dom, stride_dod, IS_DIVISIBLE, SAFE_HEAD_DIM, Q_LEN, V_HEAD_DIM)

        if PRESCALE_QK:
            q = (q * SM_SCALE * RCP_LN2).to(MATMUL_PRECISION)

        if IS_DIVISIBLE:
            Di = tl.load(DELTA2 + offs_m2)
            lse = tl.load(LSE2 + offs_m2)
        else:
            Di = tl.load(DELTA2 + offs_m2, mask=offs_m2 < Q_LEN)
            lse = tl.load(LSE2 + offs_m2, mask=offs_m2 < Q_LEN)
        lse = tl.where(lse == -float("inf"), 0.0, lse)
        lse = lse[:, None]

        # ~~~~~~~~~~~ fully unmasked blocks ~~~~~~~~~~~~~~~~~~~~~~~~~~~~~~
        # KV_IDX and KV_NUM_BLKS are always contiguous.
        kv_indices = KV_IDX + sparse_kv_idx_offset
        kv_start = tl.load(kv_indices) * SPARSE_KV_BLOCK_SIZE # first kv block we're loading
        sparse_kv_num_blocks = tl.load(KV_NUM_BLKS + sparse_kv_num_blks_offset)

        offs_n2 = kv_start + tl.arange(0, BLOCK_N2)
        dq = bwd_dq_inner(
            {{gen_argdefs()}},
            K, V,
            dq, q, do, Di, lse,
            off_zq, off_hq2, offs_m2, offs_n2,
            stride_kn, stride_kd, stride_vn, stride_vd,
            kv_indices, sparse_kv_num_blocks,
            MATMUL_PRECISION,
            IS_FULL_BLOCKS=False,
        )

        if HAS_FULL_BLOCKS:
            # ~~~~~~~~~~~ partial unmasked blocks ~~~~~~~~~~~~~~~~~~~~~~~~~~~~~~
            # FULL_KV_IDX and FULL_KV_NUM_BLKS are always contiguous.
            kv_indices = FULL_KV_IDX + sparse_kv_idx_offset
            kv_start = tl.load(kv_indices) * SPARSE_KV_BLOCK_SIZE # first kv block we're loading
            sparse_kv_num_blocks = tl.load(FULL_KV_NUM_BLKS + sparse_kv_num_blks_offset)

            offs_n2 = kv_start + tl.arange(0, BLOCK_N2)
            dq = bwd_dq_inner(
                {{gen_argdefs()}},
                K, V,
                dq, q, do, Di, lse,
                off_zq, off_hq2, offs_m2, offs_n2,
                stride_kn, stride_kd, stride_vn, stride_vd,
                kv_indices, sparse_kv_num_blocks,
                MATMUL_PRECISION,
                IS_FULL_BLOCKS=True,
            )

        # Write back dQ.
        dq_ptrs = DQ2 + offs_m2[:, None] * stride_dqm + offs_k[None, :] * stride_dqd
        dq *= SM_SCALE
        if IS_DIVISIBLE and SAFE_HEAD_DIM:
            tl.store(dq_ptrs, dq)
        else:
            tl.store(dq_ptrs, dq, mask=(offs_m2[:, None] < Q_LEN) & (offs_k[None, :] < QK_HEAD_DIM))
    else:
        # THIS BLOCK DOES DK & DV
        SPARSE_Q_MULTIPLE = (SPARSE_Q_BLOCK_SIZE // BLOCK_M1)
        SPARSE_KV_MULTIPLE = (SPARSE_KV_BLOCK_SIZE // BLOCK_N1)

        pid_mask = pid // SPARSE_KV_MULTIPLE

        stride_q_num_blks_h = {{stride("Q_NUM_BLKS", 1)}}
        stride_q_idx_h = {{stride("Q_IDX", 1)}}
        stride_q_idx_n = {{stride("Q_IDX", 2)}}


        dv = tl.zeros([BLOCK_N1, V_HEAD_DIM_ROUNDED], dtype=tl.float32)
        dk = tl.zeros([BLOCK_N1, QK_HEAD_DIM_ROUNDED], dtype=tl.float32)

        start_n1 = pid * BLOCK_N1
        offs_n1 = start_n1 + tl.arange(0, BLOCK_N1)

        # load K and V: they stay in SRAM throughout the inner loop.
        k = load_checked_2d(K, offs_n1, offs_k, stride_kn, stride_kd, IS_DIVISIBLE, SAFE_HEAD_DIM, KV_LEN, QK_HEAD_DIM)
        v = load_checked_2d(V, offs_n1, offs_v, stride_vn, stride_vd, IS_DIVISIBLE, SAFE_HEAD_DIM, KV_LEN, V_HEAD_DIM)

        if PRESCALE_QK:
            k = (k * SM_SCALE * RCP_LN2).to(MATMUL_PRECISION)

        for off_g in range(0, GQA_SHARED_HEADS):
            off_hq1 = off_hkv * GQA_SHARED_HEADS + off_g

            # Offset Q, DQ, DO, DELTA & LSE. These inputs are offseted by query heads.
            q_adj1 = (stride_qh * off_hq1 + stride_qz * off_zq).to(tl.int64)
            do_adj1 = (stride_doh * off_hq1 + stride_doz * off_zq).to(tl.int64)
            dq_adj1 = (stride_dqh * off_hq1 + stride_dqz * off_zq).to(tl.int64)
            off_chz1 = ((off_zq * HQ + off_hq1) * Q_LEN).to(tl.int64)

            Q1 = Q + q_adj1
            DO1 = DO + do_adj1
            # TODO: This does not work if DQ is not the same layout as Q (for example,
            # if Q is broadcasted)
            LSE1 = LSE + off_chz1
            DELTA1 = DELTA + off_chz1

            sparse_idx_hq1 = off_hq1 % SPARSE_HQ
            sparse_hz_offset = sparse_idx_z * SPARSE_HQ + sparse_idx_hq1

            sparse_q_num_blks_offset = sparse_hz_offset * stride_q_num_blks_h + pid_mask
            sparse_q_idx_offset = sparse_hz_offset * stride_q_idx_h + pid_mask * stride_q_idx_n  # noqa: B950

            # ~~~~~~~~~~~~~~~ fully unmasked blocks ~~~~~~~~~~~~~~~~~~~~~~~~~~~~~~~~
            # Q_IDX and Q_NUM_BLKS are always contiguous.
            q_indices = Q_IDX + sparse_q_idx_offset
            q_start = tl.load(q_indices) * SPARSE_Q_BLOCK_SIZE # first q block we're loading
            sparse_q_num_blocks = tl.load(Q_NUM_BLKS + sparse_q_num_blks_offset)

            offs_m1 = q_start + tl.arange(0, BLOCK_M1)
            dk, dv = bwd_dkdv_inner(
                {{gen_argdefs()}},
                Q1, DO1, DELTA1, LSE1,
                dk, dv, k, v,
                off_zq, off_hq1, offs_n1, offs_m1,
                stride_qm, stride_qd, stride_dom, stride_dod,
                q_indices, sparse_q_num_blocks,
                MATMUL_PRECISION,
                IS_FULL_BLOCKS=False,
            )


            if HAS_FULL_BLOCKS:
                # ~~~~~~~~~~~~~~~ fully unmasked blocks ~~~~~~~~~~~~~~~~~~~~~~~~~~~~~~~~
                # FULL_Q_IDX and FULL_Q_NUM_BLKS are always contiguous.
                q_indices = FULL_Q_IDX + sparse_q_idx_offset
                q_start = tl.load(q_indices) * SPARSE_Q_BLOCK_SIZE # first q block we're loading
                sparse_q_num_blocks = tl.load(FULL_Q_NUM_BLKS + sparse_q_num_blks_offset)

                offs_m1 = q_start + tl.arange(0, BLOCK_M1)
                dk, dv = bwd_dkdv_inner(
                    {{gen_argdefs()}},
                    Q1, DO1, DELTA1, LSE1,
                    dk, dv, k, v,
                    off_zq, off_hq1, offs_n1, offs_m1,
                    stride_qm, stride_qd, stride_dom, stride_dod,
                    q_indices, sparse_q_num_blocks,
                    MATMUL_PRECISION,
                    IS_FULL_BLOCKS=True,
                )

        # Write back dV and dK.
        dv_ptrs = DV + offs_n1[:, None] * stride_dvm + offs_v[None, :] * stride_dvd

        index_n = offs_n1[:, None]
        index_k = offs_k[None, :]
        index_v = offs_v[None, :]

        if IS_DIVISIBLE and SAFE_HEAD_DIM:
            tl.store(dv_ptrs, dv)
        else:
            tl.store(dv_ptrs, dv, mask=(index_n < KV_LEN) & (index_v < V_HEAD_DIM))

        dk *= SM_SCALE

        if SAFE_HEAD_DIM:
            mask = index_n < KV_LEN
        else:
            mask = (index_n < KV_LEN) & (index_k < QK_HEAD_DIM)

        # first compute broadcasted dk of shape [Bq, Hkv, KV_LEN, V_HEAD_DIM]
        # then reduce to dk of shape [Bkv, Hkv, KV_LEN, V_HEAD_DIM]
        {{store_output(("off_zq", "off_hkv", "index_n", "index_k"), "dk", "mask", indent_width=8)}}

@triton.jit
def bwd_dq_inner(
    {{gen_argdefs()}},
    K, V,  # pointers
    dq, q, do, Di, lse,
    off_z, off_hq, offs_m2, offs_n2,
    stride_kn, stride_kd, stride_vn, stride_vd,
    kv_indices, sparse_kv_num_blocks,
    MATMUL_PRECISION,
    IS_FULL_BLOCKS,
):
    {{gen_defines() | indent_except_first(1) }}
    SPARSE_KV_MULTIPLE: tl.constexpr = (SPARSE_KV_BLOCK_SIZE // BLOCK_N2)
    RCP_LN2: tl.constexpr = 1.44269504
    Q_LEN = {{size("Q", 2)}}
    KV_LEN = {{size("K", 2)}}

    offs_k = tl.arange(0, QK_HEAD_DIM_ROUNDED)
    offs_v = tl.arange(0, V_HEAD_DIM_ROUNDED)

    kT_ptrs = K + offs_n2[None, :] * stride_kn + offs_k[:, None] * stride_kd
    vT_ptrs = V + offs_n2[None, :] * stride_vn + offs_v[:, None] * stride_vd
    # BLOCK_M2 must be a multiple of BLOCK_N2, otherwise the code wouldn't work.
    tl.static_assert(BLOCK_M2 % BLOCK_N2 == 0)

    hi = tl.minimum(sparse_kv_num_blocks * SPARSE_KV_MULTIPLE, tl.maximum(tl.cdiv(KV_LEN, BLOCK_N2), 1))
    if not IS_DIVISIBLE:
        if hi >= 1:
            for start_n in range(0, hi - 1):
                dq = bwd_dq_block_mn(
                    {{gen_argdefs()}},
                    dq, q, kT_ptrs, vT_ptrs, do, Di, lse, Q_LEN, KV_LEN,
                    off_z, off_hq, offs_m2, offs_n2, offs_k, offs_v,
                    stride_kn, stride_kd, stride_vn, stride_vd,
                    kv_indices, sparse_kv_num_blocks,
                    MATMUL_PRECISION, RCP_LN2,
                    IS_FULL_BLOCKS,
                )

                # Increment pointers.
                offset = get_offset_for_next_block(
                    start_n, kv_indices, sparse_kv_num_blocks,
                    SPARSE_KV_BLOCK_SIZE, SPARSE_KV_MULTIPLE, BLOCK_N2, BLOCKS_ARE_CONTIGUOUS
                )

                kT_ptrs += offset * stride_kn
                vT_ptrs += offset * stride_vn

                offs_n2 += offset

            dq = bwd_dq_block_mn(
                {{gen_argdefs()}},
                dq, q, kT_ptrs, vT_ptrs, do, Di, lse, Q_LEN, KV_LEN,
                off_z, off_hq, offs_m2, offs_n2, offs_k, offs_v,
                stride_kn, stride_kd, stride_vn, stride_vd,
                kv_indices, sparse_kv_num_blocks,
                MATMUL_PRECISION, RCP_LN2,
                IS_FULL_BLOCKS, CHECK_BLOCK_BOUNDARY=True,
            )
    else:
        for start_n in range(0, hi):
            dq = bwd_dq_block_mn(
                {{gen_argdefs()}},
                dq, q, kT_ptrs, vT_ptrs, do, Di, lse, Q_LEN, KV_LEN,
                off_z, off_hq, offs_m2, offs_n2, offs_k, offs_v,
                stride_kn, stride_kd, stride_vn, stride_vd,
                kv_indices, sparse_kv_num_blocks,
                MATMUL_PRECISION, RCP_LN2,
                IS_FULL_BLOCKS,
            )

            # Increment pointers.
            offset = get_offset_for_next_block(
                start_n, kv_indices, sparse_kv_num_blocks,
                SPARSE_KV_BLOCK_SIZE, SPARSE_KV_MULTIPLE, BLOCK_N2, BLOCKS_ARE_CONTIGUOUS
            )

            kT_ptrs += offset * stride_kn
            vT_ptrs += offset * stride_vn

            offs_n2 += offset

    return dq


@triton.jit
def bwd_dq_block_mn(
    {{gen_argdefs()}},
    dq, q, kT_ptrs, vT_ptrs, do, Di, lse, Q_LEN, KV_LEN,
    off_z, off_hq, offs_m2, offs_n2, offs_k, offs_v,
    stride_kn, stride_kd, stride_vn, stride_vd,
    kv_indices, sparse_kv_num_blocks,
    MATMUL_PRECISION, RCP_LN2,
    IS_FULL_BLOCKS, CHECK_BLOCK_BOUNDARY=False,
):
    {{gen_defines() | indent_except_first(1)}}

    # NB reversed order to since K is transposed
    kT = load_checked_2d(kT_ptrs, offs_k, offs_n2, None, None, SAFE_HEAD_DIM, IS_DIVISIBLE, QK_HEAD_DIM, KV_LEN)
    qk = tl.dot(q, kT, input_precision=FLOAT32_PRECISION)
    if not PRESCALE_QK:
        qk *= SM_SCALE
    # ~~~~~~~~~~~~~~~~~~~ Apply score modification  ~~~~~~~~~~~~~~~~~~~
    pre_mod_scores = qk
    n = get_bounded_indices(offs_n2[None, :], KV_LEN if CHECK_BLOCK_BOUNDARY else None)
    # The boundary check is done for the outer loop, but here it's possible since we're iterating across N dim
    # that the M reads out of bounds prior to the last loop
    m = get_bounded_indices(offs_m2[:, None], Q_LEN if (not IS_DIVISIBLE or CHECK_BLOCK_BOUNDARY) else None)

    {{ modification(
        subgraph_number=0,
        output_name="post_mod_scores",
        score="qk",
        b="off_z",
        h="off_hq",
        m="m",
        n="n",
        out="qk"
    ) | indent_except_first(1) }}

    if CHECK_BLOCK_BOUNDARY:
        # Mask out the elements that are out of the KV_LEN for non divisible seqlen.
        post_mod_scores = tl.where(offs_n2[None, :] < KV_LEN, post_mod_scores, float("-inf"))

    if not IS_FULL_BLOCKS:
        {{ modification(
            subgraph_number=2,
            output_name="mask_mod_output",
            score="qk",
            b="off_z",
            h="off_hq",
            m="m",
            n="n",
        ) | indent_except_first(2) }}

        if CHECK_BLOCK_BOUNDARY:
            mask_mod_output = tl.where(offs_n2[None, :] < KV_LEN, mask_mod_output, False)
        # apply mask for partial masked block
        post_mod_scores = tl.where(mask_mod_output, post_mod_scores, float("-inf"))
    # ~~~~~~~~~~~~~~~~~~~~~~~~~~~~~~~~~~~~~~~~~~~~~~~~~~~~~~~~~~~~~~~~
    if not PRESCALE_QK:
        post_mod_scores *= RCP_LN2
    p = tl.math.exp2(post_mod_scores - lse)
    # Compute dP and dS.
    # NB reversed order to since V is transposed
    vT = load_checked_2d(vT_ptrs, offs_v, offs_n2, None, None, SAFE_HEAD_DIM, IS_DIVISIBLE, V_HEAD_DIM, KV_LEN)

    dp = tl.dot(do, vT, input_precision=FLOAT32_PRECISION)
    ds = p * (dp - Di[:, None])
    # ~~~~~~~~~~~~~~~~~~~ Apply joint modification  ~~~~~~~~~~~~~~~~~~~
    {{ modification(
        subgraph_number=1,
        output_name = "grad_scores",
        score="pre_mod_scores",
        b="off_z",
        h="off_hq",
        m="m",
        n="n",
        grad_score_mod="ds"
    ) | indent_except_first(1) }}
    if CHECK_BLOCK_BOUNDARY:
        grad_scores = tl.where(offs_n2[None, :] < KV_LEN, grad_scores, 0.0)

    # ~~~~~~~~~~~~~~~~~~~ Apply other buffer grad writes ~~~~~~~~~~~~~
    if WRITE_DQ:
        scatter_mask = offs_m2[:, None] < Q_LEN and offs_n2[None, :] < KV_LEN
        {{ modification(
            subgraph_number=3,
            output_name=None,
            mask="scatter_mask",
            score="pre_mod_scores",
            b="off_z",
            h="off_hq",
            m="m",
            n="n",
            grad_score_mod="ds"
        ) | indent_except_first(2) }}
    # ~~~~~~~~~~~~~~~~~~~~~~~~~~~~~~~~~~~~~~~~~~~~~~~~~~~~~~~~~~~~~~~~
    ds = grad_scores

    if not IS_FULL_BLOCKS:
        if CHECK_BLOCK_BOUNDARY:
            mask_mod_output = tl.where(offs_n2[None, :] < KV_LEN, mask_mod_output, False)
        # (grads) apply mask for partially unmasked block
        ds = tl.where(mask_mod_output, ds, 0.0)
    # ~~~~~~~~~~~~~~~~~~~~~~~~~~~~~~~~~~~~~~~~~~~~~~~~~~~~~~~~~~~~~~~~
    ds = ds.to(MATMUL_PRECISION)
    # Compute dQ.
    dq += tl.dot(ds, tl.trans(kT), input_precision=FLOAT32_PRECISION)

    return dq


@triton.jit
def bwd_dkdv_inner(
    {{gen_argdefs()}},
    Q, DO, DELTA, LSE, # pointers
    dk, dv, k, v,
    off_z, off_hq, offs_n1, offs_m1,
    stride_qm, stride_qd, stride_dom, stride_dod,
    q_indices, sparse_q_num_blocks,
    MATMUL_PRECISION,
    IS_FULL_BLOCKS,
):
    {{gen_defines() | indent_except_first(1) }}
    SPARSE_Q_MULTIPLE: tl.constexpr = (SPARSE_Q_BLOCK_SIZE // BLOCK_M1)
    RCP_LN2: tl.constexpr = 1.44269504
    Q_LEN = {{size("Q", 2)}}
    KV_LEN = {{size("K", 2)}}

    offs_k = tl.arange(0, QK_HEAD_DIM_ROUNDED)
    offs_v = tl.arange(0, V_HEAD_DIM_ROUNDED)

    qT_ptrs = Q + offs_m1[None, :] * stride_qm + offs_k[:, None] * stride_qd
    do_ptrs = DO + offs_m1[:, None] * stride_dom + offs_v[None, :] * stride_dod
    # BLOCK_N1 must be a multiple of BLOCK_M1, otherwise the code wouldn't work.
    tl.static_assert(BLOCK_N1 % BLOCK_M1 == 0)
    hi = tl.minimum(sparse_q_num_blocks * SPARSE_Q_MULTIPLE, tl.maximum(tl.cdiv(Q_LEN, BLOCK_M1), 1))

    if not IS_DIVISIBLE:
        if hi >= 1:
            for start_m in range(0, hi - 1):
                dk, dv = bwd_dkdv_block_mn(
                    {{gen_argdefs()}},
                    dk, dv, qT_ptrs, k, v, do_ptrs, DELTA, LSE, Q_LEN, KV_LEN,
                    off_z, off_hq, offs_n1, offs_m1, offs_k, offs_v,
                    stride_qm, stride_qd, stride_dom, stride_dod,
                    q_indices, sparse_q_num_blocks,
                    MATMUL_PRECISION, RCP_LN2,
                    IS_FULL_BLOCKS,
                )
                # Increment pointers.
                offset = get_offset_for_next_block(
                    start_m, q_indices, sparse_q_num_blocks,
                    SPARSE_Q_BLOCK_SIZE, SPARSE_Q_MULTIPLE, BLOCK_M1, BLOCKS_ARE_CONTIGUOUS
                )

                qT_ptrs += offset * stride_qm
                do_ptrs += offset * stride_dom

                offs_m1 += offset

            dk, dv = bwd_dkdv_block_mn(
                {{gen_argdefs()}},
                dk, dv, qT_ptrs, k, v, do_ptrs, DELTA, LSE, Q_LEN, KV_LEN,
                off_z, off_hq, offs_n1, offs_m1, offs_k, offs_v,
                stride_qm, stride_qd, stride_dom, stride_dod,
                q_indices, sparse_q_num_blocks,
                MATMUL_PRECISION, RCP_LN2,
                IS_FULL_BLOCKS, CHECK_BLOCK_BOUNDARY=True,
            )
    else:
        for start_m in range(0, hi):
            dk, dv = bwd_dkdv_block_mn(
                {{gen_argdefs()}},
                dk, dv, qT_ptrs, k, v, do_ptrs, DELTA, LSE, Q_LEN, KV_LEN,
                off_z, off_hq, offs_n1, offs_m1, offs_k, offs_v,
                stride_qm, stride_qd, stride_dom, stride_dod,
                q_indices, sparse_q_num_blocks,
                MATMUL_PRECISION, RCP_LN2,
                IS_FULL_BLOCKS,
            )
            # Increment pointers.
            offset = get_offset_for_next_block(
                start_m, q_indices, sparse_q_num_blocks,
                SPARSE_Q_BLOCK_SIZE, SPARSE_Q_MULTIPLE, BLOCK_M1, BLOCKS_ARE_CONTIGUOUS
            )

            qT_ptrs += offset * stride_qm
            do_ptrs += offset * stride_dom

            offs_m1 += offset

    return dk, dv


@triton.jit
def bwd_dkdv_block_mn(
    {{gen_argdefs()}},
    dk, dv, qT_ptrs, k, v, do_ptrs, DELTA, LSE, Q_LEN, KV_LEN,
    off_z, off_hq, offs_n1, offs_m1, offs_k, offs_v,
    stride_qm, stride_qd, stride_dom, stride_dod,
    q_indices, sparse_q_num_blocks,
    MATMUL_PRECISION, RCP_LN2,
    IS_FULL_BLOCKS, CHECK_BLOCK_BOUNDARY=False,
):
    {{gen_defines() | indent_except_first(1) }}

    # NB reversed order since Q is transposed
    qT = load_checked_2d(qT_ptrs, offs_k, offs_m1, None, None, SAFE_HEAD_DIM, IS_DIVISIBLE, QK_HEAD_DIM, Q_LEN)
    # Load LSE before computing qk to reduce pipeline stall.
    if IS_DIVISIBLE:
        lse = tl.load(LSE + offs_m1)
    else:
        lse = tl.load(LSE + offs_m1, mask=offs_m1 < Q_LEN)
    lse = tl.where(lse == -float("inf"), 0.0, lse)
    qkT = tl.dot(k, qT, input_precision=FLOAT32_PRECISION)
    if not PRESCALE_QK:
        qkT *= SM_SCALE
    # ~~~~~~~~~~~~~~~~~~~ Apply score modification  ~~~~~~~~~~~~~~~~~~~
    m = get_bounded_indices(offs_m1[None, :], Q_LEN if CHECK_BLOCK_BOUNDARY else None)
    # The boundary check is done for the outer loop, but here it's possible since we're iterating across M dim
    # that the n reads out of bounds prior to the last loop
    n = get_bounded_indices(offs_n1[:, None], KV_LEN if (not IS_DIVISIBLE or CHECK_BLOCK_BOUNDARY) else None)

    pre_mod_scores = qkT
    {{ modification(
        subgraph_number=0,
        output_name="post_mod_scores",
        score="qkT",
        b="off_z",
        h="off_hq",
        m="m",
        n="n",
        out="qkT"
    ) | indent_except_first(1) }}

    if CHECK_BLOCK_BOUNDARY:
        # Mask out the elements that are out of the KV_LEN for non divisible seqlen.
        post_mod_scores = tl.where(offs_n1[:, None] < KV_LEN, post_mod_scores, float("-inf"))

    if not IS_FULL_BLOCKS:
        {{ modification(
            subgraph_number=2,
            output_name="mask_mod_output",
            score="qkT",
            b="off_z",
            h="off_hq",
            m="m",
            n="n",
        ) | indent_except_first(2) }}
        if CHECK_BLOCK_BOUNDARY:
            mask_mod_output = tl.where(offs_n1[:, None] < KV_LEN, mask_mod_output, False)
        # (grads) apply mask for fully masked block
        post_mod_scores = tl.where(mask_mod_output, post_mod_scores, float("-inf"))
    # ~~~~~~~~~~~~~~~~~~~~~~~~~~~~~~~~~~~~~~~~~~~~~~~~~~~~~~~~~~~~~~~~
    if not PRESCALE_QK:
        post_mod_scores *= RCP_LN2
    pT = tl.math.exp2(post_mod_scores - lse[None, :])
    do = load_checked_2d(do_ptrs, offs_m1, offs_v, None, None, IS_DIVISIBLE, SAFE_HEAD_DIM, Q_LEN, V_HEAD_DIM)
    # Compute dV.
    ppT = pT
    dv += tl.dot(ppT.to(MATMUL_PRECISION), do, input_precision=FLOAT32_PRECISION)
    if IS_DIVISIBLE:
        Di = tl.load(DELTA + offs_m1)
    else:
        Di = tl.load(DELTA + offs_m1, mask=offs_m1 < Q_LEN)
    # Compute dP and dS.
    dpT = tl.dot(v, tl.trans(do), input_precision=FLOAT32_PRECISION)
    dsT = pT * (dpT - Di[None, :])
    # ~~~~~~~~~~~~~~~~~~~ Apply joint modification  ~~~~~~~~~~~~~~~~~~~
    {{ modification(
        subgraph_number=1,
        output_name = "grad_scores",
        score="pre_mod_scores",
        b="off_z",
        h="off_hq",
        m="m",
        n="n",
        grad_score_mod="dsT"
    ) | indent_except_first(1) }}

    # ~~~~~~~~~~~~~~~~~~~ Apply other buffer grad writes ~~~~~~~~~~~~~
    if not WRITE_DQ:
        idx_b = off_z
        idx_h = off_hq
        idx_m = m
        idx_n = n
        scatter_mask = offs_m1[None, :] < Q_LEN and offs_n1[:, None] < KV_LEN
        {{ modification(
            subgraph_number=3,
            output_name=None,
            mask="scatter_mask",
            score="pre_mod_scores",
            b="idx_b",
            h="idx_h",
            m="idx_m",
            n="idx_n",
            grad_score_mod="dsT"
        ) | indent_except_first(2) }}
    # ~~~~~~~~~~~~~~~~~~~~~~~~~~~~~~~~~~~~~~~~~~~~~~~~~~~~~~~~~~~~~~~~

    if CHECK_BLOCK_BOUNDARY:
        grad_scores = tl.where(offs_n1[:, None] < KV_LEN, grad_scores, 0.0)

    dsT = grad_scores
    if not IS_FULL_BLOCKS:
        if CHECK_BLOCK_BOUNDARY:
            mask_mod_output = tl.where(offs_n1[:, None] < KV_LEN, mask_mod_output, False)
        # (grads) apply mask for partially unmasked block
        dsT = tl.where(mask_mod_output, dsT, 0.0)
    # ~~~~~~~~~~~~~~~~~~~~~~~~~~~~~~~~~~~~~~~~~~~~~~~~~~~~~~~~~~~~~~~~
    dk += tl.dot(dsT.to(MATMUL_PRECISION), tl.trans(qT), input_precision=FLOAT32_PRECISION)

    return dk, dv
 """
    + compute_next_offset_func
    + get_bounded_indices_func
    + load_checked_2d,
)


def validate_joint_graph(joint_graph: torch.fx.Graph):
    """We do some pre lowering graph checks in order to raise nicer error messages"""
    for node in joint_graph.nodes:
        if (
            node.op == "call_function"
            and node.target == torch.ops.flex_lib.zeros_and_scatter.default
        ):
            for user in node.users:
                if user.op != "output":
                    raise NotImplementedError(
                        "Using multiple indexing operations on the same tensor that requires gradients "
                        "in a score_mod function is not currently supported. "
                        "This typically happens when indexing the same tensor multiple times, like:\n\n"
                        "    def score_mod(score, b, h, q_idx, kv_idx):\n"
                        "        return score + bias[q_idx] + bias[kv_idx]  # bias used twice!\n\n"
                        "A valid workaround is to clone() the tensors that will be indexed multiple times. For example:\n\n"
                        "    bias1 = bias.clone()\n"
                        "    def score_mod(score, b, h, q_idx, kv_idx):\n"
                        "        return score + bias[q_idx] + bias1[kv_idx]\n\n"
                        "Note that this solution will use additional memory."
                    )
    return


@dataclass(frozen=True)
class JointOutputResult:
    """Results from processing joint outputs."""

    grad_input: ComputedBuffer
    captured_grads_compute: list[ComputedBuffer]
    captured_grads: list[Optional[TensorBox]]
    mutated_grads: list[TensorBox]


def process_joint_outputs(
    all_joint_outputs: SubgraphResults, num_placeholders: int
) -> JointOutputResult:
    """Process joint outputs and extract various buffers needed for lowering

    Args:
        all_joint_outputs: List of all the outputs from build_subgraphs
        num_placeholders: The number of placeholder inputs, used to skip over unused backward compute buffers

    Returns:
        JointOutputResult containing processed buffers and gradients
    """
    assert isinstance(all_joint_outputs, list)
    assert (
        all_joint_outputs[0] is not None
    ), "joint_subgraph_buffer is None - this is a bug!"

    joint_buffer = all_joint_outputs[0]
    other_grads = all_joint_outputs[num_placeholders - 1 :]

    # outer_grads has the structure: Len(other_buffer_grads) if buffer doesn't require grad than it will be None
    # We only grab the buffers that require grad for inlining into kernel
    grads_compute = [buf for buf in other_grads if buf is not None]

    def get_out(buf):
        if buf is None:
            return None
        assert isinstance(buf, ComputedBuffer)
        assert buf.name is not None
        return TensorBox.create(V.graph.get_buffer(buf.name))

    grads_out = [get_out(x) for x in other_grads]
    mutated_grads = [buf for buf in grads_out if buf is not None]

    return JointOutputResult(
        grad_input=joint_buffer,
        captured_grads_compute=grads_compute,
        captured_grads=grads_out,
        mutated_grads=mutated_grads,
    )


# TODO: We probably also need a layout constraint?
@register_lowering(
    torch.ops.higher_order.flex_attention_backward, type_promotion_kind=None
)
def flex_attention_backward(*args, **kwargs):
    (
        query,
        key,
        value,
        out,
        logsumexp,
        grad_out,
        grad_logsumexp,
        fw_graph,
        joint_graph,
        block_mask,
        scale,
        kernel_options,
        score_mod_other_buffers,
        mask_mod_other_buffers,
    ) = args
    (
        _,  # q_length
        _,  # kv_length
        kv_num_blocks,
        kv_indices,
        full_kv_num_blocks,
        full_kv_indices,
        q_num_blocks,
        q_indices,
        full_q_num_blocks,
        full_q_indices,
        SPARSE_Q_BLOCK_SIZE,
        SPARSE_KV_BLOCK_SIZE,
        mask_graph,
    ) = block_mask

    (
        query,
        key,
        value,
        grad_out,
        kv_num_blocks,
        kv_indices,
        full_kv_num_blocks,
        full_kv_indices,
        q_num_blocks,
        q_indices,
        full_q_num_blocks,
        full_q_indices,
    ) = maybe_realize(
        [
            query,
            key,
            value,
            grad_out,
            kv_num_blocks,
            kv_indices,
            full_kv_num_blocks,
            full_kv_indices,
            q_num_blocks,
            q_indices,
            full_q_num_blocks,
            full_q_indices,
        ]
    )

    device = query.get_device()
    dtype = query.get_dtype()
    Bq, Hq, seq_len_q, qk_head_dim = query.get_size()
    Bkv, Hkv, seq_len_kv, v_head_dim = value.get_size()

    assert V.graph.sizevars.evaluate_expr(
        sympy.Eq(Bq, Bkv) | sympy.Eq(Bkv, 1)
    ), f"Bq and Bkv must broadcastable. Got Bq={Bq} and Bkv={Bkv}"

    kernel_options = dict(kernel_options)
    # Mark symbols in custom kernel options as static shapes and add guards.
    kernel_options = {
        k: V.graph.sizevars.evaluate_static_shape(v)
        if isinstance(v, sympy.Symbol)
        else v
        for k, v in kernel_options.items()
    }
    kernel_options.setdefault("FLOAT32_PRECISION", get_float32_precision())
    if seq_len_q % 128 != 0 or seq_len_kv % 128 != 0:
        kernel_options.setdefault("IS_DIVISIBLE", False)
    else:
        kernel_options.setdefault("IS_DIVISIBLE", True)

    fwd_placeholder_inps = [
        create_placeholder(name, dtype, device)
        for name, dtype in [
            ("score", dtype),
            ("b", torch.int32),
            ("h", torch.int32),
            ("m", torch.int32),
            ("n", torch.int32),
        ]
    ]
    fw_subgraph_buffer = build_subgraph_buffer(
        fwd_placeholder_inps + list(score_mod_other_buffers), fw_graph
    )

    joint_placeholder_inps = fwd_placeholder_inps + [
        create_placeholder("grad_score_mod", dtype, device)
    ]
    # Sometimes we have weird unused nodes here
    joint_graph.graph_module.graph.eliminate_dead_code()

    # It is hard to raise nice errors for some joint graphs during subgraph lowering
    # This lets us do some checks before attempting to lower
    validate_joint_graph(joint_graph.graph_module.graph)

    all_joint_outputs = build_subgraph_buffer(
        joint_placeholder_inps + list(score_mod_other_buffers),
        joint_graph,
    )

    joint_outputs = process_joint_outputs(
        all_joint_outputs, len(joint_placeholder_inps)
    )

    mask_graph_placeholder_inps = [
        create_placeholder(name, dtype, query.get_device())
        for name, dtype in [
            ("b", torch.int32),
            ("h", torch.int32),
            ("m", torch.int32),
            ("n", torch.int32),
        ]
    ]
    mask_graph_buffer = build_subgraph_buffer(
        mask_graph_placeholder_inps + list(mask_mod_other_buffers), mask_graph
    )

    mask_graph_buffer = mask_graph_buffer

    # Construct layout with stride order matching K
    key_size = [Bq, Hkv, seq_len_kv, qk_head_dim]
    key_strides = infer_dense_strides(key_size, key.get_stride())

    layout_broadcasted_k = FixedLayout(
        key.get_device(),
        key.get_dtype(),
        key_size,
        stride=[sympy.sympify(s) for s in key_strides],
    )

    # Create delta which will is needed for the bwd's kernel
    grad_lse_exp2 = lowerings[aten.mul](grad_logsumexp, 1 / math.log(2))
    mul_delta = lowerings[aten.mul](out, grad_out)
    delta = lowerings[aten.sum](mul_delta, axis=-1)
    delta = lowerings[aten.sub](delta, grad_lse_exp2)
    delta = ExternKernel.require_contiguous(delta)

    grad_lse_exp2, delta = maybe_realize([grad_lse_exp2, delta])

    # # see NOTE:[TritonTemplates with multiple outputs]
    grad_query = empty_like(query)

    # Construct output layout with stride order matching value
    value_size = [Bq, Hkv, seq_len_kv, v_head_dim]
    value_strides = infer_dense_strides(value_size, value.get_stride())

    broadcasted_grad_value = empty_strided(
        value_size,
        stride=[sympy.sympify(s) for s in value_strides],
        dtype=value.get_dtype(),
        device=value.get_device(),
    )

    kernel_options.setdefault("SM_SCALE", scale)

    # Determine GQA factor
    gqa_shared_heads = Hq // Hkv
    kernel_options.setdefault("GQA_SHARED_HEADS", gqa_shared_heads)

    # Inside of Triton kernel, only apply partial masking if partial blocks are computed.
    # full_kv_num_blocks is torch.zeros([1, 1, 1]) if partial blocks are not computed.
    has_full_blocks = full_kv_num_blocks is not None
    kernel_options.setdefault("HAS_FULL_BLOCKS", has_full_blocks)
    if not has_full_blocks:
        full_kv_num_blocks, full_kv_indices, full_q_num_blocks, full_q_indices = (
            empty(0, device=query.get_device()) for _ in range(4)
        )

    set_head_dim_values(kernel_options, qk_head_dim, v_head_dim, V.graph.sizevars)

    SPARSE_Q_BLOCK_SIZE = V.graph.sizevars.evaluate_static_shape(SPARSE_Q_BLOCK_SIZE)
    SPARSE_KV_BLOCK_SIZE = V.graph.sizevars.evaluate_static_shape(SPARSE_KV_BLOCK_SIZE)

    choices: list[Any] = []
    configs: list[tuple[int, int, int, int]] = []
    configs.append(_get_default_config_bwd(query))
    if config.max_autotune:
        num_stages_list = [1, 3, 4, 5] if torch.version.hip is None else [1]
        configs.extend(
            [
                (BLOCK1, BLOCK2, w, s)
                for BLOCK1 in [32, 64]
                for BLOCK2 in [32, 64, 128]
                for w in ([4, 8] if BLOCK1 >= 128 or BLOCK2 >= 128 else [4])
                for s in num_stages_list
                if BLOCK2 % BLOCK1 == 0
            ]
        )
    original_kernel_options = kernel_options.copy()
    for BLOCK1, BLOCK2, num_warps, num_stages in configs:
        if (
            SPARSE_KV_BLOCK_SIZE % BLOCK1 != 0
            or SPARSE_Q_BLOCK_SIZE % BLOCK1 != 0
            or SPARSE_KV_BLOCK_SIZE % BLOCK2 != 0
            or SPARSE_Q_BLOCK_SIZE % BLOCK2 != 0
        ):
            continue

        # Performance tuning
        # Triton heuristics
        cur_kernel_options = original_kernel_options.copy()
        # Remove prefix for backward kernels options and delete forward kernel options.
        for k in list(cur_kernel_options.keys()):
            if k.startswith("bwd_"):
                v = cur_kernel_options.pop(k)
                cur_kernel_options[k[4:]] = v
            if k.startswith("fwd_"):
                cur_kernel_options.pop(k)
        cur_kernel_options.setdefault("num_warps", num_warps)
        cur_kernel_options.setdefault("num_stages", num_stages)

        cur_kernel_options.setdefault("BLOCK_M1", BLOCK1)
        cur_kernel_options.setdefault("BLOCK_N1", BLOCK2)
        cur_kernel_options.setdefault("BLOCK_M2", BLOCK2)
        cur_kernel_options.setdefault("BLOCK_N2", BLOCK1)
        # Blocksparse options
        cur_kernel_options.setdefault("SPARSE_Q_BLOCK_SIZE", SPARSE_Q_BLOCK_SIZE)
        cur_kernel_options.setdefault("SPARSE_KV_BLOCK_SIZE", SPARSE_KV_BLOCK_SIZE)

        flex_attention_backward_template.maybe_append_choice(
            choices=choices,
            input_nodes=[
                query,
                key,
                value,
                logsumexp,
                delta,
                grad_out,
                grad_query,
                broadcasted_grad_value,
                kv_num_blocks,
                kv_indices,
                q_num_blocks,
                q_indices,
                full_kv_num_blocks,
                full_kv_indices,
                full_q_num_blocks,
                full_q_indices,
            ],
            layout=layout_broadcasted_k,  # We use store_output only for grad_key
            subgraphs=[
                fw_subgraph_buffer,
                joint_outputs.grad_input,
                mask_graph_buffer,
                joint_outputs.captured_grads_compute,
            ],
            mutated_inputs=[
                grad_query,
                broadcasted_grad_value,
                *joint_outputs.mutated_grads,
            ],
            call_sizes=query.get_size() + key.get_size()[1:3],
            **cur_kernel_options,
        )
    inputs_for_autotuning = (
        [
            query,
            key,
            value,
            logsumexp,
            delta,
            grad_out,
            grad_query,
            broadcasted_grad_value,
            kv_num_blocks,
            kv_indices,
            q_num_blocks,
            q_indices,
            full_kv_num_blocks,
            full_kv_indices,
            full_q_num_blocks,
            full_q_indices,
        ]
        + list(score_mod_other_buffers)
        + list(mask_mod_other_buffers)
        + joint_outputs.mutated_grads
    )
    input_gen_fns = {
        8: create_num_blocks_fake_generator(kv_indices),  # kv_num_blocks
        9: create_indices_fake,
        10: create_num_blocks_fake_generator(q_indices),  # q_num_blocks
        11: create_indices_fake,
        12: create_num_blocks_fake_generator(full_kv_indices),  # full_kv_num_blocks
        13: create_indices_fake,
        14: create_num_blocks_fake_generator(full_q_indices),  # full_q_num_blocks
        15: create_indices_fake,
    }

    broadcasted_grad_key = autotune_select_algorithm(
        "flex_attention_backward",
        choices,
        inputs_for_autotuning,
        layout_broadcasted_k,
        input_gen_fns=input_gen_fns,
    )  # [Bq, Hkv, seq_len_kv, k_head_dim]

    if V.graph.sizevars.evaluate_expr(sympy.Eq(Bq, Bkv)):
        grad_key = broadcasted_grad_key
        grad_value = broadcasted_grad_value
    else:
        assert V.graph.sizevars.evaluate_expr(
            sympy.Gt(Bq, 1) & sympy.Eq(Bkv, 1)
        ), f"Bq and Bkv must broadcastable. Got Bq={V.graph.sizevars.evaluate_expr(Bq)} and Bkv={V.graph.sizevars.evaluate_expr(Bkv)}"  # noqa: B950
        grad_key = lowerings[aten.sum](broadcasted_grad_key, axis=0, keepdims=True)
        grad_value = lowerings[aten.sum](broadcasted_grad_value, axis=0, keepdims=True)

    return (grad_query, grad_key, grad_value, tuple(joint_outputs.captured_grads))<|MERGE_RESOLUTION|>--- conflicted
+++ resolved
@@ -14,13 +14,9 @@
 import torch
 from torch._inductor.virtualized import V
 from torch.utils._ordered_set import OrderedSet
-<<<<<<< HEAD
-from torch.utils.pytree.python import tree_map
-=======
-from torch.utils._pytree import tree_map
 from torch.utils._sympy.numbers import int_oo
 from torch.utils._sympy.value_ranges import ValueRanges
->>>>>>> ed3b119c
+from torch.utils.pytree.python import tree_map
 
 from .. import config
 from ..ir import (
