--- conflicted
+++ resolved
@@ -259,21 +259,10 @@
 
 
 def node_summary(snode):
-<<<<<<< HEAD
-    detail = ""
-    if isinstance(snode.node, (ir.ExternKernelOut, ir._CollectiveKernel)):
-        detail = f" ({snode.node.python_kernel_name})"
-    out_tensor_info = ""
-    layout = snode.node.get_output_spec()
-    if isinstance(layout, ir.Layout):
-        out_tensor_info = f" (size={layout.size}, stride={layout.stride})"
-    node_name = snode.node.maybe_get_name() or ""
-    return f"{snode.node.__class__.__name__}{detail}{out_tensor_info} ({node_name}) ({snode.get_estimated_runtime():.0f} ns)"
-=======
     snodes = snode.get_nodes()
     if len(snodes) == 1:
         detail = ""
-        if isinstance(snode.node, ir.ExternKernelOut):
+        if isinstance(snode.node, ir.ExternKernelOut, ir._CollectiveKernel):
             detail = f" ({snode.node.python_kernel_name})"
         out_tensor_info = ""
         layout = snode.node.get_output_spec()
@@ -287,7 +276,6 @@
     for child_snode in snodes:
         summaries.append(node_summary(child_snode))
     return f"{snode.__class__.__name__}: {', '.join(summaries)}"
->>>>>>> 01d4728a
 
 
 def visualize_overlap(order):
