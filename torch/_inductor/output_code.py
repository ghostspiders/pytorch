--- conflicted
+++ resolved
@@ -25,13 +25,7 @@
 import dataclasses
 import logging
 import os
-<<<<<<< HEAD
-from typing import Any, Callable, Optional, TYPE_CHECKING, Union
-=======
-import re
-from pathlib import Path
 from typing import Any, Callable, Dict, List, Optional, TYPE_CHECKING, Union
->>>>>>> c1acaae8
 from typing_extensions import TypeAlias
 
 import torch
