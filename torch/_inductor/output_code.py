--- conflicted
+++ resolved
@@ -25,13 +25,7 @@
 import dataclasses
 import logging
 import os
-<<<<<<< HEAD
-from typing import Any, Callable, Dict, List, Optional, TYPE_CHECKING, Union
-=======
-import re
-from pathlib import Path
 from typing import Any, Callable, Optional, TYPE_CHECKING, Union
->>>>>>> 91a7c07c
 from typing_extensions import TypeAlias
 
 import torch
