# mypy: allow-untyped-defs
from __future__ import annotations

import contextlib
import dataclasses
import functools
import itertools
import logging
import math
import operator
import os
import warnings
from collections import defaultdict
from collections.abc import Iterable, Sequence
from typing import Any, Callable, cast, Optional, TYPE_CHECKING, TypeVar, Union
from typing_extensions import ParamSpec
from unittest.mock import patch

import sympy

import torch
import torch.ao.quantization.fx._decomposed
import torch.fx
import torch.utils._pytree as pytree
from torch._dynamo.utils import counters
from torch._higher_order_ops.associative_scan import associative_scan_op
from torch._higher_order_ops.triton_kernel_wrap import triton_kernel_wrapper_mutation
from torch._prims_common import (
    canonicalize_dim,
    canonicalize_dims,
    check,
    dtype_to_type,
    elementwise_dtypes,
    ELEMENTWISE_TYPE_PROMOTION_KIND,
    get_computation_dtype,
    is_boolean_dtype,
    is_float_dtype,
    is_integer_dtype,
    Number,
)
from torch.fx.experimental.sym_node import magic_methods, method_to_operator
from torch.utils._ordered_set import OrderedSet
from torch.utils._sympy.functions import (
    CeilDiv,
    FloorDiv,
    Identity,
    IntTrueDiv,
    ModularIndexing,
)

from .._dynamo.utils import import_submodule
from . import config, inductor_prims, ir, test_operators  # NOQA: F401
from .decomposition import decompositions, get_decompositions
from .ir import (
    DtypeView,
    ExpandView,
    IndexingConstant,
    IRNode,
    is_triton,
    ops_wrapper,
    PermuteView,
    Pointwise,
    Reduction,
    SqueezeView,
    TensorBox,
    validate_ir,
    View,
)
from .utils import (
    ceildiv,
    decode_device,
    is_dynamic,
    is_gpu,
    is_pointwise_use,
    needs_fallback_due_to_atomic_add_limitations,
    pad_listlike,
    register_op_dtype_propagation_rules,
    sympy_product,
    use_scatter_fallback,
)
from .virtualized import ops, V


if TYPE_CHECKING:
    from .ops_handler import ReductionType


_T = TypeVar("_T")
_P = ParamSpec("_P")

# TODO(jansel): we should implement decomps or lowerings for these
# https://github.com/pytorch/torchdynamo/issues/327
FALLBACK_ALLOW_LIST = OrderedSet(
    [
        "torchvision::roi_align",
        "aten::index_add",
    ]
)

log = logging.getLogger(__name__)
lowerings: dict[Union[Callable[..., Any], str], Callable[..., Any]] = {}
# Use maybe_layout_constraints to access this dict, we lazily register tag-based layout constraints
_maybe_layout_constraints: dict[
    torch._ops.OpOverload, Optional[Callable[..., Any]]
] = {}
fallbacks = OrderedSet[torch._ops.OpOverload]()
aten = torch.ops.aten
tr_c10d = torch.ops.tr_c10d
prims = torch.ops.prims
needs_realized_inputs = OrderedSet[torch._ops.OpOverload]()
foreach_ops = OrderedSet[torch._ops.OpOverload](
    [torch._higher_order_ops._foreach_map]  # type: ignore[list-item]
)
# TODO(rec): torch._higher_order_ops._foreach_map is not an OpOverload
# so why is it in foreach_ops?
inplace_foreach_ops = OrderedSet[torch._ops.OpOverload]()
inplaceable_foreach_ops: dict[torch._ops.OpOverload, torch._ops.OpOverload] = {}
quantized_decomposed = torch.ops.quantized_decomposed


def cur_node_has_non_foreach_users():
    for node in V.graph.current_node.users:
        for user in node.users:
            if not (user.op == "call_function" and (user.target in foreach_ops)):
                return True

    return False


# group by device, whether any of the inputs are dynamic
# note arg_pairs may or may not be a pair
# foreach_map for example just passes output buffers here
def group_foreach_args(arg_pairs: Iterable[Union[tuple[Any, Any], Any]]):
    out = defaultdict(list)
    unpack_args = False
    for i, args in enumerate(arg_pairs):
        if not isinstance(args, Iterable):
            unpack_args = True
            args = (args,)
        use_foreach = (
            not is_dynamic(*args) or config.combo_kernel_foreach_dynamic_shapes
        )
        device = None
        for t in args:
            if isinstance(t, TensorBox):
                device = t.data.get_device()
                break
        assert device is not None, "foreach op should have at least one tensor arg"
        if unpack_args:
            (args,) = args
        out[(device, use_foreach)].append((i, args))
    return out


def maybe_layout_constraints(fn: Callable[..., Any]) -> Optional[Callable[..., Any]]:
    """Get layout constraints. Returns None if there are no layout constraints."""
    if not isinstance(fn, torch._ops.OpOverload):
        # Only OpOverloads have layout constraints.
        return None
    if fn in _maybe_layout_constraints:
        return _maybe_layout_constraints[fn]
    # OpOverload with custom lowerings override tag-based layout constraints
    if fn in lowerings:
        _maybe_layout_constraints[fn] = None
        return None
    # We lazily register tag-based layout constraints.

    def handle_layout_constraint_tag(tag):
        if tag is torch._C.Tag.needs_fixed_stride_order:
            _maybe_layout_constraints[fn] = constrain_to_fx_strides
            return _maybe_layout_constraints[fn]
        elif tag is torch._C.Tag.flexible_layout:
            _maybe_layout_constraints[fn] = None
            return None
        else:
            raise AssertionError(f"Unknown layout constraint tag: {tag}")

    tag = get_layout_constraint_tag(fn)
    return handle_layout_constraint_tag(tag)


def get_layout_constraint_tag(fn):
    tags_by_priority = [
        torch._C.Tag.needs_fixed_stride_order,
        torch._C.Tag.flexible_layout,
    ]
    for tag in tags_by_priority:
        if tag in fn.tags:
            return tag
    if torch._library.utils.is_builtin(fn):
        return torch._C.Tag.flexible_layout
    return getattr(torch._C.Tag, config.custom_op_default_layout_constraint)


def assert_nyi(cond, msg):
    if not cond:
        raise NotImplementedError(f"inductor does not support {msg}")


def add_needs_realized_inputs(fn):
    if isinstance(fn, (list, set, tuple, OrderedSet)):  # noqa: set_linter
        return [add_needs_realized_inputs(x) for x in fn]
    needs_realized_inputs.add(fn)
    if isinstance(fn, torch._ops.OpOverloadPacket):
        needs_realized_inputs.update(
            getattr(fn, overload) for overload in fn.overloads()
        )


def add_layout_constraint(fn, constraint):
    if isinstance(fn, torch._ops.OpOverloadPacket):
        for overload in fn.overloads():
            _maybe_layout_constraints[getattr(fn, overload)] = constraint
    else:
        _maybe_layout_constraints[fn] = constraint


add_needs_realized_inputs(
    [
        aten.as_strided,
        aten.as_strided_copy,
        aten.avg_pool2d,
        aten.avg_pool2d_backward,
        aten.bmm,
        aten.convolution,
        aten.convolution_backward,
        aten.max_pool2d_with_indices,
        aten.max_pool2d_with_indices_backward,
        aten.mm,
        aten.upsample_nearest2d,
        aten._upsample_nearest_exact2d,
        aten._int_mm,
    ]
)

# TODO(jansel): ezyang says we won't need this in the future, try removing it
# based on https://github.com/pytorch/pytorch/blob/9e3eb329df8f701/c10/core/ScalarType.h#L28
DTYPE_ID_LOOKUP = {
    0: torch.uint8,
    1: torch.int8,
    2: torch.int16,
    3: torch.int32,
    4: torch.int64,
    5: torch.float16,
    6: torch.float32,
    7: torch.float64,
    8: torch.complex32,
    9: torch.complex64,
    10: torch.complex32,
    11: torch.bool,
    15: torch.bfloat16,
    # TODO(jansel): add quantized types?
    #  _(c10::qint8, QInt8) /* 12 */
    # _(c10::quint8, QUInt8) /* 13 */
    # _(c10::qint32, QInt32) /* 14 */
    # _(c10::quint4x2, QUInt4x2) /* 16 */
    # _(c10::quint2x4, QUInt2x4) /* 17 */
}


def decode_dtype(dtype: int):
    if not isinstance(dtype, int):
        return dtype
    assert dtype in DTYPE_ID_LOOKUP, f"id {dtype} missing from DTYPE_ID_LOOKUP"
    dtype = DTYPE_ID_LOOKUP[dtype]
    return dtype


def is_integer_type(x):
    if isinstance(x, TensorBox):
        return is_integer_dtype(x.get_dtype()) or is_boolean_dtype(x.get_dtype())
    elif isinstance(x, sympy.Expr):
        return x.is_integer is True  # type: ignore[attr-defined]
    else:
        return isinstance(x, int)


def is_boolean_type(x):
    if isinstance(x, TensorBox):
        return is_boolean_dtype(x.get_dtype())
    else:
        return isinstance(x, bool)


def get_promoted_dtype(*args, type_promotion_kind: ELEMENTWISE_TYPE_PROMOTION_KIND):
    def construct_input(inp):
        if isinstance(inp, (Number, sympy.Basic)):
            return inp
        else:
            dim = len(inp.get_size())
            # construct a tmp tensor to feed into torch.result_type
            return torch.zeros([1] * dim, dtype=inp.get_dtype())

    inps = [construct_input(arg) for arg in args]
    _, dtype = elementwise_dtypes(*inps, type_promotion_kind=type_promotion_kind)
    return dtype


def get_overloads(aten_fn):
    if not isinstance(aten_fn, (list, tuple)):
        aten_fn = [aten_fn]
    else:
        aten_fn = list(aten_fn)

    for fn in list(aten_fn):
        if isinstance(fn, torch._ops.OpOverloadPacket):
            for overload in fn.overloads():
                other_fn = getattr(fn, overload)
                if other_fn not in lowerings:
                    aten_fn.append(other_fn)

    return aten_fn


def in_namespace(op, namespace):
    if isinstance(op, torch._ops.OpOverloadPacket):
        return namespace in op._qualified_op_name
    elif isinstance(op, torch._ops.OpOverload):
        return namespace in op.name()
    return False


def transform_args(
    args: list[Any],
    kwargs: dict[str, Any],
    broadcast: bool,
    type_promotion_kind: Optional[ELEMENTWISE_TYPE_PROMOTION_KIND],
    convert_input_to_bool: bool,
) -> tuple[list[Any], dict[str, Any]]:
    args_indices = [i for i, x in enumerate(args) if isinstance(x, TensorBox)]
    kwargs_indices = [k for k, v in kwargs.items() if isinstance(v, TensorBox)]
    # check that there's something to transform
    if not args_indices and not kwargs_indices:
        return args, kwargs

    if type_promotion_kind or convert_input_to_bool:
        if convert_input_to_bool:
            dtype = torch.bool
        else:
            # FIXME this is a crude approximation for promoting args
            promoting_args = [
                a
                for a in args
                if isinstance(a, (Number, sympy.Basic)) or hasattr(a, "dtype")
            ]
            # only consider tensor kwargs for promotion, for now
            promoting_args.extend(a for a in kwargs.values() if hasattr(a, "dtype"))
            dtype = get_promoted_dtype(
                *promoting_args,
                type_promotion_kind=type_promotion_kind,  # type: ignore[arg-type]
            )

        device = (
            args[args_indices[0]] if args_indices else kwargs[kwargs_indices[0]]
        ).get_device()

        # sometimes args are an immutable list so we can't mutate them
        def promote(arg):
            if isinstance(arg, TensorBox):
                return to_dtype(arg, dtype)
            elif isinstance(arg, ir.Constant):
                return ir.Constant(value=arg.value, dtype=dtype, device=device)
            else:
                return arg

        args = [promote(a) for a in args]
        kwargs = {k: promote(v) for k, v in kwargs.items()}

    if broadcast:
        broadcasted = broadcast_tensors(
            *list(
                itertools.chain(
                    (args[i] for i in args_indices),
                    (kwargs[k] for k in kwargs_indices),
                )
            )
        )
        size = list(broadcasted[0].get_size())

        for i, x in zip(args_indices, broadcasted[: len(args_indices)]):
            args[i] = x
        for k, x in zip(kwargs_indices, broadcasted[len(args_indices) :]):
            kwargs[k] = x

        for i in range(len(args)):
            if isinstance(args[i], ir.Constant):
                args[i] = ExpandView.create(args[i], size)
        for k in kwargs:
            if isinstance(kwargs[k], ir.Constant):
                kwargs[k] = ExpandView.create(kwargs[k], size)

    return args, kwargs


def _register_foreach_lowering(aten_fn, decomp_fn):
    """
    Add a foreach lowering to lowerings dict.

    Arguments:
        aten_fn: torch.ops.aten.* fn we are lowering
        decomp_fn: alternate implementation on our IR
        broadcast: True to apply broadcasting to tensor inputs
        type_promotion_kind: kind of type promotion applied to tensor inputs, `None` means no type promotion
        convert_input_to_bool: some logical ops require inputs are converted to bool
    """

    @functools.wraps(decomp_fn)
    def wrapped(*args, **kwargs):
        assert len(args) <= 2
        out = decomp_fn(*args, **kwargs)
        validate_ir(out)
        return out

    aten_fns = get_overloads(aten_fn)
    foreach_ops.update(aten_fns)
    lowerings.update(dict.fromkeys(aten_fns, wrapped))
    return wrapped


def _register_lowering(
    aten_fn,
    decomp_fn,
    broadcast,
    type_promotion_kind: Optional[ELEMENTWISE_TYPE_PROMOTION_KIND],
    convert_input_to_bool,
):
    """
    Add a lowering to lowerings dict

    Arguments:
        aten_fn: torch.ops.aten.* fn we are lowering
        decomp_fn: alternate implementation on our IR
        broadcast: True to apply broadcasting to tensor inputs
        type_promotion_kind: kind of type promotion applied to tensor inputs, `None` means no type promotion
        convert_input_to_bool: some logical ops require inputs are converted to bool
    """

    @functools.wraps(decomp_fn)
    def wrapped(*args, **kwargs):
        args: list[Any] = list(args)
        kwargs: dict[str, Any] = dict(kwargs)
        unpacked = False
        # TODO maybe we need to use pytrees here
        if len(args) == 1 and isinstance(args[0], (list, tuple)):
            unpacked = True
            args = list(args[0])

        if not all(
            (fn in fallbacks or in_namespace(fn, "_c10d_functional")) for fn in aten_fn
        ):
            # explicitly assert for "out=" ops for better error messages
            assert not any(x == "out" for x in kwargs.keys()), (
                "out= ops aren't yet supported"
            )

        args, kwargs = transform_args(
            args, kwargs, broadcast, type_promotion_kind, convert_input_to_bool
        )

        if unpacked:
            args = [args]

        out = decomp_fn(*args, **kwargs)
        validate_ir(out)

        return out

    aten_fn = get_overloads(aten_fn)

    lowerings.update(dict.fromkeys(aten_fn, wrapped))
    return wrapped


def register_lowering(
    aten_fn,
    broadcast=False,
    type_promotion_kind: Optional[
        ELEMENTWISE_TYPE_PROMOTION_KIND
    ] = ELEMENTWISE_TYPE_PROMOTION_KIND.DEFAULT,
    convert_input_to_bool=False,
) -> Callable[[Callable[_P, _T]], Callable[_P, _T]]:
    """
    Shim to support decorator syntax.
    """
    return functools.partial(
        _register_lowering,
        aten_fn,
        broadcast=broadcast,
        type_promotion_kind=type_promotion_kind,
        convert_input_to_bool=convert_input_to_bool,
    )


def broadcast_symbolic_shapes(a, b):
    """
    Broadcasting logic based on symbolic shapes.

    We give the shapes 0 and 1 concrete values, while all other shapes
    are symbolic sympy formulas.
    """
    output = []
    for x, y in itertools.zip_longest(reversed(a), reversed(b), fillvalue=sympy.S.One):
        if V.graph.sizevars.shape_env.evaluate_expr(
            sympy.Eq(y, 1), size_oblivious=True
        ):
            output.append(x)
        elif V.graph.sizevars.shape_env.evaluate_expr(
            sympy.Eq(x, 1), size_oblivious=True
        ):
            output.append(y)
        else:
            V.graph.sizevars.guard_equals(x, y)
            if len(sympy.expand(y).free_symbols) < len(sympy.expand(x).free_symbols):
                output.append(y)  # prefer shorter formula
            else:
                output.append(x)
    return tuple(reversed(output))


def promote_constants(inputs, override_return_dtype=None, type_promotion_kind=None):
    assert override_return_dtype is None or type_promotion_kind is None, (
        "only one of override_return_dtype or type_promotion_kind may be given"
    )

    if override_return_dtype is None and type_promotion_kind is None:
        type_promotion_kind = ELEMENTWISE_TYPE_PROMOTION_KIND.DEFAULT

    if not any(isinstance(x, (sympy.Basic, int, float)) for x in inputs):
        return inputs
    if all(isinstance(x, (int, float, sympy.Basic)) for x in inputs):
        dtype = override_return_dtype or get_promoted_dtype(
            *inputs, type_promotion_kind=type_promotion_kind
        )

        def const_func(x):
            if isinstance(x, sympy.Basic):
                return ir.IndexingConstant(
                    index=x, dtype=dtype, device=decode_device(None)
                )
            else:
                return ir.Constant(value=x, dtype=dtype, device=decode_device(None))

        return [const_func(x) for x in inputs]
    ex = next(x for x in inputs if isinstance(x, (TensorBox, ExpandView, ir.Constant)))
    out = []
    for x in inputs:
        if isinstance(x, (int, float)):
            out.append(
                ExpandView.create(
                    ir.Constant(
                        value=x, dtype=ex.get_dtype(), device=ex.get_device_or_error()
                    ),
                    list(ex.get_size()),
                )
            )
        elif isinstance(x, sympy.Basic):
            out.append(
                ExpandView.create(
                    IndexingConstant(
                        index=x, dtype=ex.get_dtype(), device=ex.get_device_or_error()
                    ),
                    list(ex.get_size()),
                )
            )
        else:
            out.append(x)

    return out


def make_pointwise(
    fn,
    override_return_dtype=None,
    override_device=None,
    override_fn_when_input_bool=None,
    override_fn_when_gpu_float64=None,
    allow_alpha=False,
    triton_fallback=None,
):
    def inner(*inputs: TensorBox, alpha=None):
        if triton_fallback is not None and any(
            isinstance(inp, IRNode) and is_triton(inp) for inp in inputs
        ):
            assert not allow_alpha  # not implemented
            return triton_fallback(*inputs)

        inputs = promote_constants(inputs, override_return_dtype)
        if allow_alpha:
            if alpha is not None and alpha != 1:
                inputs = list(inputs)
                inputs[-1] = mul(inputs[-1], alpha)
        else:
            assert alpha is None
        loaders = [x.make_loader() for x in inputs]
        ranges = inputs[0].get_size()
        dtype = override_return_dtype or inputs[0].get_dtype()
        is_gpu_device = is_gpu(decode_device(inputs[0].get_device()).type)

        for other in inputs[1:]:
            assert isinstance(other, ir.BaseConstant) or len(ranges) == len(
                other.get_size()
            ), f"ndim mismatch {fn} {ranges} {other.get_size()}"

        # in tracing, we will annotate pointwise nodes that correspond to the output of
        # a pointwise node that would have been run in eager. intermediary pointwise nodes
        # during decompositions are not annotated.
        low_pr_fp = (torch.bfloat16, torch.float16)
        emulate_precision_casts = (
            V.graph is not None
            and getattr(V.graph, "current_node", None) is not None
            and V.graph.current_node.meta is not None
            and V.graph.current_node.meta.get("low_precision_pointwise_barrier", False)
            and dtype in low_pr_fp
        )

        def inner_fn(index):
            assert len(index) == len(ranges), f"wrong ndim {index} {ranges}"
            if dtype == torch.bool and override_fn_when_input_bool is not None:
                return override_fn_when_input_bool(*[load(index) for load in loaders])
            elif (
                override_fn_when_gpu_float64
                and is_gpu_device
                and dtype == torch.float64
            ):
                return override_fn_when_gpu_float64(*[load(index) for load in loaders])
            else:
                inputs_loaded = []
                for inp_index, load in enumerate(loaders):
                    out = load(index)
                    inp_dtype = inputs[inp_index].get_dtype()
                    if emulate_precision_casts and inp_dtype in low_pr_fp:
                        downcast = ops.to_dtype(out, inp_dtype, use_compute_types=False)
                        out = ops.to_dtype(downcast, inp_dtype)
                    inputs_loaded.append(out)

                out = fn(*inputs_loaded)
                if emulate_precision_casts:
                    # fp16/bf16 kernels are computed in fp32. Casting down to fp16/bf16 here,
                    # then upcasting again, to emulate casts that eager would do.
                    downcast = ops.to_dtype(out, dtype, use_compute_types=False)
                    return ops.to_dtype(downcast, dtype)
                return out

        if not override_device:
            device = None
            for i in inputs:
                if is_gpu(i.get_device().type):
                    device = i.get_device()
                    break
            if not device:
                device = inputs[0].get_device()

        device = override_device or device

        return Pointwise.create(
            device=device,  # type: ignore[arg-type]
            dtype=dtype,
            inner_fn=inner_fn,
            ranges=ranges,
        )

    return inner


def make_foreach_pointwise(pw_fn, allow_alpha=False):
    def inner(*inputs: list[list[TensorBox]], alpha=1):
        realize_outputs = (
            len(V.graph.current_node.users) == 0
            or V.graph.current_node.target in inplace_foreach_ops
            or cur_node_has_non_foreach_users()
        )

        a_list_input = None
        for input in inputs:
            if isinstance(input, (list, tuple)):
                a_list_input = input
                break
        assert a_list_input is not None, (
            "at least one input must be a list to a foreach op"
        )

        # broadcast scalar inputs to match length of list inputs
        broadcast_inputs = []
        for input in inputs:
            if not isinstance(input, (list, tuple)):
                broadcast_inputs.append([input] * len(a_list_input))
            else:
                broadcast_inputs.append(input)

        groups = group_foreach_args(zip(*broadcast_inputs))

        outputs = [None] * len(a_list_input)
        for (device, use_foreach), group in groups.items():
            operation_list: list[str] = []
            for (
                output_ind,
                args,
            ) in group:
                if allow_alpha:
                    output = pw_fn(*args, alpha=alpha)
                else:
                    output = pw_fn(*args)

                outputs[output_ind] = output

                if (
                    V.graph.has_feature(device, BackendFeature.FOREACH)
                    and use_foreach
                    and realize_outputs
                ):
                    output.realize()
                    operation_list.append(output.get_operation_name())

            if operation_list:
                V.graph.register_operation_list(operation_list)

        assert all(x is not None for x in outputs)
        return outputs

    return inner


def to_dtype(x: TensorBox, dtype: torch.dtype, copy=False):
    src_dtype = x.get_dtype()
    if src_dtype == dtype:
        return clone(x) if copy else x

    def _to_dtype(x):
        return ops.to_dtype(x, dtype, src_dtype=src_dtype)

    return make_pointwise(_to_dtype, override_return_dtype=dtype)(x)


@register_lowering(torch._higher_order_ops._foreach_map, type_promotion_kind=None)
def _foreach_map(subgraph, *args, **kwargs):
    """
    This lowers an invocation of foreach_map
    The way this works is that an arbitrary N-arg func is provided by the user, looped over by the
    polyfill with the same semantics as a foreach op (a loop applying an n-ary function to n args)
    and then traced into a subgraph by dynamo.
    This code allows us to inline the subgraph into the main graph lowering using the PontwiseSubgraphLowering.
    The graph outputs represent the vertically fused sequence of ops, and then register_operation_list
    below registers the buffers as horizontally fuseable in the scheduler.
    """
    from .subgraph_lowering import PointwiseSubgraphLowering

    inputs = args

    gm = subgraph.graph_module
    pw_subgraph = PointwiseSubgraphLowering(gm, root_graph_lowering=V.graph)
    with V.set_graph_handler(pw_subgraph):  # type: ignore[arg-type]
        pw_subgraph.run(*inputs)

    sub_outputs = pw_subgraph.graph_outputs
    # group outputs by device and register as foreach
    assert sub_outputs  # mypy lol
    groups = group_foreach_args(sub_outputs)

    outputs = [None] * len(sub_outputs)
    for (device, use_foreach), group in groups.items():
        operation_list: list[str] = []
        for (
            output_ind,
            output,
        ) in group:
            outputs[output_ind] = output

            if V.graph.has_feature(device, BackendFeature.FOREACH) and use_foreach:
                output.realize()
                operation_list.append(output.get_operation_name())

        if operation_list:
            V.graph.register_operation_list(operation_list)

    assert all(x is not None for x in outputs)
    return outputs


@register_lowering(prims.convert_element_type, type_promotion_kind=None)
def _convert_element_type(x: TensorBox, dtype: torch.dtype):
    if dtype.is_complex or x.get_dtype().is_complex:
        if x.get_size():
            # Decompose since aa aten fallback is more friendly for c++ codegen.
            # This decomposition doesn't work for empty tensor, which needs more investigation.
            dst = empty_like(x, dtype=dtype)
            ir.InplaceCopyFallback.create(dst, x)
            return dst
        else:
            return fallback_handler(
                prims.convert_element_type.default, add_to_fallback_set=False
            )(x, dtype)
    return to_dtype(x, dtype, copy=True)


def to_dtype_bitcast(x: TensorBox, dtype: torch.dtype, *, copy=False):
    x_dtype = x.get_dtype()
    if x_dtype == dtype:
        return clone(x) if copy else x

    def _get_primitive_bitwidth(dtype):
        if dtype.is_floating_point:
            return torch.finfo(dtype).bits
        else:
            return torch.iinfo(dtype).bits

    src_bits = _get_primitive_bitwidth(x_dtype)
    dst_bits = _get_primitive_bitwidth(dtype)
    if src_bits != dst_bits:
        # fallback to aten eager implementation for differing bitwidths
        return fallback_handler(aten.view.dtype)(x, dtype)
    else:
        return TensorBox(DtypeView.create(x, dtype))


@register_lowering(aten.view.dtype, type_promotion_kind=None)
def _view_dtype(x: TensorBox, dtype: torch.dtype):
    if dtype.is_complex or x.get_dtype().is_complex:
        return TensorBox.create(
            ir.ComplexView.create(torch.ops.aten.view.dtype, x, dtype)
        )
    return to_dtype_bitcast(x, dtype)


def to_device(x: TensorBox, device: torch.device, *, copy=False, non_blocking=False):
    device = decode_device(device)
    if x.get_device() == device:
        return clone(x) if copy else x
    return TensorBox.create(ir.DeviceCopy.create(x, device, non_blocking))


@register_lowering(prims.device_put, type_promotion_kind=None)
def _device_put(x: TensorBox, device: torch.device, non_blocking=False):
    return to_device(x, device, copy=True, non_blocking=non_blocking)


def register_pointwise(
    aten_fn,
    name=None,
    broadcast=True,
    type_promotion_kind=ELEMENTWISE_TYPE_PROMOTION_KIND.DEFAULT,
    convert_input_to_bool=False,
    override_return_dtype=None,
    override_fn_when_input_bool=None,
    allow_alpha=False,
    use_libdevice_for_f64=False,
    triton_fallback=None,
):
    """A pointwise function that maps ops.{name} to inputs"""
    name = name or aten_fn.__name__
    fn = ops_wrapper(name)
    if use_libdevice_for_f64:
        fn_libdevice = ops_wrapper("libdevice_" + name)
        register_op_dtype_propagation_rules(
            "libdevice_" + name, type_promotion_kind, override_return_dtype
        )

    register_op_dtype_propagation_rules(
        name, type_promotion_kind, override_return_dtype
    )

    if override_fn_when_input_bool is not None:
        override_fn_when_input_bool = ops_wrapper(override_fn_when_input_bool)

    fn = make_pointwise(
        fn,
        override_return_dtype=override_return_dtype,
        override_fn_when_input_bool=override_fn_when_input_bool,
        override_fn_when_gpu_float64=fn_libdevice if use_libdevice_for_f64 else None,  # type: ignore[possibly-undefined]
        allow_alpha=allow_alpha,
        triton_fallback=triton_fallback,
    )
    fn = register_lowering(
        aten_fn,
        broadcast=broadcast,
        type_promotion_kind=type_promotion_kind,
        convert_input_to_bool=convert_input_to_bool,
    )(fn)

    if hasattr(prims, name):
        register_lowering(
            getattr(prims, name),
            type_promotion_kind=None,
            convert_input_to_bool=convert_input_to_bool,
        )(fn)
    return fn


def register_frexp():
    """A pointwise function that maps ops.frexp to inputs"""
    name = "frexp"
    frexp = ops_wrapper("frexp")

    def frexp0(*args, **kwargs):
        return frexp(*args, **kwargs)[0]  # type: ignore[index]

    def frexp1(*args, **kwargs):
        return frexp(*args, **kwargs)[1]  # type: ignore[index]

    pw_fns = [
        make_pointwise(frexp0),
        make_pointwise(frexp1, override_return_dtype=torch.int32),
    ]

    def fn(*args, **kwargs):
        return pw_fns[0](*args, **kwargs), pw_fns[1](*args, **kwargs)

    fn = register_lowering(
        aten.frexp,
    )(fn)

    if hasattr(prims, name):
        register_lowering(
            getattr(prims, name),
            type_promotion_kind=None,
        )(fn)
    return fn


register_frexp()


def register_foreach_pointwise(
    aten_fn,
    pointwise_lowering_fn,
    allow_alpha=False,
):
    fn = make_foreach_pointwise(pointwise_lowering_fn, allow_alpha=allow_alpha)
    fn = _register_foreach_lowering(aten_fn, fn)
    return fn


@register_lowering(aten.where, broadcast=False, type_promotion_kind=None)
def where(cond, a, b):
    def fn(*args):
        return ops.where(*args)

    if isinstance(a, (float, int)):
        a = constant_like(a)(b)
    if isinstance(b, (float, int)):
        b = constant_like(b)(a)

    args = [cond, a, b]
    dtype = get_promoted_dtype(
        args[1], args[2], type_promotion_kind=ELEMENTWISE_TYPE_PROMOTION_KIND.DEFAULT
    )
    indices = [i for i, x in enumerate(args) if isinstance(x, TensorBox)]
    for i, x in zip(indices, broadcast_tensors(*[args[i] for i in indices])):
        args[i] = x
    for i in range(len(args)):
        if isinstance(args[i], ir.Constant):
            args[i] = ExpandView.create(args[i], list(args[indices[0]].get_size()))
    return make_pointwise(fn, override_return_dtype=dtype)(
        args[0], to_dtype(args[1], dtype), to_dtype(args[2], dtype)
    )


@register_lowering(aten.broadcast_tensors, broadcast=False, type_promotion_kind=None)
def broadcast_tensors(*inputs):
    if len(inputs) == 1 and isinstance(inputs[0], (list, tuple)):
        return broadcast_tensors(*inputs[0])
    target: list[sympy.Expr] = functools.reduce(
        broadcast_symbolic_shapes, [x.get_size() for x in inputs], []
    )
    outputs = []
    for x in inputs:
        sizes = x.get_size()
        if len(sizes) != len(target) or any(
            (
                (
                    V.graph.sizevars.shape_env.evaluate_expr(
                        sympy.Eq(a, 1), size_oblivious=True
                    )
                    and not V.graph.sizevars.shape_env.evaluate_expr(
                        sympy.Eq(b, 1), size_oblivious=True
                    )
                )
                or (
                    not V.graph.sizevars.shape_env.evaluate_expr(
                        sympy.Eq(a, 1), size_oblivious=True
                    )
                    and V.graph.sizevars.shape_env.evaluate_expr(
                        sympy.Eq(b, 1), size_oblivious=True
                    )
                )
            )
            for a, b in zip(sizes, target)
        ):
            x = expand(x, target)
        outputs.append(x)
    return outputs


@register_lowering([aten.alias, aten.detach, aten.detach_, aten.lift, prims.view_of])
def nop(x):
    return x  # AOT autograd handles this for us


if hasattr(aten, "lift_fresh"):
    register_lowering(aten.lift_fresh)(nop)


@register_lowering(aten.squeeze, type_promotion_kind=None)
def squeeze(x, dim=None):
    assert isinstance(x, TensorBox)
    if dim is None:
        return TensorBox(SqueezeView.create(x.data))

    dim = (
        V.graph.sizevars.evaluate_static_shape(dim)
        if isinstance(dim, (int, sympy.Expr))
        else tuple(V.graph.sizevars.evaluate_static_shape(d) for d in dim)
    )
    dim = canonicalize_dims(len(x.get_size()), dim)  # type: ignore[call-overload]
    dims = OrderedSet((dim,) if not isinstance(dim, tuple) else dim)

    new_shape = []
    for d, s in enumerate(x.get_size()):
        if not (
            d in dims
            and V.graph.sizevars.evaluate_expr(sympy.Eq(s, 1), size_oblivious=True)
        ):
            new_shape.append(s)

    # squeeze does nothing if the size isn't 1
    return view(x, new_shape) if new_shape != x.get_size() else x


@register_lowering(aten.squeeze_copy, type_promotion_kind=None)
def squeeze_copy(x, dim=None):
    return clone(squeeze(x, dim))


@register_lowering([aten.squeeze_])
def squeeze_(x, dim=None):
    val = squeeze(x, dim)
    assert isinstance(x, TensorBox)
    assert isinstance(val, TensorBox)
    x.data = val.data
    return x


@register_lowering(aten.isinf)
def isinf(x):
    if is_integer_type(x):
        return full_like(x, False, dtype=torch.bool)
    fn = ops_wrapper("isinf")
    return make_pointwise(fn, override_return_dtype=torch.bool)(x)


@register_lowering(aten.isnan)
def isnan(x):
    if is_integer_type(x):
        return full_like(x, False, dtype=torch.bool)
    fn = ops_wrapper("isnan")
    return make_pointwise(fn, override_return_dtype=torch.bool)(x)


@register_lowering(aten.ceil)
def ceil(x):
    if is_integer_type(x):
        return clone(x)
    fn = ops_wrapper("ceil")
    return make_pointwise(fn)(x)


@register_lowering(aten.floor)
def floor(x):
    if is_integer_type(x):
        return clone(x)
    fn = ops_wrapper("floor")
    return make_pointwise(fn)(x)


@register_lowering(aten.round.default)
def round(x):
    if is_integer_type(x):
        return clone(x)
    else:
        fn = ops_wrapper("round")
        return make_pointwise(fn)(x)


@register_lowering(aten.trunc)
def trunc(x):
    if is_integer_type(x):
        return clone(x)
    fn = ops_wrapper("trunc")
    return make_pointwise(fn)(x)


@register_lowering(aten.expand, type_promotion_kind=None)
def expand(x, sizes):
    from torch.fx.experimental.symbolic_shapes import free_unbacked_symbols

    (x,) = promote_constants([x])
    if isinstance(x, ir.BaseConstant):
        return ExpandView.create(x, tuple(sizes))
    assert isinstance(x, TensorBox)
    assert isinstance(sizes, (list, tuple))
    if tuple(x.get_size()) == tuple(sizes):
        return x

    if not free_unbacked_symbols(x.get_size()):
        x_size_product = V.graph.sizevars.size_hint(sympy_product(x.get_size()))
        # TODO: It would be better to realize the input if any of its sizes
        # are unbacked, because typically the size will be non-zero.  However,
        # this cannot be done directly as below as we'll choke on the size_hint
        # here
        if x_size_product > 0 and not free_unbacked_symbols(sizes):
            # maybe realize input before broadcasting it
            x.mark_reuse(
                V.graph.sizevars.size_hint(sympy_product(sizes)) // x_size_product
            )
    return TensorBox(ExpandView.create(x.data, tuple(sizes)))


@register_lowering(prims.broadcast_in_dim, type_promotion_kind=None)
def broadcast_in_dim(a, shape, broadcast_dimensions):
    s = list(shape)
    for broadcast_dimension in broadcast_dimensions:
        s[broadcast_dimension] = -1

    v = a
    for idx, x in enumerate(s):
        if x != -1:
            v = unsqueeze(v, idx)

    return expand(v, shape)


@register_lowering(aten.expand_as, type_promotion_kind=None)
def expand_as(x, y):
    return expand(x, y.get_size())


@register_lowering(aten.repeat)
def repeat(x, repeats):
    old_size = list(x.get_size())
    if len(repeats) > len(old_size):
        old_size = [sympy.S.One] * (len(repeats) - len(old_size)) + old_size
        x = view(x, list(old_size))
    assert len(repeats) == len(x.get_size())

    new_size = list(x.get_size())

    zero_tensor = False
    for i in range(len(repeats)):
        if repeats[i] == 0:
            zero_tensor = True
        new_size[i] = new_size[i] * repeats[i]

    if zero_tensor:
        return empty(new_size, dtype=x.get_dtype(), device=x.get_device())
    if all((a == 1 or b == 1) for a, b in zip(repeats, old_size)):
        return clone(expand(x, new_size))

    x_loader: Callable[[Any], Any]

    def inner_fn(index):
        assert len(index) == len(repeats)
        index = list(index)
        for i in range(len(repeats)):
            if repeats[i] != 1:
                if old_size[i] == 1:
                    index[i] = sympy.S.Zero
                else:
                    index[i] = ModularIndexing(index[i], 1, old_size[i])
        return x_loader(index)

    old_size_product = V.graph.sizevars.size_hint(sympy_product(old_size))
    if old_size_product > 0:
        # maybe realize the input
        x.mark_reuse(
            V.graph.sizevars.size_hint(sympy_product(new_size)) // old_size_product
        )

    x_loader = x.make_loader()
    return Pointwise.create(
        device=x.get_device(),
        dtype=x.get_dtype(),
        inner_fn=inner_fn,
        ranges=list(new_size),
    )


@register_lowering(aten._unsafe_view, type_promotion_kind=None)
@register_lowering(aten.view, type_promotion_kind=None)
@register_lowering(aten.reshape, type_promotion_kind=None)
def view(x, sizes):
    assert isinstance(x, TensorBox)
    assert isinstance(sizes, (list, tuple))
    return TensorBox(View.create(x.data, sizes))


@register_lowering(aten.permute, type_promotion_kind=None)
def permute(x, dims):
    assert isinstance(x, TensorBox)
    assert isinstance(dims, (list, tuple))
    return TensorBox(PermuteView.create(x.data, tuple(dims)))


@register_lowering(aten.slice, type_promotion_kind=None)
def slice_(x, dim=0, start=0, end=2**63, step=1, clamp=True):
    assert isinstance(x, TensorBox)
    dim = _validate_dim(x, dim, 0)
    return TensorBox(ir.SliceView.create(x.data, dim, start, end, step, clamp=clamp))


@register_lowering(aten.as_strided, type_promotion_kind=None)
def as_strided(x, size, stride, storage_offset=None):
    if isinstance(x, TensorBox) and isinstance(x.data, ir.BaseView):
        # as_strided ignores views
        x = x.data.unwrap_view()
    x.realize()
    if not ir.is_storage_and_layout(x):
        raise NotImplementedError(f"unrealized as_strided({x}, ...)")
    storage, old_layout = ir.as_storage_and_layout(x)
    new_layout = ir.FixedLayout(
        old_layout.device,
        old_layout.dtype,
        [sympy.expand(s) for s in size],
        [sympy.expand(s) for s in stride],
        sympy.expand(storage_offset or 0),
    )
    return TensorBox(ir.ReinterpretView(data=storage, layout=new_layout))


@register_lowering(aten.as_strided_, type_promotion_kind=None)
def as_strided_(x, size, stride, storage_offset=None):
    assert isinstance(x, TensorBox)
    x.data = as_strided(x, size, stride, storage_offset).data
    return x


@register_lowering(aten.as_strided_copy, type_promotion_kind=None)
def as_strided_copy(x, size, stride, storage_offset=None):
    result = as_strided(x, size, stride, storage_offset)
    return clone(result)


def pointwise_cat(inputs, dim=0):
    # (inclusive, exclusive)
    inputs_ranges: list[tuple[sympy.Expr, sympy.Expr]] = []
    prev_end = 0
    for inp in inputs:
        inputs_ranges.append((prev_end, prev_end + inp.get_size()[dim]))  # type: ignore[arg-type]
        prev_end = inputs_ranges[-1][-1]  # type: ignore[assignment]

    inputs_loaders = [inp.make_loader() for inp in inputs]

    def inner_fn(idx):
        idx_dim = ops.index_expr(idx[dim], torch.int64)

        masks = []
        masked_loads = []
        for i in range(len(inputs)):
            start = (
                ops.constant(0, torch.int64)
                if i == 0
                else ops.index_expr(inputs_ranges[i][0], torch.int64)
            )
            end = ops.index_expr(inputs_ranges[i][1], torch.int64)

            start_cond = ops.ge(idx_dim, start)
            end_cond = ops.lt(idx_dim, end)
            if i == 0:
                mask = end_cond
            elif i == len(inputs) - 1:
                mask = start_cond
            else:
                mask = ops.and_(start_cond, end_cond)

            masks.append(mask)
            idx_load = list(idx)

            # if we're concatting [4], [2]
            # when we index the second tensor for 5 we want to index 5 - 4
            # Use Identity to prevent expansion of index * stride to keep expression
            # in same int bitwidth as shape
            idx_load[dim] = Identity(idx_load[dim] - inputs_ranges[i][0])

            masked_loads.append(
                ops.masked(
                    mask,
                    lambda: inputs_loaders[i](idx_load),
                    0.0,  # this value should be unused
                ),
            )

        next_val = masked_loads[-1]
        for i in range((len(inputs)) - 2, -1, -1):
            next_val = ops.where(
                masks[i],
                masked_loads[i],
                next_val,
            )
        return next_val

    new_size = list(inputs[0].get_size())
    new_size[dim] = inputs_ranges[-1][-1]

    return Pointwise.create(
        device=inputs[0].get_device(),
        dtype=inputs[0].get_dtype(),
        inner_fn=inner_fn,
        ranges=new_size,
    )


@register_lowering(quantized_decomposed.quantize_per_channel, type_promotion_kind=None)
def quantized_decomposed_quantize_per_channel(
    input: TensorBox,
    scales: TensorBox,
    zero_points: TensorBox,
    axis: int,
    quant_min: int,
    quant_max: int,
    dtype: torch.dtype,
) -> TensorBox:
    assert len(scales.get_size()) == 1, "expect scales 1 dim"
    assert len(zero_points.get_size()) == 1, "expect zero_points 1 dim"

    if input.get_dtype() == torch.bfloat16:
        input = to_dtype(input, torch.float32)
    assert input.get_dtype() == torch.float32, (
        f"Expecting input to have dtype torch.float32, but got dtype: {input.get_dtype()}"
    )
    assert axis < len(input.get_size()), (
        f"Expecting axis to be < {len(input.get_size())}"
    )

    input_loader = input.make_loader()
    scales_loader = scales.make_loader()
    zero_points_loader = zero_points.make_loader()

    def inner_fn(idx):
        channel_idx = (idx[axis],)

        input = input_loader(idx)
        scale = scales_loader(channel_idx)
        zero_point = zero_points_loader(channel_idx)
        qmin, qmax = _create_constants(quant_min, quant_max, dtype=torch.float32)

        if scales.dtype != torch.float32:
            scale = ops.to_dtype(scale, torch.float32)
        if zero_points.dtype != torch.int32:
            zero_point = ops.to_dtype(zero_point, torch.int32)
        inv_scale = ops.reciprocal(scale)
        val = ops.round(input * inv_scale) + zero_point
        clamped = ops.maximum(qmin, ops.minimum(qmax, val))
        return ops.to_dtype(clamped, dtype)

    return Pointwise.create(
        device=input.get_device(),
        dtype=dtype,
        inner_fn=inner_fn,
        ranges=input.get_size(),
    )


@register_lowering(
    quantized_decomposed.dequantize_per_channel, type_promotion_kind=None
)
def quantized_decomposed_dequantize_per_channel(
    input: TensorBox,
    scales: TensorBox,
    zero_points: TensorBox,
    axis: int,
    quant_min: int,
    quant_max: int,
    dtype: torch.dtype,
    *,
    out_dtype: Optional[torch.dtype] = None,
) -> TensorBox:
    assert len(scales.get_size()) == 1, "expect scales 1 dim"
    assert len(zero_points.get_size()) == 1, "expect zero_points 1 dim"
    assert input.get_dtype() == dtype, (
        f"Expecting input to have dtype {dtype}, but got dtype: {input.get_dtype()}"
    )
    assert axis < len(input.get_size()), (
        f"Expecting axis to be < {len(input.get_size())}"
    )

    if out_dtype is None:
        out_dtype = torch.float32

    input_loader = input.make_loader()
    scales_loader = scales.make_loader()
    zero_points_loader = zero_points.make_loader()

    def inner_fn(idx):
        channel_idx = (idx[axis],)

        input = input_loader(idx)
        scale = scales_loader(channel_idx)
        zero_point = zero_points_loader(channel_idx)

        if scales.dtype != torch.float32:
            scale = ops.to_dtype(scale, torch.float32)
        if zero_points.dtype != torch.float32:
            zero_point = ops.to_dtype(zero_point, torch.float32)
        val = ops.sub(ops.to_dtype(input, torch.float32), zero_point) * scale
        val = ops.to_dtype(val, out_dtype)
        return val

    return Pointwise.create(
        device=input.get_device(),
        dtype=out_dtype,
        inner_fn=inner_fn,
        ranges=input.get_size(),
    )


@register_lowering(
    quantized_decomposed.quantize_per_tensor.default, type_promotion_kind=None
)
def quantized_decomposed_quantize_per_tensor_default(
    input: TensorBox,
    scale: float,
    zero_point: int,
    quant_min: int,
    quant_max: int,
    dtype: torch.dtype,
) -> TensorBox:
    if input.get_dtype() == torch.bfloat16:
        input = to_dtype(input, torch.float32)
    assert input.get_dtype() == torch.float32, (
        f"Expecting input to have dtype torch.float32, but got dtype: {input.get_dtype()}"
    )

    input_loader = input.make_loader()

    def inner_fn(idx, scale, zero_point):
        input = input_loader(idx)
        inv_scale, zero_point = _create_constants(
            1.0 / scale, zero_point, dtype=torch.float32
        )
        val = ops.round(input * inv_scale) + zero_point
        qmin, qmax = _create_constants(quant_min, quant_max, dtype=torch.float32)
        clamped = ops.minimum(ops.maximum(val, qmin), qmax)
        return ops.to_dtype(clamped, dtype)

    return Pointwise.create(
        device=input.get_device(),
        dtype=dtype,
        inner_fn=functools.partial(
            inner_fn, scale=float(scale), zero_point=int(zero_point)
        ),
        ranges=input.get_size(),
    )


@register_lowering(
    quantized_decomposed.dequantize_per_tensor.default, type_promotion_kind=None
)
def quantized_decomposed_dequantize_per_tensor_default(
    input: TensorBox,
    scale: float,
    zero_point: int,
    quant_min: int,
    quant_max: int,
    dtype: torch.dtype,
    *,
    out_dtype: Optional[torch.dtype] = None,
) -> TensorBox:
    assert input.get_dtype() == dtype, (
        f"Expecting input to have dtype {dtype}, but got dtype: {input.get_dtype()}"
    )

    if out_dtype is None:
        out_dtype = torch.float32

    input_loader = input.make_loader()

    def inner_fn(idx, scale, zero_point):
        input = input_loader(idx)
        scale, zero_point = _create_constants(scale, zero_point, dtype=torch.float32)
        val = ops.sub(ops.to_dtype(input, torch.float32), zero_point) * scale
        val = ops.to_dtype(val, out_dtype)
        return val

    return Pointwise.create(
        device=input.get_device(),
        dtype=out_dtype,
        inner_fn=functools.partial(
            inner_fn, scale=float(scale), zero_point=int(zero_point)
        ),
        ranges=input.get_size(),
    )


@register_lowering(
    quantized_decomposed.quantize_per_tensor.tensor, type_promotion_kind=None
)
def quantized_decomposed_quantize_per_tensor_tensor(
    input: TensorBox,
    scale: TensorBox,
    zero_point: TensorBox,
    quant_min: int,
    quant_max: int,
    dtype: torch.dtype,
) -> TensorBox:
    if input.get_dtype() == torch.bfloat16:
        input = to_dtype(input, torch.float32)
    assert input.get_dtype() == torch.float32, (
        f"Expecting input to have dtype torch.float32, but got dtype: {input.get_dtype()}"
    )
    assert len(scale.get_size()) == 0 or (
        len(scale.get_size()) == 1 and scale.get_size()[0] == 1
    ), "expect scale as scalar tensor"
    assert len(zero_point.get_size()) == 0 or (
        len(zero_point.get_size()) == 1 and zero_point.get_size()[0] == 1
    ), "expect zero_point as scalar tensor"

    input_loader = input.make_loader()
    scale_loader = scale.make_loader()
    zero_point_loader = zero_point.make_loader()

    def inner_fn(idx):
        input = input_loader(idx)
        _scale = scale_loader((0,) if len(scale.get_size()) == 1 else ())
        _zero_point = zero_point_loader((0,) if len(scale.get_size()) == 1 else ())
        if scale.dtype != torch.float32:
            _scale = ops.to_dtype(_scale, torch.float32)
        if zero_point.dtype != torch.float32:
            _zero_point = ops.to_dtype(_zero_point, torch.float32)
        val = ops.round(input * ops.reciprocal(_scale)) + _zero_point
        qmin, qmax = _create_constants(quant_min, quant_max, dtype=torch.float32)
        clamped = ops.minimum(ops.maximum(val, qmin), qmax)
        return ops.to_dtype(clamped, dtype)

    return Pointwise.create(
        device=input.get_device(),
        dtype=dtype,
        inner_fn=inner_fn,
        ranges=input.get_size(),
    )


@register_lowering(
    quantized_decomposed.dequantize_per_tensor.tensor, type_promotion_kind=None
)
def quantized_decomposed_dequantize_per_tensor_tensor(
    input: TensorBox,
    scale: TensorBox,
    zero_point: TensorBox,
    quant_min: int,
    quant_max: int,
    dtype: torch.dtype,
    *,
    out_dtype: Optional[torch.dtype] = None,
) -> TensorBox:
    assert len(scale.get_size()) == 0 or (
        len(scale.get_size()) == 1 and scale.get_size()[0] == 1
    ), "expect scale as scalar tensor"
    assert len(zero_point.get_size()) == 0 or (
        len(zero_point.get_size()) == 1 and zero_point.get_size()[0] == 1
    ), "expect zero_point as scalar tensor"
    assert input.get_dtype() == dtype, (
        f"Expecting input to have dtype {dtype}, but got dtype: {input.get_dtype()}"
    )

    if out_dtype is None:
        out_dtype = torch.float32

    input_loader = input.make_loader()
    scale_loader = scale.make_loader()
    zero_point_loader = zero_point.make_loader()

    def inner_fn(idx):
        input = input_loader(idx)
        _scale = scale_loader((0,) if len(scale.get_size()) == 1 else ())
        _zero_point = zero_point_loader((0,) if len(scale.get_size()) == 1 else ())
        if scale.dtype != torch.float32:
            _scale = ops.to_dtype(_scale, torch.float32)
        if zero_point.dtype != torch.float32:
            _zero_point = ops.to_dtype(_zero_point, torch.float32)
        val = ops.sub(ops.to_dtype(input, torch.float32), _zero_point) * _scale
        val = ops.to_dtype(val, out_dtype)
        return val

    return Pointwise.create(
        device=input.get_device(),
        dtype=out_dtype,
        inner_fn=inner_fn,
        ranges=input.get_size(),
    )


@register_lowering(aten.cat)
def cat(inputs, dim=0):
    cpu_device = inputs[0].get_device().type == "cpu"
    if cpu_device and all(
        input.get_dtype() in [torch.int8, torch.uint8] for input in inputs
    ):
        # TODO <leslie> Remove this fallback when we support vectorization
        # code gen with uint8 data type directly.
        for input in inputs:
            input.realize()
        if all(len(input.get_size()) == 4 for input in inputs):
            inputs, _ = require_channels_last(aten.cat, *inputs)
        return fallback_handler(aten.cat.default)(inputs, dim)

    if len(inputs) == 1:
        return clone(inputs[0])

    dim = _validate_dim(inputs[0], dim, 0)
    dtype = get_promoted_dtype(
        *inputs, type_promotion_kind=ELEMENTWISE_TYPE_PROMOTION_KIND.DEFAULT
    )
    inputs = [to_dtype(inp, dtype) for inp in inputs]

    def unwrap_tensor(x: Union[TensorBox, ir.StorageBox]) -> ir.IRNode:
        if isinstance(x, TensorBox):
            if isinstance(x.data, ir.BaseView):
                return x.data.unwrap_view()
            else:
                return x.data

        if isinstance(x, ir.StorageBox):
            return x.data

        return x

    def is_reduction(t):
        return isinstance(t, ir.ComputedBuffer) and isinstance(t.data, ir.Reduction)

    def can_fuse_reduction(t):
        if isinstance(t, (TensorBox, ir.StorageBox)):
            return can_fuse_reduction(unwrap_tensor(t))
        return (
            is_reduction(t)
            or isinstance(t, ir.Pointwise)
            and any(
                can_fuse_reduction(V.graph.get_buffer(read))
                for read in t.get_read_names()
            )
        )

    # fusing reducutions into computed concat buffer can cause regressions.
    fusable_reduction = any(can_fuse_reduction(t) for t in inputs)

    def should_lower_cat_input(x) -> bool:
        # Unrealized inputs will not be storage and layouts, and we dont want to realize
        # them in case we want to fuse
        if ir.is_storage_and_layout(x):
            storage, _ = ir.as_storage_and_layout(x, freeze=False)
            return not ir.ConcatKernel.can_realize_into_without_copy(storage)

        if isinstance(x, (TensorBox, ir.StorageBox)):
            return should_lower_cat_input(unwrap_tensor(x))

        if isinstance(x, ir.Pointwise):
            return True

        return False

    if config.force_pointwise_cat:
        return pointwise_cat(inputs, dim)

    # TODO: We observed negative performance impact of pointwise_cat optimization on CPU so disabled it.
    #             We will revisit this later after enabling vectorization on index_expr.
    if cpu_device:
        return TensorBox(ir.ConcatKernel.create(inputs, dim))

    def op_count(x):
        if isinstance(x, (TensorBox, ir.StorageBox)):
            return op_count(unwrap_tensor(x))

        # this will correspond to a direct memory read
        if not isinstance(x, ir.Pointwise):
            return 0

        count = x.inner_fn_opcount().num_ops
        for read in x.get_read_names():
            count += op_count(V.graph.get_buffer(read))

        return count

    # as of inputs increase, possibility for register spilling also increases
    # past a certain threshold of inputs we only fuse if the if the input kernels
    # are simple
    # not sure if we want to expose to users via config since logic may change in future
    MAX_COMPLEX_POINTWISE_CAT = 8
    MAX_SIMPLE_OP_COUNT = 2

    def additional_pointwise_ops(op: torch._ops.OpOverload):
        return op in (aten.cat.default, aten.constant_pad_nd.default)

    if len(inputs) <= MAX_COMPLEX_POINTWISE_CAT or (
        (len(inputs) <= config.max_pointwise_cat_inputs)
        and all(op_count(t) <= MAX_SIMPLE_OP_COUNT for t in inputs)
    ):
        pointwise_uses = all(
            is_pointwise_use(use, additional_pointwise_ops)
            for use in V.current_node.users
        )
        # fuse in case we will be used in a pointwise node, and there are any inputs we
        # we can prevent materialization of.
        fuse_pointwise_use = (
            any(should_lower_cat_input(inp) for inp in inputs) and pointwise_uses
        )

        # horizontal fuse in case all inputs will require a copy kernel anyway.
        # only horizontally fuse pointwise kernels
        horizontal_fuse_cat = all(
            should_lower_cat_input(inp) for inp in inputs
        ) and not any(can_fuse_reduction(t) for t in inputs)
        if fuse_pointwise_use or (horizontal_fuse_cat and not fusable_reduction):
            return pointwise_cat(inputs, dim)

    return TensorBox(ir.ConcatKernel.create(inputs, dim))


@register_lowering(aten.diagonal, type_promotion_kind=None)
def diagonal(input, offset: int = 0, dim1: int = 0, dim2: int = 1):
    original_shape = input.get_size()
    num_dims = len(original_shape)
    dim1 = canonicalize_dim(idx=dim1, rank=num_dims)
    dim2 = canonicalize_dim(idx=dim2, rank=num_dims)

    check(
        dim1 != dim2, lambda: f"diagonal dimensions cannot be identical {dim1}, {dim2}"
    )

    offset_negative = V.graph.sizevars.evaluate_expr(sympy.Lt(offset, 0))
    if offset_negative:
        diag_size = V.graph.sizevars.evaluate_max(
            V.graph.sizevars.evaluate_min(
                original_shape[dim1] + offset, original_shape[dim2]
            ),
            0,  # type: ignore[arg-type]
        )
    else:
        diag_size = V.graph.sizevars.evaluate_max(
            V.graph.sizevars.evaluate_min(
                original_shape[dim1], original_shape[dim2] - offset
            ),
            0,  # type: ignore[arg-type]
        )

    base_idx = (0, 0)
    if offset_negative:
        base_idx = (-offset, 0)
    else:
        base_idx = (0, offset)

    sizes = [s for i, s in enumerate(original_shape) if i not in (dim1, dim2)]
    sizes.append(diag_size)

    def reindexer(idx):
        diag_idx = idx[-1]
        original_idx = [0] * len(original_shape)
        cur_dim = 0
        for d in range(num_dims):
            if d == dim1:
                original_idx[d] = diag_idx + base_idx[0]
            elif d == dim2:
                original_idx[d] = diag_idx + base_idx[1]
            else:
                original_idx[d] = idx[cur_dim]
                cur_dim += 1

        assert cur_dim == len(original_shape) - 2
        return original_idx

    return TensorBox(ir.GenericView.create(input, sizes, reindexer))


@register_lowering(aten.diagonal_copy, type_promotion_kind=None)
def diagonal_copy(input, offset: int = 0, dim1: int = 0, dim2: int = 1):
    return clone(diagonal(input, offset, dim1, dim2))


@register_lowering(aten.diagonal_scatter, type_promotion_kind=None)
def diagonal_scatter(input, src, offset: int = 0, dim1: int = 0, dim2: int = 1):
    output = clone(input)
    target = diagonal(output, offset, dim1, dim2)
    mutate_to(target, src)
    return output


@register_lowering(aten.select, type_promotion_kind=None)
def select(x, dim, idx):
    idx = View.handle_negative_index(idx, x.get_size()[dim])
    return squeeze(slice_(x, dim, idx, idx + 1), dim)


@register_lowering(aten.split, type_promotion_kind=None)
def split(x, sizes, dim=0):
    dim = _validate_dim(x, dim, 0)
    sizes_ = sizes

    # If sizes is an integer (or a SymInt), we turn it into a list of sizes
    # by computing what the actual size of each chunk should be.
    if not isinstance(sizes, (list, tuple)):
        x_size = x.get_size()[dim]
        chunks = V.graph.sizevars.evaluate_static_shape(
            FloorDiv(x_size + sizes - 1, sizes)
        )
        sizes_ = [sizes] * chunks
        # The last chunk might have a smaller size than the rest.
        sizes_[-1] = x_size - (chunks - 1) * sizes

    # From this point, we assume that the sum of the sizes of all chunks
    # equals the size of the base tensor.
    result = []
    start = 0
    for size in sizes_:
        end = start + size
        # No need for clamping here, since we compute the exact
        # start and end values.
        result.append(slice_(x, dim, start, end, clamp=False))
        start = end
    return result


@register_lowering(aten.split_with_sizes, type_promotion_kind=None)
def split_with_sizes(x, sizes, dim=0):
    return split(x, sizes, dim)


@register_lowering(aten.unbind, type_promotion_kind=None)
def unbind(x, dim=0):
    dim = _validate_dim(x, dim, 0)
    x_size = V.graph.sizevars.evaluate_static_shape(x.get_size()[dim])
    result = [select(x, dim, i) for i in range(x_size)]
    return result


@register_lowering(aten.unfold, type_promotion_kind=None)
def unfold(x, dimension, size, step):
    sizes = x.get_size()
    ndim = len(sizes)
    dim = canonicalize_dim(ndim, dimension)

    if ndim == 0:
        return slice_(unsqueeze(x, 0), end=size)

    dim_size = sizes[dim]
    sizevars = V.graph.sizevars
    sizevars.guard_leq(size, dim_size)
    sizevars.guard_lt(0, step)  # type: ignore[arg-type]

    new_dim_size = FloorDiv(dim_size - size, step) + 1
    if sizevars.size_hint(dim_size) > 0:
        x.mark_reuse(sizevars.size_hint(CeilDiv(new_dim_size * size, dim_size)))

    out_size = [*sizes[:dim], new_dim_size, *sizes[dim + 1 :], size]

    def reindexer(idx):
        dim_idx = idx[-1] + idx[dim] * step
        return (*idx[:dim], dim_idx, *idx[dim + 1 : -1])

    return TensorBox(ir.GenericView.create(x, out_size, reindexer))


@register_lowering(aten.unsqueeze, type_promotion_kind=None)
def unsqueeze(x, dim):
    dim = _validate_dim(x, dim, 1)
    new_shape = list(x.get_size())
    new_shape.insert(dim, sympy.S.One)
    return view(x, new_shape)


@register_lowering(aten.unsqueeze_, type_promotion_kind=None)
def unsqueeze_(x, dim):
    val = unsqueeze(x, dim)
    assert isinstance(x, TensorBox)
    assert isinstance(val, TensorBox)
    x.data = val.data
    return x


def _validate_dim(x, dim, offset=0):
    dim = V.graph.sizevars.shape_env.evaluate_expr(sympy.sympify(dim))
    ndim = len(x.get_size())
    if dim < 0:
        dim += ndim + offset
    assert 0 <= dim < ndim + offset
    return dim


@register_lowering(aten.glu)
def glu(x, dim=-1):
    dim = _validate_dim(x, dim, 0)
    # TODO: don't guard on static shape here
    new_len = V.graph.sizevars.evaluate_static_shape(x.get_size()[dim]) // 2
    a = slice_(x, dim, 0, new_len)
    b = slice_(x, dim, new_len, new_len * 2)
    return mul(a, sigmoid(b))


def fallback_handler(kernel, add_to_fallback_set=True):
    if add_to_fallback_set:
        fallbacks.add(kernel)

    def handler(*args, **kwargs):
        def wrap_tensors(x):
            return TensorBox.create(x) if isinstance(x, ir.IRNode) else x

        return pytree.tree_map(
            wrap_tensors, ir.FallbackKernel.create(kernel, *args, **kwargs)
        )

    return handler


@functools.lru_cache(None)
def _warn_complex_not_supported():
    warnings.warn(
        "Torchinductor does not support code generation for complex operators. Performance may be worse than eager."
    )


# There are some types (CPU) which we accept as input but not as
# output.
def unsupported_input_tensor(t: torch.Tensor, parent=None):
    "Do not support reading or writing to this tensor"
    if t.is_complex():
        # Complex views are supported with IR ComplexView
        if parent and parent.target in (
            torch.ops.aten.view.dtype,
            torch.ops.prims.convert_element_type.default,
        ):
            return False
        _warn_complex_not_supported()
        return True
    return False


def unsupported_output_tensor(t: torch.Tensor, parent=None):
    "Do not support writing tensor but can read from it"
    if unsupported_input_tensor(t, parent):
        return True
    return t.is_cpu and config.disable_cpp_codegen


def fallback_node_due_to_unsupported_type(node: torch.fx.Node, allow_cpu_inputs=True):
    # Custom fallback lowering
    if node.target is aten.view_as_complex.default:
        return False

    # We should be able to remove this special case once `disable_cpp_codegen` is killed.
    if node.target is aten.lift_fresh_copy.default:
        return False

    def check_skip_condition(node, parent, is_output):
        if not isinstance(node, torch.fx.Node):
            return False

        if "val" not in node.meta:
            return False

        for meta in pytree.tree_leaves(node.meta["val"]):
            if not isinstance(meta, torch._subclasses.FakeTensor):
                continue

            if is_output:
                if unsupported_output_tensor(meta, parent):
                    return True
            else:
                if unsupported_input_tensor(meta, parent):
                    return True

        return False

    # only skip codegen if there is a cpu output, not input
    for arg in pytree.arg_tree_leaves(*node.args, **node.kwargs):
        if check_skip_condition(arg, node, is_output=False):
            return True

    return check_skip_condition(node, node, is_output=True)


def make_fallback(op, layout_constraint=None, warn=True, override_decomp=False):
    assert op not in decompositions or override_decomp, (
        f"both a fallback and a decomp for same op: {op}"
    )
    if (
        warn
        and bool(os.getenv("CI"))
        and get_decompositions([op])
        # if fallback_random, we allow not decomposing random
        and not (
            config.fallback_random
            and op in torch._decomp.decompositions_for_rng.extra_random_decomps
        )
        and not override_decomp
    ):
        # Note: 'warn' is holdover from when this was a warning, but for ops that previously
        # set warn=False we do not want a CI error.
        # Ignore the 'suppress errors' configs in CI, as this particular warning happens on startup anyway and is not
        # likely to be triggered preferentially on one CI config over another.
        if torch._dynamo.config.suppress_errors:
            torch._dynamo.config.suppress_errors = False
            log.warning(
                "A make_fallback error occurred in suppress_errors config,"
                " and suppress_errors is being disabled to surface it."
            )
        raise AssertionError(
            f"make_fallback({op}): a decomposition exists, we should switch to it."
            " To fix this error, either add a decomposition to core_aten_decompositions (preferred)"
            " or inductor_decompositions, and delete the corresponding `make_fallback` line."
            " Get help from the inductor team if unsure, don't pick arbitrarily to unblock yourself.",
        )

    def register_fallback(op_overload):
        add_needs_realized_inputs(op_overload)
        if layout_constraint is not None:
            add_layout_constraint(op_overload, layout_constraint)
        return register_lowering(op_overload, type_promotion_kind=None)(
            fallback_handler(op_overload)
        )

    if isinstance(op, torch._ops.OpOverloadPacket):
        for ol in op.overloads():
            op_overload = getattr(op, ol)
            register_fallback(op_overload)
    elif isinstance(op, (torch._ops.OpOverload, torch._ops.HigherOrderOperator)):
        register_fallback(op)
    else:
        raise RuntimeError(f"Unsupported fallback {op} with type {type(op)}")


def philox_rand_offset(shape):
    """
    TorchInductor offset calculation differs from PyTorch eager offset
    calculation for random ops (tl.rand vs torch.rand). In future, we should
    strive for same impl for tl.rand and torch.rand.
    """
    numel = 1
    for s in shape:
        numel = numel * s
    return tensor(numel, dtype=torch.int64)


@register_lowering(torch.ops.rngprims.philox_rand, type_promotion_kind=None)
def philox_rand(size, seed, offset, stride, device, dtype):
    # stride arg is optional and will be used in future for distributed random
    # ops. Currently, its unused.
    random_pos = ir.FixedLayout(
        device,
        dtype,
        size,
        ir.FlexibleLayout.contiguous_strides(size),
    ).make_indexer()
    seed_loader = seed.make_loader()
    offset_loader = offset.make_loader()

    def inner_fn(index):
        # Both seed and offset in the philox_rand op are tensors.
        # torch seed and offsets are of type int64, but tl.rand accepts int32
        seed_index_expr = ops.to_dtype(seed_loader([]), torch.int32)
        offset_index_expr = ops.to_dtype(offset_loader([]), torch.int32)
        # Get the offset'd position
        rand_index_expr = ops.add(
            ops.index_expr(random_pos(index), torch.int32), offset_index_expr
        )
        result = ops.rand(
            seed_index_expr,
            rand_index_expr,
        )
        return ops.to_dtype(result, dtype)

    random_values_node = Pointwise.create(
        device=device,
        dtype=dtype,
        inner_fn=inner_fn,
        ranges=list(size),
    )

    offset_node = philox_rand_offset(size)
    return random_values_node, offset_node


@register_lowering(aten.native_dropout, type_promotion_kind=None)
def native_dropout(x, p, train):
    if config.fallback_random:
        return pytree.tree_map(
            TensorBox.create,
            ir.FallbackKernel.create(aten.native_dropout.default, x, p, train),
        )
    else:
        raise AssertionError("should be handled in replace_random.py")


@register_lowering(aten.bernoulli_, type_promotion_kind=None)
def bernoulli_(x, *args):
    assert config.fallback_random or x.get_device() == torch.device("cpu"), (
        "this should be handled in decomps unless config.fallback_random or the device is CPU"
    )
    x.realize()
    op_overload = (
        aten.bernoulli_.float
        if len(args) == 0 or isinstance(args[0], float)
        else aten.bernoulli_.Tensor
    )
    ir.InplaceBernoulliFallback(op_overload, x, *args)
    return x


@register_lowering(aten.bernoulli.p, type_promotion_kind=None)
def bernoulli_p(x, *args):
    assert config.fallback_random or x.get_device() == torch.device("cpu"), (
        "this should be handled in decomps unless config.fallback_random or the device is CPU"
    )
    return bernoulli_(clone(x), *args)


# This shouldn't be called in general
@register_lowering(aten._foobar)
def _foobar(_):
    raise AssertionError


@functools.lru_cache(1)
def _warn_triton_random(salt):
    log.info("using triton random, expect difference from eager")


def warn_triton_random():
    # only warn once per graph
    _warn_triton_random(V.graph.creation_time)


fallback_rand_default = fallback_handler(aten.rand.default)
fallback_rand_generator = fallback_handler(aten.rand.generator)
fallback_randn_default = fallback_handler(aten.randn.default)
fallback_randn_generator = fallback_handler(aten.randn.generator)
make_fallback(aten.randint)


@register_lowering(aten.rand)
def rand(*args, **kwargs):
    if kwargs.get("generator", None) is not None:
        return fallback_rand_generator(*args, **kwargs)
    elif config.fallback_random:
        kwargs.pop("generator", None)
        return fallback_rand_default(*args, **kwargs)
    raise AssertionError("should have been handled in replace_random.py")


@register_lowering(aten.randn)
def randn(*args, **kwargs):
    if kwargs.get("generator", None) is not None:
        return fallback_randn_generator(*args, **kwargs)
    elif config.fallback_random:
        kwargs.pop("generator", None)
        return fallback_randn_default(*args, **kwargs)
    raise AssertionError("should have been handled in replace_random.py")


@register_lowering(inductor_prims.force_stride_order, type_promotion_kind=None)
def inductor_force_stride_order(input_tensor, stride):
    stride_order = ir.get_stride_order(stride)
    return ir.ExternKernel.require_stride_order(input_tensor, stride_order)


@register_lowering(inductor_prims.seed, type_promotion_kind=None)
def inductor_seed(device: torch.device):
    raise AssertionError("should be handled in fuse_seed_creation_pass()")


@register_lowering(inductor_prims.seeds, type_promotion_kind=None)
def inductor_seeds(count, device):
    warn_triton_random()
    return TensorBox.create(ir.RandomSeeds(count, decode_device(device)))


@register_lowering(inductor_prims.lookup_seed, type_promotion_kind=None)
def inductor_lookup_seed(seeds, index):
    def inner_fn(_):
        return ops.load_seed(seeds.get_name(), index)

    return Pointwise.create(
        device=seeds.get_device(),
        dtype=seeds.get_dtype(),
        inner_fn=inner_fn,
        ranges=[],
    )


@register_lowering(inductor_prims.random, type_promotion_kind=None)
def inductor_random(size: list[int], seed: TensorBox, mode: str, *, offset: int = 0):
    assert not config.fallback_random
    assert mode in ("rand", "randn")
    size = [*size]
    dtype = torch.float32
    device = seed.get_device_or_error()
    random_pos = ir.FixedLayout(
        device, dtype, size, ir.FlexibleLayout.contiguous_strides(size), offset=offset
    ).make_indexer()
    seed_loader = seed.make_loader()

    def inner_fn(index):
        return getattr(ops, mode)(
            seed_loader([]),
            ops.index_expr(random_pos(index), torch.int32),
        )

    result = Pointwise.create(
        device=device,
        dtype=dtype,
        inner_fn=inner_fn,
        ranges=[*size],
    )
    result.realize()
    return result


@register_lowering(inductor_prims.randint, type_promotion_kind=None)
def inductor_randint(
    low: int, high: int, size: list[int], seed: TensorBox, *, offset: int = 0
):
    assert not config.fallback_random
    size = [*size]
    dtype = torch.int64
    device = seed.get_device_or_error()
    random_pos = ir.FixedLayout(
        device, dtype, size, ir.FlexibleLayout.contiguous_strides(size), offset=offset
    ).make_indexer()
    seed_loader = seed.make_loader()

    def inner_fn(index):
        return ops.randint64(
            seed_loader([]),
            ops.index_expr(random_pos(index), torch.int32),
            ops.index_expr(low, torch.int64),
            ops.index_expr(high, torch.int64),
        )

    return Pointwise.create(
        device=device,
        dtype=dtype,
        inner_fn=inner_fn,
        ranges=[*size],
    )


def _boundaries_helper(tb: TensorBox) -> tuple[str, sympy.Expr, sympy.Expr, sympy.Expr]:
    return (
        tb.get_name(),
        tb.get_size()[-1],
        tb.get_size()[0] * tb.get_stride()[0],
        tb.get_stride()[-1],
    )


def _sorter_helper(tb: TensorBox) -> tuple[str, sympy.Expr]:
    return tb.get_name(), tb.get_stride()[-1]


@register_lowering(aten.searchsorted.Tensor, type_promotion_kind=None)
def searchsorted(
    sorted_sequence: TensorBox,
    self: TensorBox,
    *,
    out_int32: bool = False,
    right: bool = False,
    side: Optional[str] = None,
    sorter: Optional[TensorBox] = None,
) -> TensorBox:
    validate_bucketize = lambda tb: V.graph.has_feature(  # noqa: E731
        tb, BackendFeature.BUCKETIZE
    )
    if (
        not validate_bucketize(sorted_sequence)
        or not validate_bucketize(self)
        or (sorter is not None and not validate_bucketize(sorter))
    ):
        return fallback_handler(aten.searchsorted.Tensor, add_to_fallback_set=False)(
            sorted_sequence,
            self,
            out_int32=out_int32,
            right=right,
            side=side,
            sorter=sorter,
        )

    # If side is present, override the value of right if needed.  This assumes that
    # validation of the two options being non-contradictory is already done by the
    # searchsorted meta-function.
    if side is not None and side == "right":
        right = True

    index_dtype = torch.int32 if out_int32 else torch.int64
    values_loader = self.make_loader()

    # The entire sorted_sequence tensor needs to be used by ops.bucketize, so we need to
    # realize it into global memory; or in other words, we can't guarantee that
    # sorted_sequence.get_name() (used below) will exist unless we call
    # sorted_sequence.realize().
    sorted_sequence.realize()

    if sorter is not None:
        sorter.realize()

    if len(sorted_sequence.get_size()) == 1:

        def inner_fn(idx):
            val = values_loader(idx)
            return ops.bucketize(
                val,
                _boundaries_helper(sorted_sequence),
                0,
                index_dtype,
                right,
                sorter=None if sorter is None else _sorter_helper(sorter),
                sorter_indices=None if sorter is None else 0,
            )

    else:

        def inner_fn(idx):
            val = values_loader(idx)

            # Get index to the beginning of the sorted sequence within a flattened
            # version of the array.
            def get_flattened_index(tb: TensorBox):
                strides = tb.get_stride()
                return ops.index_expr(
                    functools.reduce(
                        operator.add, (s * i for s, i in zip(strides[:-1], idx[:-1]))
                    ),
                    index_dtype,
                )

            return ops.bucketize(
                val,
                _boundaries_helper(sorted_sequence),
                get_flattened_index(sorted_sequence),
                index_dtype,
                right,
                sorter=None if sorter is None else _sorter_helper(sorter),
                sorter_indices=None if sorter is None else get_flattened_index(sorter),
            )

    device = self.get_device()
    return Pointwise.create(
        device=device,
        dtype=index_dtype,
        inner_fn=inner_fn,
        ranges=self.shape,
    )


@register_lowering(aten.bucketize, type_promotion_kind=None)
def bucketize(
    input: TensorBox,
    boundaries: TensorBox,
    *,
    out_int32: bool = False,
    right: bool = False,
):
    assert len(boundaries.get_size()) == 1

    if not (
        V.graph.has_feature(input, BackendFeature.BUCKETIZE)
        and V.graph.has_feature(boundaries, BackendFeature.BUCKETIZE)
    ):
        return fallback_handler(aten.bucketize.Tensor, add_to_fallback_set=False)(
            input, boundaries, out_int32=out_int32, right=right
        )

    # The entire boundaries tensor needs to be used by ops.bucketize, so we
    # need to realize it into global memory; or in other words, we can't
    # guarantee that boundaries.get_name() (used below) will exist unless
    # we call boundaries.realize().
    boundaries.realize()
    device = input.get_device()
    input_loader = input.make_loader()

    index_dtype = torch.int32 if out_int32 else torch.int64

    def inner_fn(index):
        val = input_loader(index)
        indices = ops.bucketize(
            val,
            _boundaries_helper(boundaries),
            0,
            index_dtype,
            right,
        )

        return indices

    return Pointwise.create(
        device=device,
        dtype=index_dtype,
        inner_fn=inner_fn,
        ranges=input.get_size(),
    )


def require_dense(_, *args, **kwargs):
    args, kwargs = pytree.tree_map_only(
        ir.IRNode, ir.ExternKernel.require_stride1, (args, kwargs)
    )
    return args, kwargs


def require_contiguous(_, *args, **kwargs):
    args, kwargs = pytree.tree_map_only(
        ir.IRNode, ir.ExternKernel.require_contiguous, (args, kwargs)
    )
    return args, kwargs


def require_channels_last(_, *args, **kwargs):
    args, kwargs = pytree.tree_map_only(
        ir.IRNode, ir.ExternKernel.require_channels_last, (args, kwargs)
    )
    return args, kwargs


def constrain_to_fake_tensors(args, kwargs, fake_args, fake_kwargs):
    def apply_constraint(arg, fake_arg):
        if isinstance(arg, ir.IRNode):
            meta_stride_expr = [
                s.node.expr if isinstance(s, torch.SymInt) else s
                for s in fake_arg.stride()
            ]
            return ir.ExternKernel.require_exact_strides(arg, meta_stride_expr)
        if isinstance(arg, dict):
            return {
                key: apply_constraint(arg[key], fake_arg[key]) for key in arg.keys()
            }
        elif isinstance(arg, (tuple, list)):
            return type(arg)(
                apply_constraint(a, f_a) for (a, f_a) in zip(arg, fake_arg)
            )
        return arg

    args = tuple(
        apply_constraint(arg, fake_arg) for arg, fake_arg in zip(args, fake_args)
    )
    kwargs = {k: apply_constraint(v, fake_kwargs[k]) for k, v in kwargs.items()}
    return args, kwargs


def constrain_to_fx_strides(fx_node, *args, **kwargs):
    def apply_constraint(arg, fx_arg):
        if isinstance(arg, ir.IRNode):
            stride_order = ir.get_stride_order(
                fx_arg.meta["val"].stride(), V.graph.sizevars.shape_env
            )
            return ir.ExternKernel.require_stride_order(arg, stride_order)
        if isinstance(arg, dict):
            return {key: apply_constraint(arg[key], fx_arg[key]) for key in arg.keys()}
        return arg

    args = tuple(
        apply_constraint(arg, fx_arg) for arg, fx_arg in zip(args, fx_node.args)
    )
    kwargs = {k: apply_constraint(v, fx_node.kwargs[k]) for k, v in kwargs.items()}
    return args, kwargs


def sdpa_constraint(fx_node, *args, **kwargs):
    # sdpa requires dense last dimension]

    def apply_constraint(idx, arg, fx_arg):
        if not isinstance(arg, ir.IRNode):
            return arg

        meta_val = fx_arg.meta["val"]
        meta_stride_expr = [
            s.node.expr if isinstance(s, torch.SymInt) else s for s in meta_val.stride()
        ]

        stride_order = ir.get_stride_order(meta_val.stride())

        if stride_order and stride_order[-1] != 0:
            # contiguous stride order
            stride_order = list(reversed(range(len(arg.get_size()))))

        if (
            fx_node.target
            == aten._scaled_dot_product_efficient_attention_backward.default
            and idx in (0, 5)
        ):
            assert len(stride_order) == 4
            # The 0 and 5th arguments for aten._scaled_dot_product_efficient_attention_backward.default
            # are for out and gradient_out. They have to be in
            # (3, 1, 2, 0) stride order. Otherwise the kernel will crash.
            # Check https://github.com/pytorch/pytorch/issues/138772
            stride_order = (3, 1, 2, 0)

        if not meta_val.is_cuda:
            return ir.ExternKernel.require_stride_order(arg, stride_order)

        # This is the minimum alignment required by SDPA kernels for attention_bias.
        # This value can be found in pytorch/aten/src/ATen/native/transformers/attention.cpp preprocess_mask
        ALIGNMENT = 8

        # effn_attn_fwd does requires dense last dim, not just alignment
        effn_attn_fwd_bias = (
            fx_node.target
            == torch.ops.aten._scaled_dot_product_efficient_attention.default
            and idx == 3
        )

        assert isinstance(arg, TensorBox)
        if len(arg.get_size()) not in (3, 4):
            return arg

        if ir.is_aligned_realized_tensor(arg, ALIGNMENT):
            return ir.try_match_insignificant_strides(
                ir.ExternKernel.realize_input(arg), meta_stride_expr
            )

        if (
            isinstance(arg, IRNode)
            and arg.maybe_get_stride() is not None
            and ir.is_aligned_realized_tensor(arg, ALIGNMENT)
        ):
            return ir.try_match_insignificant_strides(
                ir.ExternKernel.realize_input(arg), meta_stride_expr
            )

        if effn_attn_fwd_bias:
            out_size = list(arg.get_size())

            expanded_dims = []
            # We require a dense last dimension, but the other strides
            # can be expanded, which results in a smaller tensor
            maybe_stride = arg.maybe_get_stride()
            for i in range(len(arg.get_size()) - 1):
                if V.graph.sizevars.statically_known_equals(meta_stride_expr[i], 0) or (
                    maybe_stride is not None
                    and V.graph.sizevars.statically_known_equals(maybe_stride[i], 0)
                ):
                    expanded_dims.append(i)

            # Now, pad strides to alignment
            out_strides = [-1] * len(out_size)
            out_strides[-1] = 1
            stride = 1
            for i in range(len(out_size) - 2, -1, -1):
                if out_strides[i + 1] != 0:
                    stride = stride * out_size[i + 1]

                # the expanded dims still need to be aligned, if they are,
                # we can make them expanded by setting the stride equal to 0
                if i in expanded_dims:
                    if V.graph.sizevars.statically_known_equals(
                        out_strides[i + 1] % ALIGNMENT, 0
                    ):
                        out_strides[i] = 0
                        continue

                if not V.graph.sizevars.statically_known_equals(stride % ALIGNMENT, 0):
                    stride = ceildiv(stride, ALIGNMENT) * ALIGNMENT

                out_strides[i] = stride

            return ir.ExternKernel.require_exact_strides(arg, out_strides)

        if ir.is_aligned_realized_tensor(arg, ALIGNMENT):
            return ir.try_match_insignificant_strides(
                ir.ExternKernel.realize_input(arg), meta_stride_expr
            )

        if (
            isinstance(arg, IRNode)
            and arg.maybe_get_stride() is not None
            and ir.is_aligned_realized_tensor(arg, ALIGNMENT)
        ):
            return ir.try_match_insignificant_strides(
                ir.ExternKernel.realize_input(arg), meta_stride_expr
            )

        def is_aligned(x):
            return (V.graph.sizevars.size_hint(x.get_size()[-1]) % ALIGNMENT) == 0

        if isinstance(arg.data, ir.BaseView):
            if not is_aligned(arg):
                if is_aligned(arg.unwrap_view()):
                    return ir.try_match_insignificant_strides(
                        ir.ExternKernel.realize_input(arg), meta_stride_expr
                    )

        return ir.ExternKernel.require_stride_order(arg, stride_order)

    args = tuple(
        apply_constraint(idx, arg, fx_arg)
        for idx, (arg, fx_arg) in enumerate(zip(args, fx_node.args))
    )
    kwargs = {k: apply_constraint(-1, v, fx_node.kwargs[k]) for k, v in kwargs.items()}
    return args, kwargs


# WIP
make_fallback(aten._adaptive_avg_pool3d)  # @isuruf
make_fallback(aten.adaptive_max_pool3d)  # @isuruf
make_fallback(aten.fractional_max_pool3d)  # @isuruf
make_fallback(aten.max_pool3d_with_indices)  # @isuruf (can this one be implemented?)


# 1) Easy
make_fallback(aten.uniform, warn=False)
make_fallback(aten.exponential.default, warn=False)  # (fails accuracy on test_torch.py)
make_fallback(aten._pdist_forward)  # Has decomp. Needs benchmarks
make_fallback(aten.soft_margin_loss_backward, warn=False)  # py_impl?


# 1.5) Easy or Impossible
make_fallback(aten._cdist_forward)  # p=2 should be feasible
make_fallback(aten._cdist_backward)

# 2) Medium
make_fallback(aten._trilinear)


# 3) Difficult
# Scans
# See the discussion at
# https://dev-discuss.pytorch.org/t/pytorch-sparse-gnn-compiler-rfc/1644/19
make_fallback(aten.segment_reduce.default)
make_fallback(aten._segment_reduce_backward.default)

# Histogram (need to implement Histogram IR)
make_fallback(aten.histc)
make_fallback(aten.histogram.bin_ct)
make_fallback(aten._histogramdd_bin_edges.default)
make_fallback(aten._histogramdd_from_bin_cts.default)

# Need templated kernel
make_fallback(aten.addbmm)
make_fallback(aten._addmm_activation, warn=False)

# Need templated kernel. Probably impossible to write efficiently
make_fallback(aten.convolution_backward, constrain_to_fx_strides)
make_fallback(aten._cudnn_rnn, require_dense)
make_fallback(aten._cudnn_rnn_backward, require_contiguous)

# Haven't checked but sound difficult / impossible
make_fallback(aten._embedding_bag, require_contiguous)
make_fallback(aten._embedding_bag_forward_only, require_contiguous)
make_fallback(aten._embedding_bag_backward)
make_fallback(aten._embedding_bag_per_sample_weights_backward)
make_fallback(aten._embedding_bag_per_sample_weights_backward)
make_fallback(aten._fused_moving_avg_obs_fq_helper)
make_fallback(aten._fused_moving_avg_obs_fq_helper_functional)


# 4) Backwards (try py_impl'ing them) when fwd is written as a decomp
make_fallback(aten.max_pool3d_with_indices_backward)
make_fallback(aten._adaptive_avg_pool2d_backward, require_dense)
make_fallback(aten._adaptive_avg_pool3d_backward)
make_fallback(aten.adaptive_max_pool2d_backward)
make_fallback(aten.adaptive_max_pool3d_backward)
make_fallback(aten.fractional_max_pool2d_backward)
make_fallback(aten.fractional_max_pool3d_backward)
make_fallback(aten.replication_pad1d_backward)
make_fallback(aten.replication_pad2d_backward)
make_fallback(aten.upsample_linear1d_backward)
make_fallback(aten.upsample_bicubic2d_backward, require_contiguous)
make_fallback(aten.upsample_trilinear3d_backward)
make_fallback(aten.grid_sampler_2d_backward, require_dense)
make_fallback(aten._pdist_backward)


# 5) Impossible (missing triton/CPU features)

# Sorting / Sorting-like
make_fallback(aten.sort)
make_fallback(aten.sort.stable)
make_fallback(aten.kthvalue)
make_fallback(aten.topk)
make_fallback(aten.mode)
make_fallback(aten.median)
make_fallback(aten.nanmedian)
make_fallback(aten.randperm)
# see: https://github.com/pytorch/pytorch/pull/121354
make_fallback(aten.resize_)
make_fallback(aten.resize_as_)

# Linalg
make_fallback(aten._linalg_det)
make_fallback(aten.linalg_householder_product)
make_fallback(aten.linalg_inv_ex)
make_fallback(aten.linalg_ldl_factor_ex)
make_fallback(aten.linalg_ldl_solve)
make_fallback(aten.linalg_lu)
make_fallback(aten.linalg_lu_factor_ex)
make_fallback(aten.linalg_lu_solve)
make_fallback(aten.linalg_matrix_exp)
make_fallback(aten.linalg_qr)
make_fallback(aten._linalg_slogdet)
make_fallback(aten._linalg_solve_ex)
make_fallback(aten.linalg_solve_triangular)
make_fallback(aten._linalg_svd)
make_fallback(aten.lu_unpack)
make_fallback(aten.ormqr)
make_fallback(aten._linalg_check_errors)
make_fallback(aten.linalg_pinv.atol_rtol_tensor)
make_fallback(aten._linalg_eigh)
make_fallback(aten.triangular_solve)
make_fallback(aten.linalg_cholesky_ex)
make_fallback(aten.cholesky_inverse)
make_fallback(aten.cholesky_solve)
make_fallback(aten.geqrf)
make_fallback(aten._fft_r2c)  # needs complex as well

# Data dependent (are these necessary?)
make_fallback(aten.nonzero.default)

# Misc
make_fallback(aten.gcd.default, warn=False)
make_fallback(aten._thnn_fused_lstm_cell, require_dense)
make_fallback(torch._prims.rng_prims.run_and_save_rng_state)
make_fallback(torch._prims.rng_prims.run_with_rng_state)
make_fallback(torch._prims.rng_prims.graphsafe_run_with_rng_state)


# Implmented / Half implemented
# Scans. Implemented for CUDA, missing CPU
make_fallback(aten.masked_scatter)
make_fallback(aten.masked_scatter_backward)

# Complex number support
make_fallback(aten.view_as_complex, require_contiguous)
make_fallback(aten.angle)  # needs complex

# Needs efficentzerotensor
make_fallback(aten._efficientzerotensor)

# Needs Sparse
make_fallback(aten._sparse_coo_tensor_with_dims_and_tensors)
make_fallback(aten.to_sparse)
make_fallback(aten._to_sparse)

# Needs dimname support
make_fallback(aten.zeros.names)

# 6) Pattern-matched
make_fallback(
    aten._scaled_dot_product_efficient_attention.default,
    sdpa_constraint,
    warn=False,
)
make_fallback(
    aten._scaled_dot_product_efficient_attention_backward.default,
    sdpa_constraint,
    warn=False,
)
make_fallback(
    aten._scaled_dot_product_flash_attention.default,
    sdpa_constraint,
    warn=False,
)
make_fallback(
    aten._scaled_dot_product_flash_attention_backward.default,
    sdpa_constraint,
    warn=False,
)
make_fallback(
    aten._scaled_dot_product_cudnn_attention.default,
    sdpa_constraint,
    warn=False,
)
make_fallback(
    aten._scaled_dot_product_cudnn_attention_backward.default,
    sdpa_constraint,
    warn=False,
)
make_fallback(
    aten._scaled_dot_product_flash_attention_for_cpu.default,
    sdpa_constraint,
    warn=False,
)
make_fallback(
    aten._scaled_dot_product_flash_attention_for_cpu_backward.default,
    sdpa_constraint,
    warn=False,
)
make_fallback(
    aten._scaled_dot_product_fused_attention_overrideable.default,
    sdpa_constraint,
    warn=False,
)
make_fallback(
    aten._scaled_dot_product_fused_attention_overrideable_backward.default,
    sdpa_constraint,
    warn=False,
)
make_fallback(aten._flash_attention_forward.default, sdpa_constraint)
make_fallback(aten._flash_attention_backward.default, sdpa_constraint)
make_fallback(aten._efficient_attention_forward.default, sdpa_constraint)
make_fallback(aten._efficient_attention_backward.default, sdpa_constraint)

# index_reduce requires fallback when use_scatter_fallback(...) returns True
make_fallback(aten.index_reduce)


# Register with type_promotion_kind None.
# For example, fp16.copy_(fp32) should **not** promote the first input's dtype.
@register_lowering(aten.copy, type_promotion_kind=None)
def copy(self, src, non_blocking=False):
    x = src
    if self.get_device() != src.get_device():
        x = to_device(x, self.get_device())
    if self.get_dtype() != src.get_dtype():
        x = to_dtype(x, self.get_dtype())

    if self.get_size() != src.get_size():
        out = expand(x, self.get_size())
        return clone(out)
    return clone(x)


@register_lowering(aten.clone)
def clone(x, *, memory_format=None):
    # TODO(jansel): memory format
    return Pointwise.create(
        device=x.get_device(),
        dtype=x.get_dtype(),
        inner_fn=x.make_loader(),
        ranges=list(x.get_size()),
    )


def clone_preserve_reinterpret_view(x):
    reinterpret_view_layouts = []
    if isinstance(x, TensorBox) and isinstance(x.data, ir.ReinterpretView):
        x = x.data  # unwrap TensorBox
        while isinstance(x, ir.ReinterpretView):
            reinterpret_view_layouts.append(x.get_layout())
            x = x.data
        x = TensorBox(x)

    x = clone(x)

    if reinterpret_view_layouts:
        x = x.data  # unwrap TensorBox
        for layout in reinterpret_view_layouts[::-1]:
            x = ir.ReinterpretView(data=x, layout=layout)
        x = TensorBox(x)

    return x


if hasattr(aten, "lift_fresh_copy"):
    register_lowering(aten.lift_fresh_copy)(clone)


@register_lowering(prims.iota)
def iota(
    length,
    *,
    start,
    step,
    dtype,
    device,
    requires_grad,
):
    def fn(index):
        return ops.index_expr(step * index[0] + start, dtype=dtype)

    return Pointwise.create(
        device=decode_device(device),
        dtype=dtype,
        inner_fn=fn,
        ranges=[length],
    )


@register_lowering(aten.select_scatter, type_promotion_kind=None)
def select_scatter(x, src, dim: int, index: int):
    assert x.get_dtype() == src.get_dtype()
    x_loader = x.make_loader()
    dim = _validate_dim(x, dim, 0)
    if V.graph.sizevars.evaluate_expr(sympy.Lt(index, 0)):
        index = index + x.get_size()[dim]
    V.graph.sizevars.guard_leq(0, index)  # type: ignore[arg-type]
    V.graph.sizevars.guard_lt(index, x.get_size()[dim])  # type: ignore[arg-type]
    src = expand(unsqueeze(src, dim), x.get_size())
    src_loader = src.make_loader()

    def inner_fn(idx):
        return ops.where(
            ops.eq(
                ops.index_expr(idx[dim], torch.int32),
                ops.index_expr(index, torch.int32),
            ),
            src_loader(idx),
            x_loader(idx),
        )

    return Pointwise.create(
        device=x.get_device(),
        dtype=x.get_dtype(),
        inner_fn=inner_fn,
        ranges=list(x.get_size()),
    )


@register_lowering(aten.slice_scatter, type_promotion_kind=None)
def slice_scatter(x, src, dim=0, start=None, end=None, step=1):
    assert x.get_dtype() == src.get_dtype()
    x_loader = x.make_loader()
    dim = _validate_dim(x, dim, 0)
    dim_size = x.get_size()[dim]

    start, end = ir.SliceView.normalize_start_end(x, dim, start, end)

    src_size = list(x.get_size())
    src_size[dim] = FloorDiv(end - start + (step - 1), step)
    src = expand(src, src_size)
    src_loader = src.make_loader()

    def inner_fn(idx):
        if start == 0 and end == dim_size and step == 1:
            # selecting every element is the same as just src.clone()
            return src_loader(idx)

        idx_dim = ops.index_expr(idx[dim], torch.int64)
        src_idx = list(idx)
        src_idx[dim] = FloorDiv(idx[dim] - start, step)

        mask = []
        if start != 0:
            mask.append(
                ops.ge(
                    idx_dim,
                    ops.index_expr(sympy.expand(start), torch.int64),
                )
            )
        if end != dim_size:
            mask.append(
                ops.lt(
                    idx_dim,
                    ops.index_expr(sympy.expand(end), torch.int64),
                )
            )
        if step != 1:
            mask.append(
                ops.eq(
                    ops.index_expr(
                        ModularIndexing(idx[dim] - start, 1, step), torch.int64
                    ),
                    ops.constant(0, torch.int64),
                )
            )
        assert mask
        mask = functools.reduce(ops.and_, mask)
        src_val = ops.masked(
            mask,
            lambda: src_loader(src_idx),
            0 if is_integer_type(x) else 0.0,
        )
        return ops.where(
            mask,
            src_val,
            x_loader(idx),
        )

    return Pointwise.create(
        device=x.get_device(),
        dtype=x.get_dtype(),
        inner_fn=inner_fn,
        ranges=list(x.get_size()),
    )


def _unwrap(x):
    if isinstance(x, (list, tuple)) and len(x) > 0:
        return _unwrap(x[0])
    return x


@register_lowering([torch.tensor, aten.scalar_tensor])
def tensor(data, *, dtype=None, device=None, layout=None, pin_memory=False):
    assert_nyi(layout in (None, torch.strided), f"layout={layout}")
    assert_nyi(not pin_memory, "pin_memory")
    if isinstance(_unwrap(data), int):
        dtype = dtype or torch.int64
    else:
        dtype = dtype or torch.get_default_dtype()

    ranges: list[sympy.Expr] = []

    if isinstance(data, sympy.Basic):

        def inner_fn(index):
            return ops.index_expr(data, dtype)

    elif isinstance(data, (float, int)):

        def inner_fn(index):
            return ops.constant(data, dtype)

    elif len(data) == 0 or isinstance(data[0], (float, int)) and len(data) <= 8:
        # inline small tensors
        ranges.append(sympy.Integer(len(data)))

        def inner_fn(index):
            def binary_search(start, end):
                assert start < end
                if end - start == 1:
                    return ops.constant(data[start], dtype)
                mid = (end - start) // 2 + start
                return ops.where(
                    ops.lt(
                        ops.index_expr(index[0], torch.int64),
                        ops.constant(mid, torch.int64),
                    ),
                    binary_search(start, mid),
                    binary_search(mid, end),
                )

            if len(data) == 0:
                return ops.constant(0, dtype)
            return binary_search(0, len(data))

    else:
        return V.graph.add_tensor_constant(
            torch.tensor(data, dtype=dtype, device=device)
        )

    return Pointwise.create(
        device=decode_device(device),
        dtype=dtype,
        inner_fn=inner_fn,
        ranges=ranges,
    )


@register_lowering(torch.as_tensor)
def as_tensor(data, dtype=None, device=None):
    if isinstance(data, TensorBox):
        if dtype is not None:
            data = to_dtype(data, dtype)
        if device is not None:
            data = to_device(data, device)
        return data
    return tensor(data, dtype=dtype, device=device)


@register_lowering(torch.LongTensor)
def long_tensor(data):
    return tensor(data, dtype=torch.int64)


@register_lowering(aten._local_scalar_dense)
def _local_scalar_dense(data):
    from torch.fx.experimental.symbolic_shapes import resolve_unbacked_bindings

    # This is interesting!  Most lowerings return tensors, so you can just
    # return the buffer you allocated and it will get used (or not used, if
    # it's dead.)  But _local_scalar_dense (aka item) returns an int,
    # not a Tensor, so you would have a type mismatch if you return a buffer;
    # we are obligated to return a sympy expression instead.  However,
    # we need to actually codegen the .item() call somehow.  We do this
    # by registering a faux buffer for the DynamicScalar IR node, which is
    # solely responsible for generating this .item().  The buffer is
    # not used for anything (notice we discard it); at codegen time,
    # the "buffer" just gets assigned None.
    unbacked_bindings = resolve_unbacked_bindings(
        V.graph.sizevars.shape_env, V.graph.current_node.meta["unbacked_bindings"]
    )
    assert unbacked_bindings is not None
    assert len(unbacked_bindings) == 1, unbacked_bindings
    # NB: Have to be very careful here.  V.graph.current_node.meta["val"]
    # seemingly also contains a symbol which you want to do binding for,
    # but it actually isn't.  In particular, if we have later performed
    # a deferred runtime assert saying that u0 == s0, you will actually
    # see s0 from expr!  This is bad because we need to actually generate
    # the assert that says u0 == s0, so we need to know where to get u0
    # from (this call).  In particular, we must use unbacked_bindings, which
    # is guaranteed to have the original, unreplaced symbol in question.
    #
    # NB2: Another thing we have to be very careful about are symbol bindings
    # that require nontrivial refinement, e.g., when you have a binding site
    # x: Sym(u0 * 4) = y.item().  Here, the code generation must do a division
    # in order to appropriately bind u0.  This is communicated via the keypath
    # in unbacked_bindings, and we need to hold onto it in order to generate
    # code appropriately for this case.
    binding_sym, keypath = next(iter(unbacked_bindings.items()))
    buffer = ir.DynamicScalar(binding_sym, keypath, data)
    buffer.name = V.graph.register_buffer(buffer)
    V.graph.register_operation(buffer)
    # NB: the replaced expr is OK to use directly downstream, we want
    # simplifications in this case!
    val = V.graph.current_node.meta["val"]
    if isinstance(val, (torch.SymInt, torch.SymFloat, torch.SymBool)):
        return val.node.expr
    else:
        return sympy.sympify(val)


@register_lowering(aten._assert_scalar)
def _assert_scalar(data, msg):
    # NB: These will be handled at codegen time
    # Not sure if we are guaranteed to be able to serve out truth from the
    # deferred_runtime_asserts, TODO: try this assert out
    # assert bool(data.scalar), data
    return None


@register_lowering(aten._assert_tensor_metadata)
def _assert_tensor_metadata(
    a, size=None, stride=None, dtype=None, *, device=None, layout=None
):
    return None


def _full(fill_value, device, dtype, size):
    value = fill_value
    if not isinstance(fill_value, (int, float)) and hasattr(value, "value"):
        value = value.value

    if isinstance(value, (int, float)):

        def inner_fn(index):
            return ops.constant(value, dtype)

    elif isinstance(value, sympy.Basic):

        def inner_fn(index):
            return ops.index_expr(value, dtype)

    else:
        assert len(value.get_size()) == 0
        value_loader = value.make_loader()

        def inner_fn(index):
            return value_loader([])

    return Pointwise.create(
        device=device,
        dtype=dtype,
        inner_fn=inner_fn,
        ranges=list(size),
    )


@register_lowering(aten.full_like, type_promotion_kind=None)
def full_like(x, fill_value, **kwargs):
    return create_tensor_like(tensor_constructor(fill_value))(x, **kwargs)


def tensor_constructor(fill_value):
    # torch.zeros, torch.ones, etc
    def inner(
        *size,
        names=None,
        dtype=None,
        device=None,
        layout=None,
        pin_memory=False,
        memory_format=None,
    ):
        assert_nyi(names is None, "named tensors")
        assert_nyi(layout in (None, torch.strided), f"layout={layout}")
        assert_nyi(not pin_memory, "pin_memory")
        device = decode_device(device)
        dtype = dtype or torch.get_default_dtype()
        if len(size) == 1 and isinstance(size[0], (list, tuple, torch.Size)):
            size = tuple(size[0])
        # See https://github.com/pytorch/pytorch/issues/118102
        # All sizes at lowering time should be sympy.Symbol, not SymInt!
        for s in size:
            assert not isinstance(s, torch.SymInt)
        size = [sympy.expand(s) for s in size]
        return _full(fill_value, device, dtype, size)

    return inner


@register_lowering([torch.empty, aten.empty])
def empty(
    *size,
    names=None,
    dtype=None,
    layout=None,
    device=None,
    pin_memory=None,
    memory_format=None,
):
    assert_nyi(names is None, "named tensors")
    device = decode_device(device)
    if len(size) == 1 and isinstance(size[0], (list, tuple, torch.Size)):
        size = tuple(size[0])
    return empty_strided(
        size, None, dtype=dtype, layout=layout, device=device, pin_memory=pin_memory
    )


def create_tensor_like(creation_fn):
    """
    Shim to convert X_like(...) into X(...).  For example zeros_like() into zeros().
    """

    def _constant_like(
        x, *, dtype=None, device=None, layout=None, pin_memory=False, memory_format=None
    ):
        assert_nyi(not pin_memory, "pin_memory")
        assert_nyi(layout in (None, torch.strided), f"layout={layout}")
        if dtype is None:
            dtype = x.get_dtype()
        else:
            dtype = decode_dtype(dtype)
        device = device or x.get_device()
        size = list(x.get_size())
        return creation_fn(
            size, dtype=dtype, device=device, layout=layout, pin_memory=pin_memory
        )

    return _constant_like


def constant_like(fill_value):
    return create_tensor_like(tensor_constructor(fill_value))


empty_like = register_lowering(aten.empty_like)(create_tensor_like(empty))
ones_like = create_tensor_like(tensor_constructor(1))
zeros_like = create_tensor_like(tensor_constructor(0))


def new_constant(fill_value):
    def _new_constant(
        x, size, *, dtype=None, layout=None, device=None, pin_memory=None
    ):
        assert isinstance(size, (list, tuple))
        assert_nyi(not pin_memory, "pin_memory")
        assert_nyi(layout in (None, torch.strided), f"layout={layout}")
        dtype = decode_dtype(dtype) or x.get_dtype()
        device = device or x.get_device()
        size = [sympy.Integer(s) for s in size]
        return _full(fill_value, decode_device(device), dtype, size)

    return _new_constant


@register_lowering(aten.new_empty)
def new_empty(x, size, *, dtype=None, layout=None, device=None, pin_memory=None):
    if dtype is None:
        dtype = x.get_dtype()
    if device is None:
        device = x.get_device()
    return empty_strided(
        size,
        None,
        dtype=dtype,
        layout=layout,
        device=decode_device(device),
        pin_memory=pin_memory,
    )


@register_lowering(aten.empty_strided)
def empty_strided(
    size, stride, *, dtype=None, layout=None, device=None, pin_memory=None
):
    assert isinstance(size, (list, tuple))
    assert isinstance(stride, (list, tuple, type(None)))
    assert_nyi(not pin_memory, "pin_memory")
    assert_nyi(layout in (None, torch.strided), f"layout={layout}")
    dtype = decode_dtype(dtype) or torch.get_default_dtype()
    device = device or torch.tensor(0.0).device
    device = decode_device(device)
    pointwise = _full(fill_value=0, device=device, dtype=dtype, size=size)
    pointwise.realize()
    buffer = pointwise.data.data
    # explicitly set ranges to zeros in order to make a NopKernelSchedulerNode
    buffer.data = dataclasses.replace(buffer.data, ranges=[0] * len(size))
    assert isinstance(buffer, ir.ComputedBuffer)
    size = [sympy.expand(s) for s in size]
    stride = (
        [sympy.expand(s) for s in stride]
        if stride
        else ir.FlexibleLayout.contiguous_strides(size)
    )
    buffer.layout = ir.FixedLayout(
        device=device,
        dtype=dtype,
        size=size,
        stride=stride,
    )
    return pointwise


@register_lowering(aten.new_empty_strided)
def new_empty_strided(
    x, size, stride, *, dtype=None, layout=None, device=None, pin_memory=None
):
    if dtype is None:
        dtype = x.get_dtype()
    if device is None:
        device = x.get_device()
    return empty_strided(
        size,
        stride,
        dtype=dtype,
        layout=layout,
        device=decode_device(device),
        pin_memory=pin_memory,
    )


@register_lowering(prims.copy_strided.default)
def copy_strided(x, stride):
    stride = [V.graph.sizevars.size_hint(s) for s in stride]
    stride_order = sorted(range(len(stride)), key=stride.__getitem__)
    return ir.ExternKernel.require_stride_order(x, stride_order)


@register_lowering([torch.full, aten.full])
def full(size, fill_value, **kwargs):
    assert kwargs.get("dtype") is not None, "dtype should be handled by decomposition"
    return tensor_constructor(fill_value)(size, **kwargs)


@register_lowering(aten.gather, type_promotion_kind=None)
def gather(x, dim, index, sparse_grad=False):
    # sparse_grad doesn't affect forward computation,
    # and backward tracing is taken care of by AOT Autograd
    assert isinstance(x, TensorBox)
    if index.get_numel() == 0:
        # Empty index case. Return an empty array with the same shape
        return new_empty(x, index.get_size())

    assert index.get_dtype() == torch.int64
    size = x.get_size()
    offset = len(size) == 0
    dim = _validate_dim(x, dim, offset)

    if offset:
        x = expand(x, [1])
        size = [1]

    x_loader = x.make_loader()
    index_loader = index.make_loader()

    def fn(idx):
        idx = list(idx)
        gather_idx = ops.indirect_indexing(index_loader(idx), size[dim])
        if len(idx) == 0:
            idx = [gather_idx]
        else:
            idx[dim] = gather_idx
        return x_loader(idx)

    return Pointwise.create(
        device=x.get_device(),
        dtype=x.get_dtype(),
        inner_fn=fn,
        ranges=index.get_size(),
    )


@register_lowering(aten.embedding, type_promotion_kind=None)
def embedding(weight, indices, padding_idx=-1, scale_grad_by_freq=False, sparse=False):
    assert not sparse
    assert isinstance(weight, TensorBox)
    assert isinstance(indices, TensorBox)
    assert "int" in str(indices.get_dtype())

    weight_loader = weight.make_loader()
    indices_loader = indices.make_loader()
    indices_ndim = len(indices.get_size())
    weight_size = weight.get_size()
    new_size = [*indices.get_size(), *weight_size[1:]]

    def fn(idx):
        assert len(idx) == len(new_size), f"{idx} != {new_size}"
        var_index = indices_loader(idx[:indices_ndim])
        weight_idx = [ops.indirect_indexing(var_index, weight_size[0])] + [
            *idx[indices_ndim:]
        ]
        return weight_loader(weight_idx)

    return Pointwise.create(
        device=weight.get_device(),
        dtype=weight.get_dtype(),
        inner_fn=fn,
        ranges=new_size,
    )


def check_and_broadcast_indices(indices, device):
    assert all(
        i.get_dtype() in (torch.int64, torch.int32, torch.bool, torch.uint8)
        for i in indices
        if i is not None
    ), (
        f"indices must be int64, byte or bool. Got {[i.get_dtype() for i in indices if i is not None]}"
    )
    if any(
        i.get_dtype() in (torch.bool, torch.uint8) for i in indices if i is not None
    ):
        raise NotImplementedError("Fallback for bool indices")

    valid_idxs = [i for i, x in enumerate(indices) if isinstance(x, TensorBox)]
    assert len(valid_idxs) > 0, "requires at least 1 non-None index"
    new_indices = [None] * len(indices)
    for i, x in zip(valid_idxs, broadcast_tensors(*[indices[i] for i in valid_idxs])):
        # Eager allows indices to be CPU tensor when running on CUDA
        # FIXME: Calling to_device(x, device) should work but
        # test_advancedindex_mixed_cpu_devices still fails
        if x.get_device() != device:
            raise NotImplementedError("Fallback when indices is on a different device")
        new_indices[i] = x
    return new_indices, valid_idxs


def index_output_size_and_inner_fn(
    x_size,
    indices,
    tensor_indices,
    tensor_size,
    indices_loaders,
    indexed_size,
    x_loader,
    check,
    wrap_neg=True,
):
    # Note that behavior of indexing differs when there are non consecutive
    # tensors. In this case, the tensor index is pulled to the beginning.
    #
    # Suppose a = torch.arange(3 * 4 * 5 * 6 * 7).view(3, 4, 5, 6, 7)
    #         x = torch.tensor[1,2]
    # Then, a[:,x,:,x,:] will have shape 2,3,5,7 as due to x,:,x then 2 will
    # be pulled to the front.
    non_consecutive_tensors = False
    for previous, current in zip(tensor_indices, tensor_indices[1:]):
        if current - previous != 1:
            non_consecutive_tensors = True

    output_size = [x_size[i] for i, val in enumerate(indices) if val is None]
    output_size = [*output_size, *x_size[len(output_size) + len(tensor_indices) :]]

    first_tensor_index = tensor_indices[0]
    if non_consecutive_tensors:
        output_size = tensor_size + output_size
    else:
        output_size = (
            output_size[:first_tensor_index]
            + tensor_size
            + output_size[first_tensor_index:]
        )

    def fn(idx):
        assert len(idx) == len(output_size)
        assert len(indices_loaders) == len(indexed_size)

        rank = len(tensor_size)
        new_index = []
        first_tensor_index = tensor_indices[0]
        start_offset = 0 if non_consecutive_tensors else first_tensor_index
        next_idx = 0
        for i in range(tensor_indices[-1] + 1):
            if i == start_offset:
                next_idx += rank
            if indices[i] is None:
                assert next_idx < len(idx)
                new_index.append(idx[next_idx])
                next_idx += 1
            else:
                loader = indices_loaders[i]
                assert loader is not None
                size = indexed_size[i]
                new_index.append(
                    ops.indirect_indexing(
                        loader(idx[start_offset : start_offset + rank]),
                        size,
                        check=check,
                        wrap_neg=wrap_neg,
                    )
                )
        new_index = [
            *new_index,
            *idx[next_idx:],
        ]
        return new_index if x_loader is None else x_loader(new_index)

    return output_size, fn


def index_impl(x, indices, check):
    output_size, inner_fn, _ = index_impl_helper(x, indices, check)

    return Pointwise.create(
        device=x.get_device(),
        dtype=x.get_dtype(),
        inner_fn=inner_fn,
        ranges=output_size,
    )


def index_impl_helper(x, indices, check, wrap_neg=True):
    assert isinstance(indices, (list, tuple))
    x_loader = x.make_loader()
    indices, tensor_indices = check_and_broadcast_indices(indices, x.get_device())
    assert len(tensor_indices) > 0, "Must have at least one valid idx"

    indices_loaders = [i.make_loader() if i is not None else None for i in indices]
    # no guards on output size, all the guards are set in broadcast_tensors

    # We can use the first one since they are all required to be the same size
    tensor_size = list(indices[tensor_indices[0]].get_size())

    x_size = x.get_size()

    indexed_size = [x_size[i] for i in range(len(indices)) if indices[i] is not None]
    if check and 0 in indexed_size and 0 not in tensor_size:
        raise IndexError("index is out of bounds for dimension with size 0")

    indexed_size = [x_size[i] for i in range(len(indices))]
    output_size, index_inner_fn = index_output_size_and_inner_fn(
        x_size,
        indices,
        tensor_indices,
        tensor_size,
        indices_loaders,
        indexed_size,
        None,
        check=check,
        wrap_neg=wrap_neg,
    )

    def inner_fn(idx):
        return x_loader(index_inner_fn(idx))

    return output_size, inner_fn, index_inner_fn


@register_lowering(aten.index, type_promotion_kind=None)
def index(x, indices):
    try:
        return index_impl(x, indices, check=True)
    except NotImplementedError:
        # Fallback to ATen for boolean indexing
        x.realize()
        return fallback_handler(aten.index.Tensor, add_to_fallback_set=False)(
            x, indices
        )


@register_lowering(aten._unsafe_index, type_promotion_kind=None)
def _unsafe_index(x, indices):
    return index_impl(x, indices, check=False)


# All the indexing decompositions are written in terms of index, index_put, and index_put_
# We cannot have this lowering as a decomposition as it introduces
# mutation in the graph, which is bad for Aot Autograd. Aot Autograd runs dead
# code elimination and common subexpression elimination optimizations, which
# assume graphs to be side-effect free. More details at
# https://github.com/pytorch/torchdynamo/issues/1235
# and
# https://github.com/pytorch/torchdynamo/issues/1863
@register_lowering(aten.index_put)
def index_put(x, indices, values, accumulate=False):
    return index_put_impl_(
        clone(x), indices, values, accumulate, check=True, may_realize=False
    )


@register_lowering(aten._unsafe_index_put)
def _unsafe_index_put(x, indices, values, accumulate=False):
    return index_put_impl_(
        clone(x), indices, values, accumulate, check=False, may_realize=False
    )


def index_put_as_masked_fill(self, indices, value, accumulate):
    if value.get_device() != self.get_device():
        value = to_device(value, self.get_device())
    if accumulate:
        value = add(self, value)
    return mutate_to(self, where(indices[0], value, self))


def index_put_fallback(self, indices, values, accumulate):
    deterministic = torch.are_deterministic_algorithms_enabled()
    if is_triton(values) and (accumulate or deterministic):
        msg = (
            "index put with accumulate."
            if not deterministic
            else "deterministic index put."
        )
        if stack_trace := V.graph.current_node.meta.get("stack_trace", None):
            msg = f"{msg} Found from : \n {stack_trace}"
        V.graph.disable_cudagraphs_reason = msg

    ir.IndexPutFallback(V.graph.current_node.target, self, indices, values, accumulate)
    return self


@register_lowering(aten.index_put_, type_promotion_kind=None)
def index_put_(self, indices, values, accumulate=False):
    return index_put_impl_(
        self, indices, values, accumulate, check=True, may_realize=True
    )


@register_lowering(inductor_prims._unsafe_index_put_, type_promotion_kind=None)
def _unsafe_index_put_(self, indices, values, accumulate=False):
    return index_put_impl_(
        self, indices, values, accumulate, check=False, may_realize=True
    )


def index_put_impl_(self, indices, values, accumulate, check, may_realize=False):
    if may_realize:

        def try_get_name(x):
            if isinstance(x, ir.TensorBox):
                x = x.data
            if isinstance(x, ir.BaseView):
                x = x.unwrap_view()
            if isinstance(x, ir.StorageBox):
                x = x.data
            return x.get_name() if isinstance(x, ir.Buffer) else None

        def indice_slice_from_randperm(indice):
            # Refer to: https://github.com/pytorch/pytorch/pull/139366#discussion_r1825424660
            # For this specific pattern, indices is unique as coming from torch.randperm.
            # However, as the content of the indices is unknown, we have to check this specific pattern.
            if isinstance(indice, TensorBox) and isinstance(indice.data, ir.BaseView):
                indice = indice.data.unwrap_view()
                return (
                    isinstance(indice, ir.StorageBox)
                    and isinstance(indice.data, ir.ExternKernel)
                    and getattr(indice.data, "fx_node", None)
                    and indice.data.fx_node.target == torch.ops.aten.randperm.default
                )
            return False

        if try_get_name(self) in values.get_read_names() and not all(
            indice_slice_from_randperm(indice) for indice in indices
        ):
            # Fix issue: https://github.com/pytorch/pytorch/issues/138908
            # When self and values have memory overlapping, indices may
            # contain duplicate values, potentially causing incorrect results since
            # the load of `values` might contain modified value from the store of `self`.
            # To address this, store values in a temporary buffer in such cases.
            values.realize()

    # Dispatch to masked fill for single boolean index with single value
    if (
        values.get_numel() == 1
        and len(indices) == 1
        and indices[0].get_dtype() in (torch.bool, torch.uint8)
    ):
        mask = indices[0]
        for _ in range(len(mask.get_size()), len(self.get_size())):
            mask = unsqueeze(mask, -1)
        return index_put_as_masked_fill(self, [mask], values, accumulate)

    # Fallback in torch deterministic mode
    if torch.are_deterministic_algorithms_enabled():
        return index_put_fallback(self, indices, values, accumulate)

    # Fallback if there is a boolean index
    for index in indices:
        if index is not None and index.get_dtype() in (torch.bool, torch.uint8):
            return index_put_fallback(self, indices, values, accumulate)

    x_size = self.get_size()
    x_ndim = len(x_size)

    if accumulate and needs_fallback_due_to_atomic_add_limitations(self.get_dtype()):
        # self is an scalar Tensor
        if x_ndim == 0:
            self = view(self, [1])
        self = index_put_fallback(self, indices, values, accumulate)
        if x_ndim == 0:
            self = view(self, [])
        return self

    values = to_dtype(values, self.get_dtype())

    try:
        # Note that code will only get here when dtype is uint32
        indices, tensor_indices = check_and_broadcast_indices(
            indices, self.get_device()
        )
    except NotImplementedError:
        return index_put_fallback(self, indices, values, accumulate)

    indices_loaders = [i.make_loader() if i is not None else None for i in indices]

    assert isinstance(self, TensorBox)
    self.realize()

    # self is an scalar Tensor
    if x_ndim == 0:
        self = view(self, [1])

    # We can use the first one since they are all required to be the same size
    tensor_size = list(indices[tensor_indices[0]].get_size())
    indexed_size = [x_size[i] for i in range(len(indices))]

    expected_vals_size, inner_fn = index_output_size_and_inner_fn(
        x_size,
        indices,
        tensor_indices,
        tensor_size,
        indices_loaders,
        indexed_size,
        None,
        check=check,
    )

    values = expand(values, expected_vals_size)
    # all guards are set above during broadcast_tensors and expand

    scatter = ir.Scatter(
        device=self.get_device(),
        dtype=self.get_dtype(),
        inner_fn=values.make_loader(),
        ranges=expected_vals_size,  # iter_ranges,
        output_indexer=inner_fn,
        scatter_mode="atomic_add" if accumulate else None,
    )
    buffer = ir.ComputedBuffer(
        name=None,
        layout=ir.MutationLayoutSHOULDREMOVE(self),
        data=scatter,
    )
    buffer.name = V.graph.register_buffer(buffer)
    V.graph.register_operation(buffer)

    if x_ndim == 0:
        self = view(self, [])
    return self


fallback__unsafe_masked_index = fallback_handler(
    aten._unsafe_masked_index.default, add_to_fallback_set=False
)

fallback__unsafe_masked_index_put_accumulate = fallback_handler(
    aten._unsafe_masked_index_put_accumulate.default, add_to_fallback_set=False
)


@register_lowering(aten._unsafe_masked_index, type_promotion_kind=None)
def _unsafe_masked_index(self, mask, indices, fill):
    ranges, _, _unsafe_index_fn = index_impl_helper(
        self, indices, check=False, wrap_neg=False
    )
    mask_loader = mask.make_loader()
    self_loader = self.make_loader()

    def inner_fn(idx):
        if mask.dtype != torch.bool:
            mask_val = ops.to_dtype(mask_loader(idx), torch.bool)
        else:
            mask_val = mask_loader(idx)
        return ops.masked(mask_val, lambda: self_loader(_unsafe_index_fn(idx)), fill)

    return Pointwise.create(
        device=self.get_device(),
        dtype=self.get_dtype(),
        inner_fn=inner_fn,
        ranges=ranges,
    )


@register_lowering(aten._unsafe_masked_index_put_accumulate, type_promotion_kind=None)
def _unsafe_masked_index_put_accumulate(x, mask, indices, values):
    masked_value = where(mask, values, 0)
    shape = x.get_size()
    clamped_indices = [
        clamp(indices[i], -shape[i], shape[i] - 1) if indices[i] else None
        for i in range(len(indices))
    ]
    # TODO: use a masked store for this. currently only triton
    # supports masked stores and cpp backend does not.
    return _unsafe_index_put(x, clamped_indices, masked_value, accumulate=True)


@make_pointwise
def clamp(a, min, max):
    return ops.maximum(min, ops.minimum(max, a))


@register_lowering(aten.as_strided_scatter, type_promotion_kind=None)
def as_strided_scatter(self, src, size, stride, storage_offset=None):
    output = clone(self)
    output_view = as_strided(output, size, stride, storage_offset)
    copy_(output_view, src)
    return output


@register_lowering(aten.scatter, type_promotion_kind=None)
def scatter(x, dim: int, index, src, **kwargs):
    return scatter_(clone(x), dim, index, src, **kwargs)


def scatter_fallback(
    op_overload: torch._ops.OpOverload,
    self,
    dim: int,
    index,
    src,
    *,
    reduce: Optional[str] = None,
    include_self: bool = True,
):
    src_is_tensor = isinstance(src, TensorBox)
    if use_scatter_fallback(
        op_overload,
        reduce,
        self.get_dtype(),
        cast(torch.dtype, src.get_dtype() if src_is_tensor else type(src)),
        src.get_device().type if src_is_tensor else "not impl",
        src_is_tensor,
    ):
        ir.ScatterFallback(
            op_overload,
            self,
            dim,
            index,
            src,
            reduce=reduce,
            include_self=include_self,
        )
        return self

    return None


@register_lowering(aten.scatter_, type_promotion_kind=None)
def scatter_(self, dim: int, index, src, *, reduce: Optional[str] = None):
    assert reduce in (None, "add", "multiply")
    if reduce is None:
        op_overload = getattr(aten.scatter_, V.graph.current_node.target._overloadname)  # type: ignore[union-attr]
        fallback_result = scatter_fallback(
            op_overload, self, dim, index, src, reduce=reduce
        )
        if fallback_result is not None:
            return fallback_result

    if reduce == "add":
        reduce = "sum"
    elif reduce == "multiply":
        reduce = "prod"
    return scatter_reduce_(self, dim, index, src, reduce)


@register_lowering(aten.scatter_add, type_promotion_kind=None)
def scatter_add(x, dim: int, index, src):
    return scatter_add_(clone(x), dim, index, src)


@register_lowering(aten.scatter_add_, type_promotion_kind=None)
def scatter_add_(x, dim: int, index, src):
    return scatter_reduce_(x, dim, index, src, "sum")


@register_lowering(aten.scatter_reduce, type_promotion_kind=None)
def scatter_reduce(x, dim: int, index, src, reduction_type, **kwargs):
    return scatter_reduce_(clone(x), dim, index, src, reduction_type, **kwargs)


@register_lowering(aten.scatter_reduce_, type_promotion_kind=None)
def scatter_reduce_(self, dim: int, index, src, reduce, *, include_self: bool = True):
    assert reduce in (None, "sum", "prod", "mean", "amax", "amin")
    assert (
        len(aten.scatter_reduce_.overloads()) == 1
        and "two" in aten.scatter_reduce_.overloads()
    ), "aten.scatter_reduce_.two is not the unique overload of aten.scatter_reduce_"

    if isinstance(src, Number):
        src = full_like(self, src)

    fallback_result = scatter_fallback(
        aten.scatter_reduce_.two,
        self,
        dim,
        index,
        src,
        reduce=reduce,
        include_self=include_self,
    )

    if fallback_result:
        return fallback_result

    assert isinstance(self, TensorBox)
    assert "int" in str(index.get_dtype())

    ndim = len(self.get_size())
    if ndim == 0:
        self = view(self, [1])

    if isinstance(src, TensorBox) and len(src.get_size()) == 0:
        src = view(src, [1])

    if isinstance(index, TensorBox) and len(index.get_size()) == 0:
        index = view(index, [1])

    if index.get_numel() == 0:
        return self

    dim = _validate_dim(self, dim)

    self.realize()
    index_loader = index.make_loader()
    src_loader = src.make_loader() if isinstance(src, TensorBox) else None

    def output_indexer(idx):
        # self is captured from the end of the function, so it may have 0 dim
        shape = self.get_size()
        ndim = len(shape)
        indirect_idx = list(idx)
        indirect_idx[dim] = ops.indirect_indexing(
            index_loader(idx), 1 if ndim == 0 else shape[dim], wrap_neg=False
        )
        return indirect_idx

    def fn(idx):
        if src_loader:
            return src_loader(idx)
        else:
            # src is a scalar
            return ops.constant(src, self.get_dtype())

    def backend_reduce_str(reduce):
        if reduce == "sum":
            return "atomic_add"
        else:
            # TODO: Need to support more reduction type
            assert reduce is None
            return None

    if not include_self:
        # zero out the corresponding elements first
        zero_out = ir.Scatter(
            device=self.get_device(),
            dtype=self.get_dtype(),
            inner_fn=lambda index: ops.constant(0, self.get_dtype()),
            ranges=index.get_size(),
            output_indexer=output_indexer,
            scatter_mode=None,
        )
        buffer = ir.ComputedBuffer(
            name=None,
            layout=ir.MutationLayoutSHOULDREMOVE(self),
            data=zero_out,
        )
        buffer.name = V.graph.register_buffer(buffer)
        V.graph.register_operation(buffer)

    # self[index[i][j][k]][j][k] += src[i][j][k]  # if dim == 0
    # self[i][index[i][j][k]][k] += src[i][j][k]  # if dim == 1
    # self[i][j][index[i][j][k]] += src[i][j][k]  # if dim == 2
    scatter = ir.Scatter(
        device=self.get_device(),
        dtype=self.get_dtype(),
        inner_fn=fn,
        ranges=index.get_size(),
        output_indexer=output_indexer,
        scatter_mode=backend_reduce_str(reduce),
    )
    buffer = ir.ComputedBuffer(
        name=None,
        layout=ir.MutationLayoutSHOULDREMOVE(self),
        data=scatter,
    )
    buffer.name = V.graph.register_buffer(buffer)
    V.graph.register_operation(buffer)

    if ndim == 0:
        self = view(self, [])
    return self


def upsample_nearestnd(
    x,
    output_size,
    scales_x: tuple[Optional[float], ...],
    n: int = 2,
    exact: bool = False,
):
    x.realize_hint()  # elements are reused
    x_loader = x.make_loader()
    i_sizes = x.get_size()[-n:]
    batch = x.get_size()[:-n]
    i_sizes = [V.graph.sizevars.evaluate_static_shape(i) for i in i_sizes]

    assert len(scales_x) == n
    o_sizes = output_size

    inv_scales = [i / o for i, o in zip(i_sizes, o_sizes)]
    for i, scale in enumerate(scales_x):
        if scale is not None:
            inv_scales[i] = 1.0 / scale

    def scale_fn(x, scale, size):
        # Nearest Exact: input_index = round(scale * (output_index + 0.5) - 0.5)
        #                            = floor(scale * (output_index + 0.5))
        # Nearest: input_index = floor(scale * output_index)
        x = ops.index_expr(x, torch.float32)
        if exact:
            x = ops.add(x, ops.constant(0.5, torch.float32))
        x = ops.mul(x, ops.constant(scale, torch.float32))
        x = ops.to_dtype(x, torch.int32)
        return ops.indirect_indexing(x, size, check=False)

    def fn(idx):
        x = idx[-n:]
        b = idx[:-n]
        return x_loader(
            [*b, *[scale_fn(i, s, size) for i, s, size in zip(x, inv_scales, i_sizes)]]
        )

    return Pointwise.create(
        device=x.get_device(),
        dtype=x.get_dtype(),
        inner_fn=fn,
        ranges=[*batch, *o_sizes],
    )


@register_lowering(aten.upsample_nearest1d.default)
def upsample_nearest1d(x, output_size, scales: Optional[float] = None):
    return upsample_nearestnd(x, output_size, (scales,), n=1)


@register_lowering(aten._upsample_nearest_exact1d.default)
def _upsample_nearest_exact1d(x, output_size, scales: Optional[float] = None):
    return upsample_nearestnd(x, output_size, (scales,), n=1, exact=True)


@register_lowering(aten.upsample_nearest2d.default)
def upsample_nearest2d(
    x, output_size, scales_h: Optional[float] = None, scales_w: Optional[float] = None
):
    return upsample_nearestnd(x, output_size, (scales_h, scales_w), n=2)


@register_lowering(aten._upsample_nearest_exact2d.default)
def _upsample_nearest_exact2d(
    x, output_size, scales_h: Optional[float] = None, scales_w: Optional[float] = None
):
    return upsample_nearestnd(x, output_size, (scales_h, scales_w), n=2, exact=True)


@register_lowering(aten.upsample_nearest3d.default)
def upsample_nearest3d(
    x,
    output_size,
    scales_d: Optional[float] = None,
    scales_h: Optional[float] = None,
    scales_w: Optional[float] = None,
):
    return upsample_nearestnd(x, output_size, (scales_d, scales_h, scales_w), n=3)


@register_lowering(aten._upsample_nearest_exact3d.default)
def _upsample_nearest_exact3d(
    x,
    output_size,
    scales_d: Optional[float] = None,
    scales_h: Optional[float] = None,
    scales_w: Optional[float] = None,
):
    return upsample_nearestnd(
        x, output_size, (scales_d, scales_h, scales_w), n=3, exact=True
    )


def _create_constants(*args, dtype):
    return tuple(ops.constant(a, dtype) for a in args)


@register_lowering(prims.rev.default)
def rev(x, dims):
    # note - dims pre-canonicalized
    x_loader = x.make_loader()
    sizes = x.get_size()

    def loader(idx):
        idx = list(idx)
        assert len(idx) == len(sizes)
        for dim in dims:
            idx[dim] = (sizes[dim] - 1) - idx[dim]

        return x_loader(idx)

    return Pointwise.create(
        device=x.get_device(),
        dtype=x.get_dtype(),
        inner_fn=loader,
        ranges=sizes,
    )


def inplace_constant_pad_nd(
    x: TensorBox, padding: Sequence[int], fill_value: float
) -> Optional[TensorBox]:
    """
    This optimization changes the semantics of padding from 'clone'
    style to 'view' style.

    Thanks to functionalization, this change can still maintain numerical
    correctness.
    """

    def _padding_can_be_fused():
        """
        Conservatively check if padding can be fused with downstream op.
        1. if the downstream op is a sum, then there is little benefit to
           do inplace padding
        2. if the downstream op is a matmul, doing inplace padding can
           save membw.
        """
        current_node = V.graph.current_node
        if current_node is None:
            return True  # be conservative
        users = tuple(current_node.users)
        if len(users) == 1 and users[0].target in (
            aten.mm.default,
            aten.addmm.default,
        ):
            return False

        return True  # be conservative

    if _padding_can_be_fused():
        return None

    # Only handle 2D case for now
    if len(padding) != 4 or len(x.get_size()) != 2:
        return None

    # No harm to realize since we already know that
    # the op can not be fused into the single user.
    # It need to be realized later anyways.
    x.realize()

    # If x is a view (e.g. a SliceView), realizing it just realizing the
    # underlying storage. x itself is still a view.
    if (
        not isinstance(x, ir.TensorBox)
        or not isinstance(x.data, ir.StorageBox)
        or not (
            isinstance(x.data.data, ir.ComputedBuffer)
            or (
                config.can_inplace_pad_graph_input
                and isinstance(x.data.data, ir.InputBuffer)
            )
        )
        or not x.data.data.name
    ):
        return None
    x.freeze_layout()

    _, layout = ir.as_storage_and_layout(x)
    strides = layout.stride
    if strides[1] != 1:
        return None

    if padding[0] != 0 or padding[2] != 0 or padding[3] != 0:
        return None

    npad = padding[1]
    if npad == 0:
        return None

    stride0 = strides[0]
    rowsize = layout.size[1]

    if stride0 < rowsize + npad:
        return None

    bufname = x.data.data.name
    padded_size = [layout.size[0], layout.size[1] + npad]
    V.graph.buffer_to_padded_size[bufname] = padded_size
    resized_x = as_strided(
        x,
        padded_size,
        layout.stride,
        layout.offset,
    )

    sliced_x = slice_(resized_x, dim=1, start=rowsize, end=rowsize + npad)
    fill_(sliced_x, fill_value)

    counters["inductor"]["inplace_padding"] += 1
    return resized_x


@register_lowering(aten.constant_pad_nd, type_promotion_kind=None)
def constant_pad_nd(x, padding, fill_value=0):
    assert (len(padding) % 2) == 0
    if all(p == 0 for p in padding):
        return clone(x)

    if config.inplace_padding:
        out = inplace_constant_pad_nd(x, padding, fill_value)
        if out:
            return out
            # fall through if can not inplace the padding

    sizes = x.get_size()

    bounds = list(reversed(list(zip(padding[::2], padding[1::2]))))
    n = len(sizes) - len(bounds)

    # if padding is a complicated expression, hoist it
    bounds_precomp: list[tuple[sympy.Symbol, Any]] = []
    for l, h in bounds:
        bounds_precomp.append((V.graph.sizevars.lookup_precomputed_size(l), h))  # type: ignore[arg-type]

    output_size = list(sizes[:n])
    mask_sizes = []
    for (low, high), size in zip(bounds, sizes[n:]):
        mask_sizes.append(size)
        output_size.append(sympy.expand(size + low + high))
    assert len(output_size) == len(sizes)
    fill_value = dtype_to_type(x.get_dtype())(fill_value)

    def mask(index):
        mask = []
        for idx, (low, high), length in zip(index[n:], bounds, mask_sizes):
            if low != 0:
                mask.append(range_mask_low(idx, 0))
            if high != 0:
                mask.append(range_mask_high(idx, length))
        mask = functools.reduce(ops.and_, mask)
        return ops.masked(mask, lambda: x_loader(index), fill_value)

    def offset_fn(index):
        new_index = list(index[:n])
        for idx, (low, _high) in zip(index[n:], bounds_precomp):
            new_index.append(idx - low)
        assert len(new_index) == len(index)
        return mask(new_index)

    x_loader = x.make_loader()
    return Pointwise.create(
        device=x.get_device(),
        dtype=x.get_dtype(),
        inner_fn=offset_fn,
        ranges=output_size,
    )


def range_mask_low(i: sympy.Expr, low: Union[sympy.Expr, int]):
    return ops.ge(
        ops.index_expr(i, torch.int64),
        ops.index_expr(sympy.Integer(low), torch.int64),
    )


def range_mask_high(i: sympy.Expr, high: sympy.Expr):
    return ops.lt(
        ops.index_expr(i, torch.int64),
        ops.index_expr(high, torch.int64),
    )


def range_mask(i: sympy.Expr, high: sympy.Expr, low: sympy.Expr):
    return ops.and_(
        range_mask_low(i, low),
        range_mask_high(i, high),
    )


def constant_boundary_condition(
    x, fill_value, padding=None, pad_fill_value=1.0, dim=None
):
    h = x.get_size()[-dim:]
    x_loader = x.make_loader()
    padding_h = padding or [0] * dim

    def load(index):
        prefix = index[:-dim]
        ih = index[-dim:]

        mask = functools.reduce(
            ops.and_,
            [range_mask(ih[i], h[i] + padding_h[i], -padding_h[i]) for i in range(dim)],
        )
        return (
            ops.masked(
                mask,
                lambda: constant_boundary_condition(x, pad_fill_value, dim=dim)(
                    [*prefix, *ih]
                ),
                fill_value,
            )
            if padding
            else ops.masked(mask, lambda: x_loader([*prefix, *ih]), fill_value)
        )

    return load


def pooling_size(x, i, kernel_size, stride, padding, ceil_mode, *, dilation=None):
    if dilation is None:
        dilation = [1] * len(padding)

    x_out = FloorDiv(
        x + 2 * padding[i] - dilation[i] * (kernel_size[i] - 1) + (stride[i] - 1),
        stride[i],
    )

    if ceil_mode:
        x_alt = FloorDiv(
            x
            + 2 * padding[i]
            - dilation[i] * (kernel_size[i] - 1)
            + 2 * (stride[i] - 1),
            stride[i],
        )
        if V.graph.sizevars.size_hint((x_alt - 1) * stride[i] - x - padding[i]) >= 0:
            # Sliding windows must start within the input or left padding
            x_alt -= 1  # type: ignore[assignment]
            V.graph.sizevars.guard_leq(0, x_alt * stride[i] - x - padding[i])  # type: ignore[arg-type]
        if V.graph.sizevars.size_hint(x_out - x_alt) == 0:
            # ceil mode is actually a no-op, lets guard on that
            V.graph.sizevars.guard_equals(x_out, x_alt)
            ceil_mode = False
        else:
            x_out = x_alt
    return x_out, ceil_mode


def should_fallback_max_pool2d_with_indices(kernel_size):
    kernel_size = pad_listlike(kernel_size, 2)
    window_size = kernel_size[0] * kernel_size[1]
    return window_size > 25


def max_pool2d_checks(
    x, kernel_size, stride, padding, dilation, *, assert_fallback=None
):
    if padding == 0:
        padding = [0, 0]
    if dilation == 1:
        dilation = [1, 1]
    if not stride:
        stride = kernel_size

    kernel_size = pad_listlike(kernel_size, 2)
    stride = pad_listlike(stride, 2)
    padding = pad_listlike(padding, 2)
    dilation = pad_listlike(dilation, 2)

    assert isinstance(x, TensorBox)
    assert len(kernel_size) == 2
    assert len(stride) == 2
    assert len(padding) == 2
    assert len(dilation) == 2
    assert len(x.get_size()) in (3, 4)

    use_fallback = should_fallback_max_pool2d_with_indices(kernel_size)
    if assert_fallback is not None:
        assert use_fallback == assert_fallback

    return kernel_size, stride, padding, dilation, use_fallback


def _max_pool2d_with_offsets(
    x,
    kernel_size,
    stride,
    padding,
    dilation,
    ceil_mode=False,
):
    x.realize_hint()
    *batch, h, w = x.get_size()

    h_out, ceil_mode1 = pooling_size(
        h, 0, kernel_size, stride, padding, ceil_mode, dilation=dilation
    )
    w_out, ceil_mode2 = pooling_size(
        w, 1, kernel_size, stride, padding, ceil_mode, dilation=dilation
    )

    dtype = x.dtype
    min_value = (
        False
        if dtype is torch.bool
        else (float("-inf") if dtype.is_floating_point else torch.iinfo(dtype).min)
    )

    new_size = list(batch) + [h_out, w_out]
    if (
        padding[0]
        or padding[1]
        or ceil_mode1
        or ceil_mode2
        or (dilation[0] > 1)
        or (dilation[1] > 1)
    ):
        x_loader = constant_boundary_condition(x, min_value, dim=2)
    else:
        x_loader = x.make_loader()

    dim = 2

    def fn_inner(idx, reduction_idx):
        prefix = idx[:-dim]
        bh = idx[-dim:]
<<<<<<< HEAD
        ih = [
            bh[i] * stride[i] + reduction_idx[i] * dilation[i] - padding[i]
            for i in range(dim)
        ]
=======
        ih = [bh[i] * stride[i] + reduction_idx[i] - padding[i] for i in range(dim)]
>>>>>>> 02e1580e
        return x_loader([*prefix, *ih])

    result = Reduction.create(
        reduction_type="max",
        input_node=x,
        device=x.get_device(),
        dst_dtype=dtype,
        src_dtype=dtype,
        inner_fn=fn_inner,
        ranges=new_size,
        reduction_ranges=kernel_size,
    )
    offsets = Reduction.create(
        reduction_type="argmax",
        input_node=x,
        device=x.get_device(),
        dst_dtype=torch.int64,
        src_dtype=dtype,
        inner_fn=fn_inner,
        ranges=new_size,
        reduction_ranges=kernel_size,
    )
    if isinstance(result.data.data, Reduction):  # type: ignore[attr-defined]
        # Only realize if reduction isn't unrolled
        result.realize()
    if isinstance(offsets.data.data, Reduction):  # type: ignore[attr-defined]
        # Only realize if reduction isn't unrolled
        offsets.realize()

    return result, offsets


@register_lowering(prims._low_memory_max_pool2d_with_offsets, type_promotion_kind=None)
def _low_memory_max_pool2d_with_offsets(
    x,
    kernel_size,
    stride,
    padding,
    dilation,
    ceil_mode=False,
):
    # assert we are not on a fallback path, the inductor decomp should have guaranteed this
    kernel_size, stride, padding, dilation, _ = max_pool2d_checks(
        x,
        kernel_size,
        stride,
        padding,
        dilation,
        assert_fallback=False,
    )

    with config.patch(unroll_reductions_threshold=25):
        result, offsets = _max_pool2d_with_offsets(
            x,
            kernel_size,
            stride,
            padding,
            dilation,
            ceil_mode,
        )
        return result, to_dtype(offsets, torch.int8)


@register_lowering(
    prims._low_memory_max_pool2d_offsets_to_indices, type_promotion_kind=None
)
def _low_memory_max_pool2d_offsets_to_indices(
    offsets, kernel_width, input_width, stride, padding, dilation
):
    # TODO: Generalize to other max pooling flavors, and arbitrary dim

    offsets_loader = offsets.make_loader()

    def increments_to_index(h_inc, w_inc, bh, bw):
        w_in = ops.index_expr(input_width, torch.int64)
        hbase = ops.index_expr(bh * stride[0] - padding[0], torch.int64)
        wbase = ops.index_expr(bw * stride[1] - padding[1], torch.int64)
        ih = hbase + h_inc * ops.index_expr(dilation[0], torch.int64)
        iw = wbase + w_inc * ops.index_expr(dilation[1], torch.int64)
        return ih * w_in + iw

    def offsets_to_indices(idx):
        *prefix, bh, bw = idx
        offset = offsets_loader([*prefix, bh, bw])
        kw_const = ops.constant(kernel_width, torch.int32)
        h_inc = offset // kw_const
        w_inc = offset - (h_inc * kw_const)
        return increments_to_index(h_inc, w_inc, bh, bw)

    indices = Pointwise.create(
        device=offsets.get_device(),
        dtype=torch.int64,
        inner_fn=offsets_to_indices,
        ranges=offsets.get_size(),
    )
    return indices


<<<<<<< HEAD
=======
fallback_max_pool2d_with_indices = fallback_handler(
    aten.max_pool2d_with_indices.default,
    add_to_fallback_set=False,
)


>>>>>>> 02e1580e
# Fallback when we do not decompose to the low-memory path.
@register_lowering(aten.max_pool2d_with_indices, type_promotion_kind=None)
def max_pool2d_with_indices(
    x,
    kernel_size,
    stride=None,
    padding=0,
    dilation=1,
    ceil_mode=False,
):
    kernel_size, stride, padding, dilation, _ = max_pool2d_checks(
        x, kernel_size, stride, padding, dilation
    )

<<<<<<< HEAD
=======
    if any(d > 1 for d in dilation):
        return fallback_max_pool2d_with_indices(
            x, kernel_size, stride, padding, dilation, ceil_mode=ceil_mode
        )

>>>>>>> 02e1580e
    out, offsets = _max_pool2d_with_offsets(
        x, kernel_size, stride, padding, dilation, ceil_mode
    )

    indices = _low_memory_max_pool2d_offsets_to_indices(
<<<<<<< HEAD
        offsets, kernel_size[-1], x.shape[-1], stride, padding, dilation
=======
        offsets, kernel_size[-1], x.shape[-1], stride, padding
>>>>>>> 02e1580e
    )

    return out, indices


fallback_max_pool2d_with_indices_backward = fallback_handler(
    aten.max_pool2d_with_indices_backward.default,
    add_to_fallback_set=False,
)


@register_lowering(aten.max_pool2d_with_indices_backward, type_promotion_kind=None)
def max_pool2d_with_indices_backward(
    grad_output, x, kernel_size, stride, padding, dilation, ceil_mode, indices
):
    if padding == 0:
        padding = [0, 0]
    if dilation == 1:
        dilation = [1, 1]
    if not stride:
        stride = kernel_size

    assert isinstance(x, TensorBox)
    assert len(kernel_size) == 2
    assert len(stride) == 2
    assert len(padding) == 2
    assert len(dilation) == 2
    assert len(x.get_size()) in (3, 4)

    # we will read this many times, so make sure it is computed
    grad_output.realize_hint()
    gO_stride = grad_output.maybe_get_stride()
    x_stride: Optional[Sequence[Any]]
    if isinstance(x, TensorBox) and isinstance(x.data.data, Pointwise):  # type: ignore[attr-defined]
        data = x.data.data  # type: ignore[attr-defined]
        x_buffer = ir.ComputedBuffer(
            name=None,
            layout=ir.FlexibleLayout(
                device=data.get_device(),
                dtype=data.get_dtype(),
                size=data.get_size(),
            ),
            data=data,
        )
        x_buffer.decide_layout()
        x_stride = x_buffer.get_stride()
    else:
        x_stride = x.maybe_get_stride()

    is_channels_last = (x_stride is not None and x_stride[1] == 1) or (
        gO_stride is not None and gO_stride[1] == 1
    )
    if any(d != 1 for d in dilation):
        # dilation NYI
        return fallback_max_pool2d_with_indices_backward(
            grad_output, x, kernel_size, stride, padding, dilation, ceil_mode, indices
        )

    *_batch, _height, width = x.get_size()
    *_, pooled_height, pooled_width = grad_output.get_size()

    indices_loader = indices.make_loader()
    grad_loader = grad_output.make_loader()
    new_size = list(x.get_size())

    h_window_size = max(
        max(h // stride[0] - max(0, (h - kernel_size[0]) // stride[0]), 1)
        for h in range(kernel_size[0] * 2)
    )
    w_window_size = max(
        max(w // stride[1] - max(0, (w - kernel_size[1]) // stride[1]), 1)
        for w in range(kernel_size[1] * 2)
    )

    window_size = h_window_size * w_window_size

    if window_size > 25:
        # Kernel size too big. Results in hard-to-optimize Triton code. Use fallback.
        return fallback_max_pool2d_with_indices_backward(
            grad_output, x, kernel_size, stride, padding, dilation, ceil_mode, indices
        )

    indices_size = indices.get_size()

    def fn(idx):
        *prefix, h, w = idx
        index_test = ops.index_expr(h * width + w, torch.int32)
        h = h + padding[0]
        w = w + padding[1]
        phstart = ops.index_expr(
            FloorDiv(h - kernel_size[0] + stride[0], stride[0]), torch.int32
        )
        pwstart = ops.index_expr(
            FloorDiv(w - kernel_size[1] + stride[1], stride[1]), torch.int32
        )
        phend = ops.index_expr(FloorDiv(h, stride[0]) + 1, torch.int32)
        pwend = ops.index_expr(FloorDiv(w, stride[1]) + 1, torch.int32)

        phstart = ops.maximum(phstart, ops.constant(0, torch.int32))
        pwstart = ops.maximum(pwstart, ops.constant(0, torch.int32))
        phend = ops.minimum(phend, ops.index_expr(pooled_height, torch.int32))
        pwend = ops.minimum(pwend, ops.index_expr(pooled_width, torch.int32))

        gradient = None
        for ph_ in range(h_window_size):
            for pw_ in range(w_window_size):
                ph = ops.add(phstart, ops.constant(ph_, torch.int32))
                pw = ops.add(pwstart, ops.constant(pw_, torch.int32))
                grad_index = [
                    *prefix,
                    ops.indirect_indexing(
                        ops.minimum(ph, ops.sub(phend, ops.constant(1, torch.int32))),
                        indices_size[-2],
                        check=False,
                    ),
                    ops.indirect_indexing(
                        ops.minimum(pw, ops.sub(pwend, ops.constant(1, torch.int32))),
                        indices_size[-1],
                        check=False,
                    ),
                ]

                index_actual = indices_loader(grad_index)
                grad_part = grad_loader(grad_index)
                check = ops.eq(index_actual, index_test)

                if gradient is None:
                    # don't need mask for 0, 0
                    gradient = ops.where(
                        check, grad_part, ops.constant(0.0, torch.float32)
                    )
                else:
                    mask = ops.and_(
                        ops.and_(
                            ops.lt(ph, phend),
                            ops.lt(pw, pwend),
                        ),
                        check,
                    )
                    gradient = ops.where(mask, ops.add(gradient, grad_part), gradient)
        assert gradient is not None
        return gradient

    out = Pointwise.create(
        device=grad_output.get_device(),
        dtype=grad_output.get_dtype(),
        inner_fn=fn,
        ranges=new_size,
    )
    if is_channels_last:
        return ir.ExternKernel.require_channels_last(out)
    else:
        return out


def pad_adaptive_loader(x, pad_val=0.0):
    x_loader = x.make_loader()

    def load(prefix, increments, start_indices, end_indices):
        ih, iw = increments
        h_start_index, w_start_index = start_indices
        h_end_index, w_end_index = end_indices

        mask = ops.and_(
            ops.lt(
                ops.index_expr(h_start_index + ih, torch.int64),
                ops.index_expr(h_end_index, torch.int64),
            ),
            ops.lt(
                ops.index_expr(w_start_index + iw, torch.int64),
                ops.index_expr(w_end_index, torch.int64),
            ),
        )

        return ops.masked(
            mask,
            lambda: x_loader([*prefix, h_start_index + ih, w_start_index + iw]),
            pad_val,
        )

    return load


def compute_indices_adaptive_pooling(start_index, end_index, h_in, w_in, h_out, w_out):
    h_start_index = functools.partial(start_index, out_dim=h_out, inp_dim=h_in)
    h_end_index = functools.partial(end_index, out_dim=h_out, inp_dim=h_in)

    w_start_index = functools.partial(start_index, out_dim=w_out, inp_dim=w_in)
    w_end_index = functools.partial(end_index, out_dim=w_out, inp_dim=w_in)

    return h_start_index, h_end_index, w_start_index, w_end_index


def _adaptive_pooling_fn(
    start_index, end_index, kernel_maxes, in_sizes, out_sizes, pooling_fn
):
    h_in, w_in = in_sizes
    h_out, w_out = out_sizes

    (
        h_start_index_fn,
        h_end_index_fn,
        w_start_index_fn,
        w_end_index_fn,
    ) = compute_indices_adaptive_pooling(
        start_index, end_index, h_in, w_in, h_out, w_out
    )

    def fn(idx, loader):
        *prefix, bh, bw = idx

        h_start_index = h_start_index_fn(bh)
        h_end_index = h_end_index_fn(bh)

        w_start_index = w_start_index_fn(bw)
        w_end_index = w_end_index_fn(bw)

        result = None
        for ih, iw in itertools.product(range(kernel_maxes[0]), range(kernel_maxes[1])):
            val = loader(
                prefix,
                [ih, iw],
                [h_start_index, w_start_index],
                [h_end_index, w_end_index],
            )
            if result is None:
                result = val
            else:
                result = pooling_fn(val, result)
        return result

    return fn


def _adaptive_pooling_fn_with_idx(
    start_index, end_index, kernel_maxes, in_sizes, out_sizes, pooling_fn
):
    h_in, w_in = in_sizes
    h_out, w_out = out_sizes

    (
        h_start_index_fn,
        h_end_index_fn,
        w_start_index_fn,
        w_end_index_fn,
    ) = compute_indices_adaptive_pooling(
        start_index, end_index, h_in, w_in, h_out, w_out
    )

    def fn(idx, loader):
        *prefix, bh, bw = idx

        h_start_index = h_start_index_fn(bh)
        h_end_index = h_end_index_fn(bh)

        w_start_index = w_start_index_fn(bw)
        w_end_index = w_end_index_fn(bw)

        maxval = None
        maxindex = None
        for ih, iw in itertools.product(range(kernel_maxes[0]), range(kernel_maxes[1])):
            val = loader(
                prefix,
                [ih, iw],
                [h_start_index, w_start_index],
                [h_end_index, w_end_index],
            )

            index = ops.index_expr(
                (h_start_index + ih) * w_in + w_start_index + iw, torch.int64
            )

            if maxindex is None:
                maxindex = index
            else:
                maxindex = ops.where(ops.gt(val, maxval), index, maxindex)

            if maxval is None:
                maxval = val
            else:
                maxval = pooling_fn(val, maxval)

        return maxindex

    return fn


fallback_adaptive_avg_pool2d = fallback_handler(
    aten._adaptive_avg_pool2d.default, add_to_fallback_set=False
)


@register_lowering(aten._adaptive_avg_pool2d)
def _adaptive_avg_pool2d(x, output_size):
    if x.get_dtype() == torch.int64:
        # not supported in eager
        raise RuntimeError("'adaptive_avg_pool2d' not implemented for 'Long'")
    assert isinstance(x, TensorBox)
    assert len(output_size) == 2
    x.realize_hint()

    *batch, h_in, w_in = x.get_size()

    h_in = V.graph.sizevars.evaluate_static_shape(h_in)
    w_in = V.graph.sizevars.evaluate_static_shape(w_in)

    h_out, w_out = output_size

    # no-op if the same input and output
    if h_in == h_out and w_in == w_out:
        return clone(x)

    if h_out == 0 or w_out == 0:
        o_size = [*batch, h_out, w_out]
        return empty(o_size, dtype=x.get_dtype(), device=x.get_device())
    if h_in % h_out == 0 and w_in % w_out == 0:
        kernel_size = [h_in // h_out, w_in // w_out]
        return avg_pool2d(x, kernel_size)

    h_kernel_max = ceildiv((h_in + h_out - 1), h_out)
    w_kernel_max = ceildiv((w_in + w_out - 1), w_out)

    new_size = list(batch) + [h_out, w_out]
    dtype = x.get_dtype()

    window_size = h_kernel_max * w_kernel_max
    if window_size > 25:
        # Kernel size too big. Results in hard-to-optimize Triton code. Use fallback.
        return fallback_adaptive_avg_pool2d(x, output_size)

    def start_index(index, out_dim, inp_dim):
        return FloorDiv((index * inp_dim), out_dim)

    def end_index(index, out_dim, inp_dim):
        return FloorDiv((index + 1) * inp_dim + out_dim - 1, out_dim)

    fn_sum = _adaptive_pooling_fn(
        start_index=start_index,
        end_index=end_index,
        kernel_maxes=[h_kernel_max, w_kernel_max],
        in_sizes=[h_in, w_in],
        out_sizes=[h_out, w_out],
        pooling_fn=ops.add,
    )

    ones_loader = pad_adaptive_loader(ones_like(x))

    def fn(idx):
        return ops.truediv(
            fn_sum(idx, pad_adaptive_loader(x)), fn_sum(idx, ones_loader)
        )

    rv = Pointwise.create(
        device=x.get_device(),
        dtype=dtype,
        inner_fn=fn,
        ranges=new_size,
    )
    # TODO: should we force these to be realized?
    return rv


fallback_adaptive_max_pool2d = fallback_handler(
    aten.adaptive_max_pool2d.default, add_to_fallback_set=False
)


@register_lowering(aten.adaptive_max_pool2d)
def adaptive_max_pool2d(x, output_size):
    if x.get_dtype() == torch.int64:
        # not supported in eager
        raise RuntimeError("adaptive_max_pool2d not implemented for Long")
    assert isinstance(x, TensorBox)
    assert len(output_size) == 2
    x.realize_hint()

    *batch, h_in, w_in = x.get_size()

    h_in = V.graph.sizevars.evaluate_static_shape(h_in)
    w_in = V.graph.sizevars.evaluate_static_shape(w_in)

    h_out, w_out = output_size

    if h_out == 0 or w_out == 0:
        o_size = [*batch, h_out, w_out]
        return empty(o_size, dtype=x.get_dtype(), device=x.get_device()), empty(
            o_size, dtype=torch.int64, device=x.get_device()
        )

    if h_in % h_out == 0 and w_in % w_out == 0:
        # This is handled by a decomposition
        raise ValueError

    h_kernel_max = ceildiv((h_in + h_out - 1), h_out)
    w_kernel_max = ceildiv((w_in + w_out - 1), w_out)

    new_size = list(batch) + [h_out, w_out]
    dtype = x.get_dtype()

    window_size = h_kernel_max * w_kernel_max
    if window_size > 25:
        # Kernel size too big. Results in hard-to-optimize Triton code. Use fallback.
        return fallback_adaptive_max_pool2d(x, output_size)

    def start_index(index, out_dim, inp_dim):
        return FloorDiv((index * inp_dim), out_dim)

    def end_index(index, out_dim, inp_dim):
        return FloorDiv((index + 1) * inp_dim + out_dim - 1, out_dim)

    inner_func_max_val = _adaptive_pooling_fn(
        start_index=start_index,
        end_index=end_index,
        kernel_maxes=[h_kernel_max, w_kernel_max],
        in_sizes=[h_in, w_in],
        out_sizes=[h_out, w_out],
        pooling_fn=ops.maximum,
    )

    inner_func_max_idx = _adaptive_pooling_fn_with_idx(
        start_index=start_index,
        end_index=end_index,
        kernel_maxes=[h_kernel_max, w_kernel_max],
        in_sizes=[h_in, w_in],
        out_sizes=[h_out, w_out],
        pooling_fn=ops.maximum,
    )

    def inner_fn_max_val(idx):
        return inner_func_max_val(idx, pad_adaptive_loader(x, float("-inf")))

    def inner_fn_max_idx(idx):
        return inner_func_max_idx(idx, pad_adaptive_loader(x, float("-inf")))

    rv = Pointwise.create(
        device=x.get_device(),
        dtype=dtype,
        inner_fn=inner_fn_max_val,
        ranges=new_size,
    )
    ri = Pointwise.create(
        device=x.get_device(),
        dtype=torch.int64,
        inner_fn=inner_fn_max_idx,
        ranges=new_size,
    )
    return rv, ri


fallback_fractional_max_pool2d = fallback_handler(
    aten.fractional_max_pool2d.default, add_to_fallback_set=False
)


def _fractional_pooling_offsets(samples, in_sz, out_sz, kernel_sz, dim, ndims):
    out_sz = out_sz[dim]
    in_sz = in_sz[dim]
    kernel_sz = kernel_sz[dim]
    alpha = IntTrueDiv(in_sz - kernel_sz, out_sz - 1)
    samples_loader = samples.make_loader()

    def load(prefix, i):
        sample = samples_loader([*prefix, ndims - 1 - dim])
        i_expr = ops.index_expr(i, samples.get_dtype())
        alpha_expr = ops.index_expr(alpha, samples.get_dtype())
        seq_i = ops.trunc((i_expr + sample) * alpha_expr) - ops.trunc(
            sample * alpha_expr
        )
        seq_i = ops.to_dtype(seq_i, torch.int64)

        mask = ops.lt(
            i_expr,
            ops.index_expr(out_sz - 1, torch.int64),
        )
        return ops.where(mask, seq_i, ops.index_expr(in_sz - kernel_sz, torch.int64))

    return load


@register_lowering(aten.fractional_max_pool2d)
def fractional_max_pool2d(x, kernel_size, output_size, random_samples):
    x.realize_hint()
    *batch, inp_h, inp_w = x.get_size()
    kernel_h, kernel_w = kernel_size
    h_out, w_out = output_size

    if kernel_h * kernel_w >= 25:
        return fallback_fractional_max_pool2d(
            x, kernel_size, output_size, random_samples
        )

    gen_offsets_for_dim = functools.partial(
        _fractional_pooling_offsets,
        samples=random_samples,
        in_sz=[inp_h, inp_w],
        out_sz=output_size,
        kernel_sz=kernel_size,
        ndims=2,
    )

    h_index_fn = gen_offsets_for_dim(dim=0)
    w_index_fn = gen_offsets_for_dim(dim=1)
    x_loader = x.make_loader()

    def fn(idx, return_index):
        *prefix, bh, bw = idx

        h_start_index = ops.indirect_indexing(h_index_fn(prefix, bh), inp_h)
        w_start_index = ops.indirect_indexing(w_index_fn(prefix, bw), inp_w)

        maxval = None
        maxindex = None
        for ih, iw in itertools.product(range(kernel_size[0]), range(kernel_size[1])):
            val = x_loader([*prefix, h_start_index + ih, w_start_index + iw])
            if return_index:
                index = ops.index_expr(
                    (h_start_index + ih) * inp_w + w_start_index + iw, torch.int64
                )
                if maxindex is None:
                    maxindex = index
                else:
                    maxindex = ops.where(
                        ops.or_(ops.gt(val, maxval), ops.isnan(val)), index, maxindex
                    )
            if maxval is None:
                maxval = val
            else:
                maxval = ops.maximum(val, maxval)
        if return_index:
            return maxindex
        else:
            return maxval

    new_size = list(batch) + [h_out, w_out]
    rv = Pointwise.create(
        device=x.get_device(),
        dtype=x.get_dtype(),
        inner_fn=functools.partial(fn, return_index=False),
        ranges=new_size,
    )

    ri = Pointwise.create(
        device=x.get_device(),
        dtype=torch.int64,
        inner_fn=functools.partial(fn, return_index=True),
        ranges=new_size,
    )
    return rv, ri


@register_lowering(aten.upsample_nearest2d_backward.default)
def upsample_nearest2d_backward(
    x, output_size=None, input_size=None, scales_h=None, scales_w=None
):
    x.realize_hint()

    *_batch, inp_h, inp_w = x.get_size()
    inp_h = V.graph.sizevars.evaluate_static_shape(inp_h)
    inp_w = V.graph.sizevars.evaluate_static_shape(inp_w)

    *_batch, out_h, out_w = input_size

    if inp_h % out_h == 0 and inp_w % out_w == 0:
        return avg_pool2d(x, [inp_h // out_h, inp_w // out_w], divisor_override=1)

    h_kernel_max = ceildiv(inp_h, out_h)
    w_kernel_max = ceildiv(inp_w, out_w)

    def start_index(index, out_dim, inp_dim):
        return CeilDiv(index * inp_dim, sympy.sympify(out_dim))

    def end_index(index, out_dim, inp_dim):
        return start_index((index + 1), out_dim, inp_dim)

    fn_sum = _adaptive_pooling_fn(
        start_index=start_index,
        end_index=end_index,
        kernel_maxes=[h_kernel_max, w_kernel_max],
        in_sizes=[inp_h, inp_w],
        out_sizes=[out_h, out_w],
        pooling_fn=ops.add,
    )

    def fn(idx):
        return fn_sum(idx, pad_adaptive_loader(x))

    rv = Pointwise.create(
        device=x.get_device(),
        dtype=x.get_dtype(),
        inner_fn=fn,
        ranges=list(input_size),
    )

    return rv


fallback_avg_pool2d = fallback_handler(
    aten.avg_pool2d.default, add_to_fallback_set=False
)
fallback_avg_pool3d = fallback_handler(
    aten.avg_pool3d.default, add_to_fallback_set=False
)


@register_lowering(aten.avg_pool2d, type_promotion_kind=None)
def avg_pool2d(
    x,
    kernel_size,
    stride=(),
    padding=0,
    ceil_mode=False,
    count_include_pad=True,
    divisor_override=None,
):
    return _avg_poolnd(
        x,
        kernel_size,
        stride,
        padding,
        ceil_mode,
        count_include_pad,
        divisor_override,
        dim=2,
    )


@register_lowering(aten.avg_pool3d, type_promotion_kind=None)
def avg_pool3d(
    x,
    kernel_size,
    stride=(),
    padding=0,
    ceil_mode=False,
    count_include_pad=True,
    divisor_override=None,
):
    return _avg_poolnd(
        x,
        kernel_size,
        stride,
        padding,
        ceil_mode,
        count_include_pad,
        divisor_override,
        dim=3,
    )


def _avg_poolnd(
    x,
    kernel_size,
    stride,
    padding,
    ceil_mode,
    count_include_pad,
    divisor_override,
    dim,
):
    if not stride:
        stride = kernel_size
    if not padding:
        padding = [0] * dim
    kernel_size = pad_listlike(kernel_size, dim)
    stride = pad_listlike(stride, dim)
    padding = pad_listlike(padding, dim)

    assert isinstance(x, TensorBox)
    assert len(kernel_size) == dim
    assert len(stride) == dim
    assert len(padding) == dim
    assert len(x.get_size()) in (dim + 1, dim + 2)

    x.realize_hint()
    batch = x.get_size()[:-dim]
    h = x.get_size()[-dim:]

    h_out, ceil_modes = zip(
        *[
            pooling_size(h[i], i, kernel_size, stride, padding, ceil_mode)
            for i in range(dim)
        ]
    )

    if any(padding) or any(ceil_modes):
        x_loader = constant_boundary_condition(x, 0.0, dim=dim)
        had_padding = True
    else:
        x_loader = x.make_loader()
        had_padding = False

    new_size = list(batch) + list(h_out)
    dtype = x.get_dtype()

    window_size = functools.reduce(operator.mul, kernel_size)
    if window_size > 25:
        # Kernel size too big. Results in hard-to-optimize Triton code. Use fallback.
        if dim == 2:
            fallback = fallback_avg_pool2d
        elif dim == 3:
            fallback = fallback_avg_pool3d
        else:
            raise ValueError(f"Unknown dim: {dim}")

        return fallback(
            x,
            kernel_size,
            stride,
            padding,
            ceil_mode,
            count_include_pad,
            divisor_override,
        )

    def fn_sum(idx, loader):
        prefix = idx[:-dim]
        b = idx[-dim:]
        total = None
        for ih in itertools.product(*[range(kernel_size[i]) for i in range(dim)]):
            inp = [b[i] * stride[i] + ih[i] - padding[i] for i in range(dim)]
            val = loader([*prefix, *inp])
            if total is None:
                total = val
            else:
                total = ops.add(val, total)
        return total

    if not had_padding or divisor_override:
        divisor = divisor_override if divisor_override else window_size
        if dtype.is_floating_point:
            scale = 1 / divisor

            def fn(idx):
                return ops.mul(fn_sum(idx, x_loader), ops.constant(scale, dtype))

        else:

            def fn(idx):
                # C style integer division as done in native/cpu/AvgPoolKernel.cpp
                return ops.truncdiv(fn_sum(idx, x_loader), ops.constant(divisor, dtype))

    else:

        def fn(idx):
            bh = idx[-dim:]

            divide_factors = []
            for i in range(dim):
                hstart = bh[i] * stride[i] - padding[i]
                hend = sympy.Min(hstart + kernel_size[i], h[i] + padding[i])
                if not count_include_pad:
                    hstart = sympy.Max(hstart, 0)
                    hend = sympy.Min(hend, h[i])
                factor = ops.index_expr(hend - hstart, torch.int32)
                divide_factors.append(factor)
            divide_factor = functools.reduce(ops.mul, divide_factors)
            if dtype.is_floating_point:
                return ops.truediv(fn_sum(idx, x_loader), divide_factor)
            # C style integer division as done in native/cpu/AvgPoolKernel.cpp
            return ops.truncdiv(fn_sum(idx, x_loader), divide_factor)

    rv = Pointwise.create(
        device=x.get_device(),
        dtype=dtype,
        inner_fn=fn,
        ranges=new_size,
    )
    # TODO(jansel): should we force these to be realized?
    return rv


fallback_avg_pool2d_backward = fallback_handler(
    aten.avg_pool2d_backward.default, add_to_fallback_set=False
)


@register_lowering(aten.avg_pool2d_backward, type_promotion_kind=None)
def avg_pool2d_backward(
    grad_output,
    x,
    kernel_size,
    stride,
    padding,
    ceil_mode,
    count_include_pad,
    divisor_override=None,
):
    assert divisor_override is None or divisor_override != 0, "divisor must be not zero"
    if not stride:
        stride = kernel_size
    if not padding:
        padding = [0, 0]

    assert isinstance(grad_output, TensorBox)
    assert isinstance(x, TensorBox)
    assert len(kernel_size) == 2
    assert len(stride) == 2
    assert len(padding) == 2
    assert len(x.get_size()) in (3, 4)

    grad_output.realize_hint()  # we will read this many times, so make sure it is computed

    *_, height, width = x.get_size()

    _h_out, ceil_mode1 = pooling_size(
        height, 0, kernel_size, stride, padding, ceil_mode
    )
    _w_out, ceil_mode2 = pooling_size(width, 1, kernel_size, stride, padding, ceil_mode)

    grad_loader = grad_output.make_loader()

    had_padding = padding[0] or padding[1] or ceil_mode1 or ceil_mode2

    *_, pooled_height, pooled_width = grad_output.get_size()
    new_size = list(x.get_size())
    dtype = x.get_dtype()

    h_window_size = max(
        max(h // stride[0] - max(0, (h - kernel_size[0]) // stride[0]), 1)
        for h in range(kernel_size[0] * 2)
    )
    w_window_size = max(
        max(w // stride[1] - max(0, (w - kernel_size[1]) // stride[1]), 1)
        for w in range(kernel_size[1] * 2)
    )

    window_size = h_window_size * w_window_size
    if window_size > 25:
        # Kernel size too big. Results in hard-to-optimize Triton code. Use fallback.
        return fallback_avg_pool2d_backward(
            grad_output,
            x,
            kernel_size,
            stride,
            padding,
            ceil_mode,
            count_include_pad,
            divisor_override,
        )

    def compute_pool_size_without_padding(ph, pw):
        """
        This computes the scaling factor that we will divide an element
        by when `count_include_pad=False`
        """
        stride_h = ops.constant(stride[0], torch.int32)
        stride_w = ops.constant(stride[1], torch.int32)
        pad_h = ops.constant(padding[0], torch.int32)
        pad_w = ops.constant(padding[1], torch.int32)
        kernel_h = ops.constant(kernel_size[0], torch.int32)
        kernel_w = ops.constant(kernel_size[1], torch.int32)
        hstart = ops.sub(ops.mul(ph, stride_h), pad_h)
        wstart = ops.sub(ops.mul(pw, stride_w), pad_w)
        hend = ops.minimum(
            ops.add(hstart, kernel_h),
            ops.add(ops.index_expr(height, torch.int32), pad_h),
        )
        wend = ops.minimum(
            ops.add(wstart, kernel_w),
            ops.add(ops.index_expr(width, torch.int32), pad_w),
        )
        hstart = ops.maximum(hstart, ops.constant(0, torch.int32))
        wstart = ops.maximum(wstart, ops.constant(0, torch.int32))
        hend = ops.minimum(hend, ops.index_expr(height, torch.int32))
        wend = ops.minimum(wend, ops.index_expr(width, torch.int32))
        divide_factor = ops.mul(ops.sub(hend, hstart), ops.sub(wend, wstart))
        return divide_factor

    def fn(idx):
        *prefix, h, w = idx
        h = h + padding[0]
        w = w + padding[1]
        phstart = ops.index_expr(
            FloorDiv(h - kernel_size[0] + stride[0], stride[0]), torch.int32
        )
        pwstart = ops.index_expr(
            FloorDiv(w - kernel_size[1] + stride[1], stride[1]), torch.int32
        )
        phend = ops.index_expr(FloorDiv(h, stride[0]) + 1, torch.int32)
        pwend = ops.index_expr(FloorDiv(w, stride[1]) + 1, torch.int32)

        phstart = ops.maximum(phstart, ops.constant(0, torch.int32))
        pwstart = ops.maximum(pwstart, ops.constant(0, torch.int32))
        phend = ops.minimum(phend, ops.index_expr(pooled_height, torch.int32))
        pwend = ops.minimum(pwend, ops.index_expr(pooled_width, torch.int32))

        gradient = None
        for ph_ in range(h_window_size):
            for pw_ in range(w_window_size):
                ph = ops.add(phstart, ops.constant(ph_, torch.int32))
                pw = ops.add(pwstart, ops.constant(pw_, torch.int32))

                if divisor_override is not None:
                    scale = divisor_override
                elif count_include_pad or not had_padding:
                    scale = kernel_size[0] * kernel_size[1]
                else:
                    scale = compute_pool_size_without_padding(ph, pw)

                part = ops.truediv(
                    grad_loader(
                        [
                            *prefix,
                            ops.indirect_indexing(
                                ops.minimum(
                                    ph, ops.sub(phend, ops.constant(1, torch.int32))
                                ),
                                pooled_height,
                                check=False,
                            ),
                            ops.indirect_indexing(
                                ops.minimum(
                                    pw, ops.sub(pwend, ops.constant(1, torch.int32))
                                ),
                                pooled_width,
                                check=False,
                            ),
                        ]
                    ),
                    scale,
                )

                mask = ops.and_(
                    ops.lt(ph, phend),
                    ops.lt(pw, pwend),
                )
                if gradient is None:
                    gradient = ops.where(mask, part, ops.constant(0.0, torch.float32))
                else:
                    gradient = ops.where(mask, ops.add(gradient, part), gradient)
        assert gradient is not None
        return gradient

    rv = Pointwise.create(
        device=grad_output.get_device(),
        dtype=dtype,
        inner_fn=fn,
        ranges=new_size,
    )
    return rv


fallback_avg_pool3d_backward = fallback_handler(
    aten.avg_pool3d_backward.default, add_to_fallback_set=False
)


@register_lowering(aten.avg_pool3d_backward, type_promotion_kind=None)
def avg_pool3d_backward(
    grad_output,
    x,
    kernel_size,
    stride,
    padding,
    ceil_mode,
    count_include_pad,
    divisor_override=None,
):
    assert divisor_override is None or divisor_override != 0, "divisor must be not zero"
    if not stride:
        stride = kernel_size
    if not padding:
        padding = [0, 0, 0]

    assert isinstance(grad_output, TensorBox)
    assert isinstance(x, TensorBox)
    assert len(kernel_size) == 3
    assert len(stride) == 3
    assert len(padding) == 3
    assert len(x.get_size()) in (4, 5)

    grad_output.realize_hint()

    *_batch, depth, height, width = x.get_size()

    _d_out, ceil_mode_d = pooling_size(
        depth, 0, kernel_size, stride, padding, ceil_mode
    )
    _h_out, ceil_mode_h = pooling_size(
        height, 1, kernel_size, stride, padding, ceil_mode
    )
    _w_out, ceil_mode_w = pooling_size(
        width, 2, kernel_size, stride, padding, ceil_mode
    )

    grad_loader = grad_output.make_loader()
    had_padding = any(padding) or ceil_mode_d or ceil_mode_h or ceil_mode_w

    *_, pooled_depth, pooled_height, pooled_width = grad_output.get_size()
    new_size = list(x.get_size())
    dtype = x.get_dtype()

    d_window_size, h_window_size, w_window_size = (
        max(
            max(d // stride[i] - max(0, (d - kernel_size[i]) // stride[i]), 1)
            for d in range(kernel_size[i] * 2)
        )
        for i in range(3)
    )

    window_size = d_window_size * h_window_size * w_window_size
    if window_size > 125:
        # Kernel size too big. Results in hard-to-optimize Triton code.
        return fallback_avg_pool3d_backward(
            grad_output,
            x,
            kernel_size,
            stride,
            padding,
            ceil_mode,
            count_include_pad,
            divisor_override,
        )

    def compute_pool_size_without_padding(pd, ph, pw):
        stride_d, stride_h, stride_w = (ops.constant(s, torch.int32) for s in stride)
        pad_d, pad_h, pad_w = (ops.constant(p, torch.int32) for p in padding)
        kernel_d, kernel_h, kernel_w = (
            ops.constant(k, torch.int32) for k in kernel_size
        )

        dstart, hstart, wstart = (
            ops.sub(ops.mul(p, s), pad)
            for p, s, pad in zip(
                [pd, ph, pw], [stride_d, stride_h, stride_w], [pad_d, pad_h, pad_w]
            )
        )
        dend, hend, wend = (
            ops.minimum(
                ops.add(start, k), ops.add(ops.index_expr(dim, torch.int32), pad)
            )
            for start, k, dim, pad in zip(
                [dstart, hstart, wstart],
                [kernel_d, kernel_h, kernel_w],
                [depth, height, width],
                [pad_d, pad_h, pad_w],
            )
        )
        dstart, hstart, wstart = (
            ops.maximum(start, ops.constant(0, torch.int32))
            for start in [dstart, hstart, wstart]
        )
        dend, hend, wend = (
            ops.minimum(end, ops.index_expr(dim, torch.int32))
            for end, dim in zip([dend, hend, wend], [depth, height, width])
        )
        divide_factor = ops.mul(
            ops.mul(ops.sub(dend, dstart), ops.sub(hend, hstart)), ops.sub(wend, wstart)
        )
        return divide_factor

    def fn(idx):
        *prefix, d, h, w = idx
        d, h, w = (v + pad for v, pad in zip([d, h, w], padding))

        pdstart, phstart, pwstart = (
            ops.index_expr(FloorDiv(v - k + s, s), torch.int32)
            for v, k, s in zip([d, h, w], kernel_size, stride)
        )

        pdend, phend, pwend = (
            ops.index_expr(FloorDiv(v, s) + 1, torch.int32)
            for v, s in zip([d, h, w], stride)
        )

        pdstart, phstart, pwstart = (
            ops.maximum(pstart, ops.constant(0, torch.int32))
            for pstart in [pdstart, phstart, pwstart]
        )
        pdend, phend, pwend = (
            ops.minimum(pend, ops.index_expr(pooled_dim, torch.int32))
            for pend, pooled_dim in zip(
                [pdend, phend, pwend], [pooled_depth, pooled_height, pooled_width]
            )
        )

        gradient = None
        # Iterate over the 3D region to accumulate gradients
        for pd_ in range(d_window_size):
            for ph_ in range(h_window_size):
                for pw_ in range(w_window_size):
                    pd, ph, pw = (
                        ops.add(pstart, ops.constant(p_, torch.int32))
                        for pstart, p_ in zip(
                            [pdstart, phstart, pwstart], [pd_, ph_, pw_]
                        )
                    )

                    if divisor_override is not None:
                        scale = divisor_override
                    elif count_include_pad or not had_padding:
                        scale = kernel_size[0] * kernel_size[1] * kernel_size[2]
                    else:
                        scale = compute_pool_size_without_padding(pd, ph, pw)

                    part = ops.truediv(
                        grad_loader(
                            [
                                *prefix,
                                ops.indirect_indexing(
                                    ops.minimum(
                                        pd, ops.sub(pdend, ops.constant(1, torch.int32))
                                    ),
                                    pooled_depth,
                                    check=False,
                                ),
                                ops.indirect_indexing(
                                    ops.minimum(
                                        ph, ops.sub(phend, ops.constant(1, torch.int32))
                                    ),
                                    pooled_height,
                                    check=False,
                                ),
                                ops.indirect_indexing(
                                    ops.minimum(
                                        pw, ops.sub(pwend, ops.constant(1, torch.int32))
                                    ),
                                    pooled_width,
                                    check=False,
                                ),
                            ]
                        ),
                        scale,
                    )

                    mask = ops.and_(
                        ops.and_(ops.lt(pd, pdend), ops.lt(ph, phend)),
                        ops.lt(pw, pwend),
                    )
                    if gradient is None:
                        gradient = ops.where(
                            mask, part, ops.constant(0.0, torch.float32)
                        )
                    else:
                        gradient = ops.where(mask, ops.add(gradient, part), gradient)
        assert gradient is not None
        return gradient

    rv = Pointwise.create(
        device=grad_output.get_device(),
        dtype=dtype,
        inner_fn=fn,
        ranges=new_size,
    )
    return rv


def _validate_reduction_axis(x, axis):
    size = x.get_size()
    if isinstance(axis, int):
        axis = [axis]
    elif not axis:
        axis = range(len(size))
    if len(size) == 0:
        assert tuple(axis) in [(), (0,), (-1,)], f"invalid axis: {axis}"
        return []
    axis = list(axis)
    for i in range(len(axis)):
        if axis[i] < 0:
            axis[i] += len(size) if len(size) else 1
        assert 0 <= axis[i] < len(size) or (len(size) == 0 and axis[i] == 0)
    assert len(OrderedSet(axis)) == len(axis), "reduction axis not unique"
    return axis


def _make_reduction_inner(x, *, axis, keepdims, dtype, override_return_dtype):
    if dtype is not None:
        x = to_dtype(x, dtype)
    size = x.get_size()
    axis = OrderedSet[int](_validate_reduction_axis(x, axis))

    kept_sizes = []
    kept_idx = []
    reduced_sizes = []
    reduced_idx = []
    for i in range(len(size)):
        if i in axis:
            reduced_idx.append(i)
            reduced_sizes.append(size[i])
        else:
            kept_idx.append(i)
            kept_sizes.append(size[i])

    def loader(index, reduction_index):
        assert len(reduction_index) == len(reduced_idx)
        if keepdims:
            assert len(index) == len(size)
            index = [index[i] for i in kept_idx]
        assert len(index) == len(kept_idx)
        new_index = [None] * (len(index) + len(reduction_index))
        for idx, var in itertools.chain(
            zip(kept_idx, index), zip(reduced_idx, reduction_index)
        ):
            new_index[idx] = var
        return inner_loader(new_index)

    if keepdims:
        new_size = list(size)
        for i in reduced_idx:
            new_size[i] = sympy.S.One
    else:
        new_size = kept_sizes

    inner_loader = x.make_loader()
    return dict(
        device=x.get_device(),
        dst_dtype=override_return_dtype or x.get_dtype(),
        src_dtype=x.get_dtype(),
        inner_fn=loader,
        ranges=new_size,
        reduction_ranges=reduced_sizes,
    )


def make_reduction(reduction_type: ReductionType, override_return_dtype=None):
    def inner(x, axis=None, keepdims=False, *, dtype=None):
        kwargs = _make_reduction_inner(
            x,
            axis=axis,
            keepdims=keepdims,
            dtype=dtype,
            override_return_dtype=override_return_dtype,
        )
        result = Reduction.create(reduction_type=reduction_type, input_node=x, **kwargs)
        if isinstance(
            result.data.data,  # type: ignore[attr-defined]
            Reduction,
        ):  # Only realize if reduction isn't unrolled
            result.realize()
        return result

    return inner


def _make_scan_inner(x, *, axis, dtype):
    if dtype is not None:
        x = to_dtype(x, dtype)
    axis = _validate_dim(x, axis)

    return dict(
        device=x.get_device(),
        dtypes=(x.get_dtype(),),
        inner_fns=(x.make_loader(),),
        size=x.get_size(),
        axis=axis,
    )


@register_lowering(aten.mean)
def mean(x, axis=None, keepdim=False, *, dtype=None):
    if dtype is not None:
        x = to_dtype(x, dtype)
    size = x.get_size()
    axis = _validate_reduction_axis(x, axis)
    # compute in higher-precision until end of mean lowering
    output_dtype = x.get_dtype()
    if output_dtype in (torch.float16, torch.bfloat16):
        x = to_dtype(x, torch.float)
    sum_result = sum_(x, axis, keepdim)
    denom = sympy_product(size[i] for i in axis)
    denom = ir.IndexingConstant(index=denom, dtype=x.get_dtype(), device=x.get_device())
    denom = ExpandView.create(denom, list(sum_result.get_size()))
    return to_dtype(div(sum_result, denom), output_dtype)


def var_mean_sum_(x, axis, correction, keepdim, return_mean):
    if correction is None:
        correction = 1

    size = x.get_size()
    axis = _validate_reduction_axis(x, axis)
    x_mean = mean(x, axis, keepdim=True)
    if return_mean:
        x_mean.realize()

    diffs = square(sub(x, x_mean))
    sum_result = sum_(diffs, axis, keepdim)

    denom = sympy_product(size[i] for i in axis)
    if correction:
        denom = sympy.Max(denom - correction, 0)
    denom = ir.IndexingConstant(index=denom, dtype=x.get_dtype(), device=x.get_device())
    denom = ExpandView.create(denom, list(sum_result.get_size()))
    x_var = div(sum_result, denom)
    if not return_mean:
        return (x_var,)

    x_mean = x_mean if keepdim else squeeze(x_mean, axis)
    return x_var, x_mean


def use_two_step_variance(x, axis, keepdim):
    # Instead of unrolling welford, just unroll the simpler two-step var
    axis = _validate_reduction_axis(x, axis)
    kwargs = _make_reduction_inner(
        x, axis=axis, keepdims=keepdim, dtype=None, override_return_dtype=None
    )

    ranges = kwargs["ranges"]
    reduction_numel = sympy_product(kwargs["reduction_ranges"])
    return (
        isinstance(reduction_numel, sympy.Integer)
        and int(reduction_numel) < config.unroll_reductions_threshold
        and sympy_product(ranges) != 1
    )


def var_mean_welford_(x, axis, *, correction, keepdim, return_mean):
    if correction is None:
        correction = 1

    kwargs = _make_reduction_inner(
        x, axis=axis, keepdims=keepdim, dtype=None, override_return_dtype=None
    )
    loader = kwargs.pop("inner_fn")
    kwargs.pop("dst_dtype")
    kwargs.pop("src_dtype")

    mean, m2, _ = ir.WelfordReduction.create(
        inner_fns=(loader,),
        reduction_type="welford_reduce",
        dtype=x.get_dtype(),
        **kwargs,
    )
    m2.realize()

    dtype = x.get_dtype()
    size = x.get_size()
    axis = _validate_reduction_axis(x, axis)
    rnumel = sympy_product(size[i] for i in axis)

    def get_constant_or_index_expr(x, dtype):
        if isinstance(x, sympy.Expr) and not x.is_number:
            return ops.to_dtype(ops.index_expr(x, torch.int64), dtype)
        return ops.constant(x, dtype)

    def scale_fn(data):
        c = get_constant_or_index_expr(correction, dtype)
        N = get_constant_or_index_expr(rnumel, dtype)
        zero = ops.constant(0, dtype)
        return data / ops.maximum(zero, N - c)

    var = make_pointwise(scale_fn)(m2)

    if return_mean:
        mean.realize()
        return var, mean
    return (var,)


def var_mean_helper_(x, *, axis, correction, keepdim, return_mean):
    out_dtype = x.get_dtype()
    compute_dtype = get_computation_dtype(out_dtype)
    x = to_dtype(x, compute_dtype, copy=False)
    kwargs = dict(
        x=x,
        axis=axis,
        correction=correction,
        keepdim=keepdim,
        return_mean=return_mean,
    )
    output = (
        var_mean_sum_(**kwargs)
        if use_two_step_variance(x, axis=axis, keepdim=keepdim)
        else var_mean_welford_(**kwargs)
    )
    output = tuple(to_dtype(x, out_dtype, copy=False) for x in output)
    return output[0] if not return_mean else output


@register_lowering([aten.var, prims.var])
def var_(x, axis=None, *, correction=None, keepdim=False):
    return var_mean_helper_(
        x, axis=axis, correction=correction, keepdim=keepdim, return_mean=False
    )


@register_lowering(aten.var_mean)
def var_mean(x, axis=None, *, correction=None, keepdim=False):
    return var_mean_helper_(
        x, axis=axis, correction=correction, keepdim=keepdim, return_mean=True
    )


def pow_recursive(x, y, dtype):
    if y < 0:
        return pow_recursive(ops.reciprocal(x), -y, dtype)
    if y == 0:
        return ops.constant(1, dtype)
    if y == 1:
        return x

    result = pow_recursive(x, y // 2, dtype)
    result = ops.mul(result, result)
    if (y % 2) == 1:
        result = ops.mul(result, x)
    return result


@make_pointwise
def pow_native(a, b):
    return ops.pow(a, b)


fallback_pow_tensor_tensor = fallback_handler(
    aten.pow.Tensor_Tensor, add_to_fallback_set=False
)
fallback_pow_scalar = fallback_handler(aten.pow.Scalar, add_to_fallback_set=False)
fallback_pow_tensor_scalar = fallback_handler(
    aten.pow.Tensor_Scalar, add_to_fallback_set=False
)


@register_lowering(aten.pow, broadcast=True)
def pow(a, b):
    if isinstance(b, float) and b == int(b):
        return pow(a, int(b))
    elif isinstance(b, float) and b == 0.5:
        return sqrt(a)
    elif isinstance(b, int) and b == 1:
        return clone(a)

    # Type promotion ensures all tensor arguments have the same type
    dtype = next(x.get_dtype() for x in (a, b) if isinstance(x, ir.TensorBox))
    is_integer_pow = is_integer_dtype(dtype)

    # Optimize away small fixed powers, or for integers avoid falling back to ATen
    embed_exponent = isinstance(b, int) and (
        -32 < b < 32 or (is_integer_pow and b >= 0)
    )
    if embed_exponent:
        loader = a.make_loader()

        def fn(idx):
            return pow_recursive(loader(idx), b, a.get_dtype())

        return Pointwise.create(
            device=a.get_device(),
            dtype=a.get_dtype(),
            inner_fn=fn,
            ranges=a.get_size(),
        )

    if isinstance(a, Number):
        if a == 1:
            return full_like(b, 1)
        if a == 2 and is_float_dtype(b.get_dtype()):
            return exp2(b)

    if is_integer_pow:
        # ops.pow doesn't work for integers
        if isinstance(a, Number):
            return fallback_pow_scalar(a, b)
        elif isinstance(b, Number):
            return fallback_pow_tensor_scalar(a, b)
        else:
            return fallback_pow_tensor_tensor(a, b)

    return pow_native(a, b)


def mutate_to(changed, val, unsafe_alias=False):
    if isinstance(changed, TensorBox):
        changed_data = changed.data
    else:
        changed_data = changed
    if isinstance(val, TensorBox):
        val = val.data

    if not isinstance(val, ir.StorageBox):
        # introduce a copy to handle views
        val = Pointwise.create(
            device=changed.get_device(),
            dtype=changed.get_dtype(),
            inner_fn=val.make_loader(),
            ranges=changed.get_size(),
        ).data
        assert isinstance(val, ir.StorageBox)

    if isinstance(changed_data, ir.StorageBox) and not (
        changed_data.is_input_buffer()
        # In AOTI, module parameters and buffers are not lifted as graph inputs
        or changed_data.is_module_buffer()
        or isinstance(changed_data.data, ir.NopKernel)
    ):
        # Fast path, just swing the data pointer
        val.realize()
        changed_data.data = val.data
        return changed

    ir.MutationLayoutSHOULDREMOVE.realize_into(
        val, changed_data, unsafe_alias=unsafe_alias
    )
    return changed


@register_lowering(aten.fill_)
def fill_(x, fill_value):
    return mutate_to(x, full_like(x, fill_value))


@register_lowering(aten.copy_, type_promotion_kind=None)
def copy_(dst, src, non_blocking=False):
    if dst is src:
        # dst.copy_(dst) can happen from the reinplacing pass
        return dst
    src = to_device(src, dst.get_device())
    src = to_dtype(src, dst.get_dtype())
    src = expand(src, dst.get_size())
    return mutate_to(dst, src)


@make_pointwise
def floordiv(a, b):
    return ops.floordiv(a, b)


@make_pointwise
def truncdiv(a, b):
    return ops.truncdiv(a, b)


@register_lowering(aten.div, broadcast=True)
def div_mode(a, b, rounding_mode=None):
    both_integer = is_integer_type(a) and is_integer_type(b)
    both_boolean = is_boolean_type(a) and is_boolean_type(b)

    # floordiv and truncdiv need special handling for integer tensors on Triton,
    # see the discussion at https://github.com/openai/triton/issues/605
    if rounding_mode == "floor":
        assert not both_boolean, "floordiv operands can not be boolean at the same time"
        return floordiv(a, b) if both_integer else floor(div(a, b))
    if rounding_mode == "trunc":
        assert not both_boolean, "truncdiv operands can not be boolean at the same time"
        return truncdiv(a, b) if both_integer else trunc(div(a, b))
    return div(a, b)


@register_lowering([aten.mul], broadcast=True)
def mul(a, b):
    both_bool = is_boolean_type(a) and is_boolean_type(b)
    if both_bool:
        return logical_and(a, b)
    else:
        fn = ops_wrapper(aten.mul.__name__)
        return make_pointwise(fn)(a, b)


def get_constant_value(x: ir.IRNode) -> Optional[ir.Constant]:
    """Try convert an arbitrary IR node into an ir.Constant value"""

    # First try unwrapping the IRNode to see if it is already an ir.Constant
    # Optional step, but avoids unnecessary inner_fn evaluation.
    if isinstance(x, ir.MutableBox):
        return get_constant_value(x.data)
    if isinstance(x, ir.BaseView):
        return get_constant_value(x.unwrap_view())
    if isinstance(x, ir.Constant):
        return x

    # If the unwrapped node is not an ir.Constant, try evaluating inner_fn
    # to see if the returned value is from an `ops.constant` call
    if not isinstance(x, ir.Loops):
        return None

    handler = torch._inductor.ops_handler.ExtractConstantsHandler(x.get_device())
    with (
        V.set_ops_handler(handler),
        patch.object(ir.FlexibleLayout, "allow_indexing", True),
    ):
        out = x.inner_fn(*x.inner_fn_args())

    assert isinstance(out, torch._inductor.virtualized.OpsValue)
    if isinstance(out.value, ir.Constant):
        return out.value
    return None


# NOTE: prims.div maps to a / b in C, so performs truncation division on
#   integer inputs and true division for floating and complex inputs.
@register_lowering([prims.div], broadcast=True)
def div_prim(a, b):
    is_integral = all(is_boolean_type(x) or is_integer_type(x) for x in [a, b])

    if is_integral:
        return truncdiv(a, b)

    if (divisor := get_constant_value(b)) is not None:
        # Replace divide by constant with multiply by reciprocal
        if divisor.value == 0:
            reciprocal = math.copysign(float("inf"), divisor.value)
        else:
            reciprocal = 1.0 / divisor.value
        return mul(a, reciprocal)

    def fn(*args):
        return ops.truediv(*args)

    return make_pointwise(fn)(a, b)


@register_lowering(
    [aten.true_divide, aten.div.Tensor],
    broadcast=True,
    type_promotion_kind=ELEMENTWISE_TYPE_PROMOTION_KIND.INT_TO_FLOAT,
)
def div(a, b):
    a, b = promote_constants(
        (a, b), type_promotion_kind=ELEMENTWISE_TYPE_PROMOTION_KIND.INT_TO_FLOAT
    )
    return div_prim(a, b)


@register_lowering([aten.fmod, prims.fmod], broadcast=True)
def fmod(a, b):
    is_integral = is_boolean_type(a) or is_integer_type(a)

    if is_integral:

        def fn(a, b):
            return ops.mod(a, b)

    else:

        def fn(a, b):
            return ops.fmod(a, b)

    return make_pointwise(fn)(a, b)


@register_lowering([aten.sum, prims.sum])
def sum_(x, axis=None, keepdims=False, *, dtype=None):
    if (
        is_integer_dtype(x.get_dtype()) or is_boolean_dtype(x.get_dtype())
    ) and dtype is None:
        dtype = torch.int64

    fn = make_reduction("sum", override_return_dtype=dtype)
    return fn(x, axis, keepdims, dtype=dtype)


fallback_cumsum = fallback_handler(aten.cumsum.default)
fallback_cumprod = fallback_handler(aten.cumprod.default)
fallback_logcumsumexp = fallback_handler(aten.logcumsumexp.default)
fallback_cummax = fallback_handler(aten.cummax.default)
fallback_cummin = fallback_handler(aten.cummin.default)


@register_lowering(aten.cumsum)
def cumsum(x, axis=None, dtype=None):
    if (
        is_integer_dtype(x.get_dtype()) or is_boolean_dtype(x.get_dtype())
    ) and dtype is None:
        dtype = torch.int64

    if len(x.get_size()) == 0:
        assert axis in [0, -1]
        dtype = dtype or x.get_dtype()
        return to_dtype(x, dtype, copy=True)

    def combine_fn(a_tuple, b_tuple):
        (a,) = a_tuple
        (b,) = b_tuple
        return (ops.add(a, b),)

    kwargs = _make_scan_inner(x, axis=axis, dtype=dtype)
    (result,) = ir.Scan.create(**kwargs, combine_fn=combine_fn)
    if result is None:
        return fallback_cumsum(x, dim=axis, dtype=dtype)
    return result


@register_lowering(aten.cumprod)
def cumprod(x, axis=None, dtype=None):
    if (
        is_integer_dtype(x.get_dtype()) or is_boolean_dtype(x.get_dtype())
    ) and dtype is None:
        dtype = torch.int64

    if len(x.get_size()) == 0:
        assert axis in [0, -1]
        dtype = dtype or x.get_dtype()
        return to_dtype(x, dtype, copy=True)

    def combine_fn(a_tuple, b_tuple):
        (a,) = a_tuple
        (b,) = b_tuple
        return (ops.mul(a, b),)

    kwargs = _make_scan_inner(x, axis=axis, dtype=dtype)
    (result,) = ir.Scan.create(**kwargs, combine_fn=combine_fn)
    if result is None:
        return fallback_cumprod(x, dim=axis, dtype=dtype)
    return result


@register_lowering(aten.logcumsumexp)
def logcumsumexp(x, dim):
    def log_add_exp_helper(a_tuple, b_tuple):
        (a,) = a_tuple
        (b,) = b_tuple
        min_v = ops.minimum(a, b)
        max_v = ops.maximum(a, b)
        mask = (min_v != max_v) | (~ops.isinf(min_v))
        return (ops.where(mask, ops.log1p(ops.exp(min_v - max_v)) + max_v, a),)

    dtype = x.get_dtype()
    if len(x.get_size()) == 0:
        assert dim in [0, -1]
        return clone(x)

    kwargs = _make_scan_inner(x, axis=dim, dtype=dtype)
    (result,) = ir.Scan.create(**kwargs, combine_fn=log_add_exp_helper)
    if result is None:
        return fallback_logcumsumexp(x, dim=dim)
    return result


@register_lowering(aten.cummax, type_promotion_kind=None)
def cummax(x, axis=None):
    if len(x.get_size()) == 0:
        assert axis in [0, -1]
        return clone(x), empty_like(x, dtype=torch.int64)

    dtype = x.get_dtype()
    combine_fn = ir.get_reduction_combine_fn(
        "argmax", dtype=dtype, arg_break_ties_left=False
    )

    kwargs = _make_scan_inner(x, axis=axis, dtype=dtype)
    kwargs["dtypes"] = (dtype, torch.int64)
    kwargs["inner_fns"] = (x.make_loader(), lambda _: "rindex")
    values, indices = ir.Scan.create(**kwargs, combine_fn=combine_fn)  # type: ignore[arg-type]
    if values is None:
        return fallback_cummax(x, dim=axis)
    return values, indices


@register_lowering(aten.cummin, type_promotion_kind=None)
def cummin(x, axis=None):
    if len(x.get_size()) == 0:
        assert axis in [0, -1]
        return clone(x), empty_like(x, dtype=torch.int64)

    dtype = x.get_dtype()
    combine_fn = ir.get_reduction_combine_fn(
        "argmin", dtype=dtype, arg_break_ties_left=False
    )

    kwargs = _make_scan_inner(x, axis=axis, dtype=dtype)
    kwargs["dtypes"] = (dtype, torch.int64)
    kwargs["inner_fns"] = (x.make_loader(), lambda _: "rindex")
    values, indices = ir.Scan.create(**kwargs, combine_fn=combine_fn)  # type: ignore[arg-type]
    if values is None:
        return fallback_cummin(x, dim=axis)
    return values, indices


@register_lowering(aten.prod)
def prod(x, axis=None, keepdims=False, *, dtype=None):
    if (
        is_integer_dtype(x.get_dtype()) or is_boolean_dtype(x.get_dtype())
    ) and dtype is None:
        dtype = torch.int64

    fn = make_reduction("prod", override_return_dtype=dtype)
    return fn(x, axis, keepdims, dtype=dtype)


@register_lowering(aten.any)
def reduce_any(x, dim=None, keepdim=False):
    x = to_dtype(x, torch.bool)
    return make_reduction("any")(x, axis=dim, keepdims=keepdim)


@register_lowering(aten.max, type_promotion_kind=None)
def reduce_max(x, dim=None, keepdim=False):
    if dim is not None:
        return (
            reduce_amax(x, axis=dim, keepdims=keepdim),
            reduce_argmax(x, axis=dim, keepdims=keepdim),
        )

    return reduce_amax(x, axis=None, keepdims=keepdim)


@register_lowering(aten.min, type_promotion_kind=None)
def reduce_min(x, dim=None, keepdim=False):
    if dim is not None:
        return (
            reduce_amin(x, axis=dim, keepdims=keepdim),
            reduce_argmin(x, axis=dim, keepdims=keepdim),
        )

    return reduce_amin(x, axis=None, keepdims=keepdim)


register_lowering(prims.xor_sum)(make_reduction("xor_sum"))
reduce_amax = register_lowering(aten.amax)(make_reduction("max"))
reduce_amin = register_lowering(aten.amin)(make_reduction("min"))
reduce_argmax = register_lowering(aten.argmax)(
    make_reduction("argmax", override_return_dtype=torch.int64)
)
reduce_argmin = register_lowering(aten.argmin)(
    make_reduction("argmin", override_return_dtype=torch.int64)
)

add = register_pointwise(
    aten.add, allow_alpha=True, override_fn_when_input_bool="logical_or"
)

sort_fallback = fallback_handler(aten.sort.stable, add_to_fallback_set=False)


@register_lowering(aten.sort.stable, type_promotion_kind=None)
def sort_stable(x, *, stable=None, dim=-1, descending=False):
    if stable is None:
        stable = False

    shape = x.get_size()
    device = x.get_device()
    dim = canonicalize_dim(len(shape), dim)
    if len(shape) == 0:
        return clone(x), _full(0, device, torch.int64, shape)

    dim_size = shape[dim] if len(shape) else 1
    if not V.graph.sizevars.statically_known_lt(dim_size, torch.iinfo(torch.int16).max):
        return sort_fallback(x, stable=stable, dim=dim, descending=descending)

    indices = iota(
        dim_size, start=0, step=1, dtype=torch.int16, device=device, requires_grad=False
    )
    view_shape = [1] * len(shape)
    if len(shape):
        view_shape[dim] = dim_size
    indices = view(indices, view_shape)
    indices = expand(indices, shape)

    values, indices = ir.Sort.create(
        device=device,
        dtypes=(x.dtype, indices.dtype),
        inner_fns=(x.make_loader(), indices.make_loader()),
        size=shape,
        axis=dim,
        stable=stable,
        descending=descending,
    )
    if values is None:
        return sort_fallback(x, stable=stable, dim=dim, descending=descending)

    assert indices is not None
    return values, to_dtype(indices, torch.int64)


@register_lowering(aten.sort.default, type_promotion_kind=None)
def sort(x, dim=-1, descending=False):
    return sort_stable(x, stable=False, dim=dim, descending=descending)


def register_pointwise_numeric(op, name=None, triton_fallback=None):
    return register_pointwise(
        op,
        name=name,
        type_promotion_kind=ELEMENTWISE_TYPE_PROMOTION_KIND.INT_TO_FLOAT,
        triton_fallback=triton_fallback,
    )


def register_pointwise_numeric_ldf64(op):
    return register_pointwise(
        op,
        type_promotion_kind=ELEMENTWISE_TYPE_PROMOTION_KIND.INT_TO_FLOAT,
        use_libdevice_for_f64=True,
    )


rsqrt = register_pointwise_numeric(aten.rsqrt)
exp = register_pointwise_numeric_ldf64(aten.exp)
exp2 = register_pointwise_numeric(aten.exp2)
expm1 = register_pointwise_numeric(aten.expm1)
relu = register_pointwise(aten.relu)
sigmoid = register_pointwise_numeric_ldf64(aten.sigmoid)
sqrt = register_pointwise_numeric_ldf64(aten.sqrt)
square = register_pointwise(aten.square)
sub = register_pointwise(aten.sub, allow_alpha=True)
register_pointwise_numeric_ldf64(aten.cos)
register_pointwise_numeric_ldf64(aten.sin)
abs = register_pointwise(aten.abs)
bitwise_and = register_pointwise(aten.bitwise_and)
bitwise_left_shift = register_pointwise(aten.bitwise_left_shift)
bitwise_not = register_pointwise(
    aten.bitwise_not, override_fn_when_input_bool="logical_not"
)
bitwise_or = register_pointwise(aten.bitwise_or)
bitwise_right_shift = register_pointwise(aten.bitwise_right_shift)
bitwise_xor = register_pointwise(aten.bitwise_xor)
register_pointwise_numeric(aten.lgamma)
erf = register_pointwise_numeric(aten.erf)
register_lowering(
    aten.special_erf, type_promotion_kind=ELEMENTWISE_TYPE_PROMOTION_KIND.INT_TO_FLOAT
)(erf)

register_pointwise_numeric(aten.log1p)
register_pointwise_numeric(aten.tan)
register_pointwise_numeric(aten.tanh)
register_pointwise_numeric_ldf64(aten.log)
logical_and = register_pointwise(
    aten.logical_and,
    type_promotion_kind=None,
    convert_input_to_bool=True,
    override_return_dtype=torch.bool,
)
logical_not = register_pointwise(
    aten.logical_not,
    type_promotion_kind=None,
    convert_input_to_bool=True,
    override_return_dtype=torch.bool,
)
logical_or = register_pointwise(
    aten.logical_or,
    type_promotion_kind=None,
    convert_input_to_bool=True,
    override_return_dtype=torch.bool,
)
logical_xor = register_pointwise(
    aten.logical_xor,
    type_promotion_kind=None,
    convert_input_to_bool=True,
    override_return_dtype=torch.bool,
)
maximum = register_pointwise(aten.maximum)
minimum = register_pointwise(aten.minimum)
register_lowering(aten.clamp_min)(maximum)
register_lowering(aten.clamp_max)(minimum)
neg = register_pointwise(aten.neg)
abs = register_pointwise(aten.abs)
reciprocal = register_pointwise_numeric(aten.reciprocal)
register_pointwise(aten.remainder)
sign = register_pointwise(aten.sign, override_fn_when_input_bool="identity")
register_pointwise(aten.ceil)
register_pointwise(aten.signbit, override_return_dtype=torch.bool)

register_lowering(aten._neg_view)(neg)

register_pointwise(aten.le, override_return_dtype=torch.bool)
register_pointwise(aten.lt, override_return_dtype=torch.bool)
register_pointwise(aten.ge, override_return_dtype=torch.bool)
gt = register_pointwise(aten.gt, override_return_dtype=torch.bool)
register_pointwise(aten.eq, override_return_dtype=torch.bool)
register_pointwise(aten.ne, override_return_dtype=torch.bool)

register_pointwise_numeric(aten.cosh)
register_pointwise_numeric(aten.sinh)
register_pointwise_numeric(aten.acos)
register_pointwise_numeric(aten.acosh)
register_pointwise_numeric(aten.asin)
register_pointwise_numeric(aten.asinh)
register_pointwise_numeric(aten.atan2)
register_pointwise_numeric(aten.atan)
register_pointwise_numeric(aten.atanh)
register_pointwise_numeric(aten.copysign)
register_pointwise_numeric(aten.erfc)
register_pointwise_numeric(aten.erfinv)
register_pointwise_numeric(aten.hypot)
register_pointwise_numeric(aten.log10)
register_pointwise_numeric(aten.log2)
register_pointwise_numeric(aten.nextafter)

from .codegen.common import BackendFeature, pointwise_overrides_data


def _get_pointwise_overrides(ns, name):
    data = pointwise_overrides_data[name]
    op = getattr(ns, data.name, None)
    if op is None:
        return

    def make_triton_fallback(op):
        if data.triton is None:
            return fallback_handler(op)

    if isinstance(op, torch._ops.OpOverloadPacket):
        for olname in op.overloads():
            ol = getattr(op, olname)
            yield ol, data.type_promotion_kind, make_triton_fallback(ol)
    else:
        yield op, data.type_promotion_kind, make_triton_fallback(op)


for name in pointwise_overrides_data:
    for op, type_promotion_kind, triton_fallback in _get_pointwise_overrides(
        aten, name
    ):
        register_pointwise(
            op,
            name=name,
            type_promotion_kind=type_promotion_kind,
            triton_fallback=triton_fallback,
        )

    for op, type_promotion_kind, triton_fallback in _get_pointwise_overrides(
        prims, name
    ):
        register_pointwise(
            op,
            name=name,
            type_promotion_kind=type_promotion_kind,
            triton_fallback=triton_fallback,
        )


foreach_add_list = register_foreach_pointwise(
    aten._foreach_add.List, add, allow_alpha=True
)
foreach_add_scalar = register_foreach_pointwise(
    aten._foreach_add.Scalar, add, allow_alpha=True
)
register_foreach_pointwise(aten._foreach_add.Tensor, add, allow_alpha=True)
foreach_mul_list = register_foreach_pointwise(aten._foreach_mul.List, mul)
register_foreach_pointwise(aten._foreach_mul.Tensor, mul)
foreach_mul_scalar = register_foreach_pointwise(aten._foreach_mul.Scalar, mul)
register_foreach_pointwise(aten._foreach_sub.List, sub)
register_foreach_pointwise(aten._foreach_sub.Scalar, sub)
register_foreach_pointwise(aten._foreach_neg.default, neg)
register_foreach_pointwise(aten._foreach_abs.default, abs)
register_foreach_pointwise(aten._foreach_pow.Scalar, pow)
register_foreach_pointwise(aten._foreach_pow.List, pow)
register_foreach_pointwise(aten._foreach_pow.ScalarAndTensor, pow)
foreach_div_list = register_foreach_pointwise(aten._foreach_div.List, div)
register_foreach_pointwise(aten._foreach_div.Tensor, div)
foreach_div_scalar = register_foreach_pointwise(aten._foreach_div.Scalar, div)
register_foreach_pointwise(aten._foreach_sqrt, sqrt)
register_foreach_pointwise(aten._foreach_rsqrt, rsqrt)
register_foreach_pointwise(aten._foreach_maximum.List, maximum)
register_foreach_pointwise(aten._foreach_maximum.Scalar, maximum)
register_foreach_pointwise(aten._foreach_minimum.List, minimum)
register_foreach_pointwise(aten._foreach_minimum.Scalar, minimum)
register_foreach_pointwise(aten._foreach_clamp_min.List, maximum)
register_foreach_pointwise(aten._foreach_clamp_min.Scalar, maximum)
register_foreach_pointwise(aten._foreach_clamp_max.List, minimum)
register_foreach_pointwise(aten._foreach_clamp_max.Scalar, minimum)
register_foreach_pointwise(aten._foreach_reciprocal, reciprocal)
register_foreach_pointwise(aten._foreach_sign, sign)
register_foreach_pointwise(aten._foreach_copy, copy)


# these are only encountered as outputs of the graph
# reinplacing epilogue copies improves compile time
# by removing extra buffers sent to the scheduler.
def register_foreach_inplace(aten_op, outplace_aten_op, outplace_op):
    inplaceable_foreach_ops[outplace_aten_op] = aten_op
    inplace_foreach_ops.add(aten_op)

    def fn(*args, **kwargs):
        results = outplace_op(*args, **kwargs)
        mut_results = []
        for arg, result in zip(args[0], results):
            mut_results.append(mutate_to(arg, result, unsafe_alias=True))

        return mut_results

    _register_foreach_lowering(aten_op, fn)


register_foreach_inplace(
    aten._foreach_add_.List, aten._foreach_add.List, foreach_add_list
)
register_foreach_inplace(
    aten._foreach_add_.Scalar, aten._foreach_add.Scalar, foreach_add_scalar
)
register_foreach_inplace(
    aten._foreach_mul_.List, aten._foreach_mul.List, foreach_mul_list
)
register_foreach_inplace(
    aten._foreach_mul_.Scalar, aten._foreach_mul.Scalar, foreach_mul_scalar
)
register_foreach_inplace(
    aten._foreach_div_.List, aten._foreach_div.List, foreach_div_list
)
register_foreach_inplace(
    aten._foreach_div_.Scalar, aten._foreach_div.Scalar, foreach_div_scalar
)


def register_inplace(aten_op, outplace_op):
    @register_lowering(aten_op, type_promotion_kind=None)
    def fn(*args, **kwargs):
        result = outplace_op(*args, **kwargs)
        result = to_dtype(result, args[0].get_dtype())
        return mutate_to(args[0], result)

    return fn


register_inplace(aten.add_, add)
register_inplace(aten.bitwise_and_, bitwise_and)
register_inplace(aten.bitwise_left_shift_, bitwise_left_shift)
register_inplace(aten.bitwise_not_, bitwise_not)
register_inplace(aten.bitwise_or_, bitwise_or)
register_inplace(aten.bitwise_right_shift_, bitwise_right_shift)
register_inplace(aten.bitwise_xor_, bitwise_xor)
register_inplace(aten.mul_, mul)
register_inplace(aten.div_.Tensor, div)
register_inplace(aten.div_.Tensor_mode, div_mode)
register_inplace(aten.logical_and_, logical_and)
register_inplace(aten.logical_not_, logical_not)
register_inplace(aten.logical_or_, logical_or)
register_inplace(aten.logical_xor_, logical_xor)
register_inplace(aten.sub_, sub)
register_inplace(aten.relu_, relu)
register_inplace(aten.sigmoid_, sigmoid)


register_lowering(aten.__and__)(bitwise_and)
register_lowering(aten.__lshift__)(bitwise_left_shift)
register_lowering(aten.__or__)(bitwise_or)
register_lowering(aten.__rshift__)(bitwise_right_shift)
register_lowering(aten.__xor__)(bitwise_xor)

register_inplace(aten.__iand__, aten.__and__)
register_inplace(aten.__ilshift__, aten.__lshift__)
register_inplace(aten.__ior__, aten.__or__)
register_inplace(aten.__irshift__, aten.__rshift__)
register_inplace(aten.__ixor__, aten.__xor__)


@register_lowering(aten.sym_constrain_range)
def sym_constrain_range(a, min=None, max=None):
    return None


@register_lowering(aten.sym_size.int)
def sym_size(a, dim):
    val = V.graph.current_node.meta["val"]
    # Note [Can val be an int?]
    # ~~~~~~~~~~~~~~~~~~~~~~~~~
    # In principle, someone could construct an FX graph where
    # a call to size/stride has a val that is a plain int (not
    # SymInt).  However, we will maintain the invariant that
    # this is not possible: if you are constructing an FX graph
    # where there is a call to size/stride that returns an
    # int, but you KNOW that int must always be a constant,
    # then you do not need trace that call at all (and just
    # constant propagate the integer as is.)
    assert isinstance(val, torch.SymInt)
    return val.node.expr


@register_lowering(aten.sym_stride.int)
def sym_stride(a, dim):
    val = V.graph.current_node.meta["val"]
    # See Note [Can val be an int?]
    assert isinstance(val, torch.SymInt)
    return val.node.expr


@register_lowering(aten.sym_numel)
def sym_numel(a):
    return a.get_numel()


for method, func in magic_methods.items():
    register_lowering(method_to_operator(method))(func)  # type: ignore[arg-type]


@register_lowering(torch.sym_sum)
def sym_sum(args):
    return sympy.Add(*args)


@register_lowering(aten._foobar)
def foobar(self, *args, **kwargs):
    raise NotImplementedError("Helpful for debugging")


@register_lowering(torch.ops._inductor_test.realize)
def _realize(x):
    x.realize()
    return clone(x)


@register_lowering(torch.ops.inductor.resize_storage_bytes_)
def resize_storage_bytes_(variable, new_size):
    variable.realize()
    ir.ResizeStorageBytes(variable, new_size)
    return variable


@register_lowering(torch.ops.aten.set_.source_Tensor)
def set__source_tensor(self, source_tensor):
    self.realize()
    source_tensor.realize()
    return TensorBox.create(ir.SetSourceTensorKernel(self, source_tensor))


if hasattr(torch.ops.fsdp, "copy_"):

    @register_lowering(torch.ops.fsdp.copy_.default)
    def fsdp_copy_(dst, src):
        if dst is src:
            # dst.copy_(dst) can happen from the reinplacing pass
            return dst
        src = to_device(src, dst.get_device())
        src = to_dtype(src, dst.get_dtype())
        src = expand(src, dst.get_size())
        return mutate_to(dst, src)


@register_lowering(torch.ops.aten.resize)
def resize(x, size, *, memory_format=None):
    assert isinstance(x, TensorBox)
    assert isinstance(size, (list, tuple))

    if memory_format is None:
        memory_format = torch.contiguous_format
    if memory_format == torch.preserve_format:
        raise RuntimeError(f"unsupported memory format: {memory_format}")

    if memory_format == torch.channels_last:
        assert len(size) == 4
    if memory_format == torch.channels_last_3d:
        assert len(size) == 5

    old_numel = x.get_numel()
    dtype = x.get_dtype()
    device = x.get_device_or_error()

    if isinstance(x.data, ir.BaseView):
        x.data = x.data.unwrap_view()

    if (
        torch.are_deterministic_algorithms_enabled()
        and torch.utils.deterministic.fill_uninitialized_memory  # type: ignore[attr-defined]
    ):
        if is_float_dtype(dtype):
            uninitalized_val = float("nan")
        elif is_integer_dtype(dtype):
            uninitalized_val = torch.iinfo(dtype).max
        else:
            uninitalized_val = True
    else:
        # using zero as that is what empty does
        uninitalized_val = 0.0

    if V.graph.sizevars.statically_known_equals(old_numel, 0):  # type: ignore[arg-type]
        return full(size, uninitalized_val, dtype=dtype, device=device)

    x_flat = as_strided(
        x,
        [
            old_numel,
        ],
        [
            1,
        ],
    )
    flat_loader = x_flat.make_loader()
    out_stride = ir.FlexibleLayout.stride_ordered_for_memory_format(size, memory_format)
    out_indexer = ir.FixedLayout(device, dtype, size, out_stride).make_indexer()

    def inner_fn(idx):
        flat_index = out_indexer(idx)
        flat_index_expr = ops.index_expr(flat_index, torch.int64)
        limit = ops.index_expr(old_numel, torch.int64)
        mask = ops.lt(flat_index_expr, limit)
        return ops.masked(mask, lambda: flat_loader([flat_index]), uninitalized_val)

    out = Pointwise.create(
        device=device, dtype=dtype, inner_fn=inner_fn, ranges=list(size)
    )
    return out


from torch._higher_order_ops.auto_functionalize import auto_functionalized


make_fallback(auto_functionalized)


@register_lowering(triton_kernel_wrapper_mutation)
def triton_kernel_wrap_(
    *,
    kernel_idx,
    constant_args_idx,
    grid,
    tma_descriptor_metadata,
    kwargs,
):
    from torch._higher_order_ops.triton_kernel_wrap import kernel_side_table

    constant_args = kernel_side_table.get_constant_args(constant_args_idx)
    ir.UserDefinedTritonKernel(
        kernel_idx=kernel_idx,
        grid=grid,
        tma_descriptor_metadata=tma_descriptor_metadata,
        kernel_args={**kwargs, **constant_args},
    )
    return {key: val for key, val in kwargs.items() if isinstance(val, TensorBox)}


@register_lowering(torch.ops.higher_order.cond, type_promotion_kind=None)
def cond(pred, true_fn, false_fn, operands):
    if any(isinstance(x, IRNode) and is_triton(x) for x in [pred, *operands]):
        msg = "control flow operator: torch.cond."
        if stack_trace := V.graph.current_node.meta.get("stack_trace", None):
            msg = f"{msg} Found from : \n {stack_trace}"
        V.graph.disable_cudagraphs_reason = msg

    result = ir.Conditional.create(pred, true_fn, false_fn, operands)
    return list(map(TensorBox.create, result))


@register_lowering(torch.ops.higher_order.while_loop, type_promotion_kind=None)
def while_loop(cond_fn, body_fn, carried_inputs, additional_inputs):
    if any(
        isinstance(x, IRNode) and is_triton(x)
        for x in carried_inputs + additional_inputs
    ):
        msg = "control flow operator: torch.while_loop."
        if stack_trace := V.graph.current_node.meta.get("stack_trace", None):
            msg = f"{msg} Found from : \n {stack_trace}"
        V.graph.disable_cudagraphs_reason = msg

    result = ir.WhileLoop.create(cond_fn, body_fn, carried_inputs, additional_inputs)
    return list(map(TensorBox.create, result))


@register_lowering(torch.ops.higher_order.invoke_subgraph, type_promotion_kind=None)
def invoke_subgraph(subgraph_fn: ir.Subgraph, identifier: str, operands):
    result = ir.InvokeSubgraph.create(subgraph_fn, operands)
    return list(map(TensorBox.create, result))


@register_lowering(torch._higher_order_ops.invoke_quant, type_promotion_kind=None)
def invoke_quant_tracer(subgraph_fn: ir.Subgraph, *operands, scheme=None):
    output = None
    quant_options = V.graph.current_node.meta.get("quant_options", None)
    assert quant_options is not None

    for i, node in enumerate(subgraph_fn.graph_module.graph.nodes):
        if node.op == "placeholder":
            V.graph.env[node] = operands[i]
            continue
        # todo getattr
        elif node.op == "output":
            args, kwargs = V.graph.fetch_args_kwargs_from_env(node)

            for v in itertools.chain(args, kwargs.values()):
                v.realize()

                if quant_options.codegen_low_precision:
                    V.graph.low_precision_codegen_ops.add(v.get_operation_name())

                V.graph.invoke_quant_ops.add(v.get_operation_name())

            output = torch.fx.Interpreter.output(V.graph, node, args, kwargs)
        else:
            V.graph.env[node] = V.graph.run_node(node)

    return output


@register_lowering(associative_scan_op, type_promotion_kind=None)
def associative_scan(
    combine_fn: ir.Subgraph, xs, additional_inputs: tuple[torch.Tensor]
):
    from .subgraph_lowering import InputDescriptor, lower_pointwise_subgraph

    if len(additional_inputs) > 0:
        raise RuntimeError(
            "Unable to generate code for associative_scan op, because there are lifted arguments"
        )

    subgraph_inputs = [
        InputDescriptor(dtype=x.get_dtype(), device=x.get_device())
        for x in itertools.chain(xs, xs)
    ]
    lowered_combine_fn = lower_pointwise_subgraph(combine_fn, subgraph_inputs)  # type: ignore[var-annotated]

    def wrapped_combine_fn(lhs, rhs):
        return lowered_combine_fn(
            *pytree.tree_leaves(lhs),
            *pytree.tree_leaves(rhs),
        )

    kwargs = _make_scan_inner(xs[0], axis=0, dtype=None)
    kwargs["dtypes"] = tuple(x.get_dtype() for x in xs)
    kwargs["inner_fns"] = tuple(x.make_loader() for x in xs)
    result = ir.Scan.create(
        combine_fn=wrapped_combine_fn,
        can_fallback_to_aten=False,
        **kwargs,
    )
    if result[0] is None:
        raise RuntimeError("Unable to generate code for associative_scan op")
    return result


@register_lowering(torch.ops.prims._sink_tokens.default)
def _sink_tokens(tokens):
    return None


@register_lowering(torch.ops.higher_order.with_effects, type_promotion_kind=None)
def with_effects(token, op, *args, **kwargs):
    result = ir.EffectfulKernel.create(op, *args, **kwargs)

    from torch._higher_order_ops.effects import get_effect_key

    effect_type = get_effect_key(op, args, kwargs)
    assert effect_type is not None
    effectful_kernel = V.graph.effectful_ops[effect_type]

    if result is None:
        return (effectful_kernel,)

    result = pytree.tree_map_only(ir.MultiOutput, TensorBox.create, result)
    if not isinstance(result, (list, tuple)):
        return (effectful_kernel, result)
    else:
        return (effectful_kernel, *result)


from .comm_lowering import register_comm_lowerings


register_comm_lowerings()

# populate lowerings defined in kernel/*
from . import kernel


import_submodule(kernel)

from . import quantized_lowerings


quantized_lowerings.register_quantized_ops()
quantized_lowerings.register_woq_mm_ops()

from . import mkldnn_lowerings


mkldnn_lowerings.register_onednn_fusion_ops()

from . import jagged_lowerings


jagged_lowerings.register_jagged_ops()


@contextlib.contextmanager
def force_fallback(op: torch._ops.OpOverload):
    """
    A context manager to force fallback an op. Used in unit test
    for FallbackKernel.
    """
    assert isinstance(op, torch._ops.OpOverload), (
        "Only OpOverload to make the clean up easier"
    )
    old_handler = lowerings.get(op)
    try:
        register_lowering(op)(fallback_handler(op))
        yield
    finally:
        if old_handler:
            lowerings[op] = old_handler
        else:
            lowerings.pop(op)<|MERGE_RESOLUTION|>--- conflicted
+++ resolved
@@ -4405,14 +4405,10 @@
     def fn_inner(idx, reduction_idx):
         prefix = idx[:-dim]
         bh = idx[-dim:]
-<<<<<<< HEAD
         ih = [
             bh[i] * stride[i] + reduction_idx[i] * dilation[i] - padding[i]
             for i in range(dim)
         ]
-=======
-        ih = [bh[i] * stride[i] + reduction_idx[i] - padding[i] for i in range(dim)]
->>>>>>> 02e1580e
         return x_loader([*prefix, *ih])
 
     result = Reduction.create(
@@ -4511,15 +4507,6 @@
     return indices
 
 
-<<<<<<< HEAD
-=======
-fallback_max_pool2d_with_indices = fallback_handler(
-    aten.max_pool2d_with_indices.default,
-    add_to_fallback_set=False,
-)
-
-
->>>>>>> 02e1580e
 # Fallback when we do not decompose to the low-memory path.
 @register_lowering(aten.max_pool2d_with_indices, type_promotion_kind=None)
 def max_pool2d_with_indices(
@@ -4534,24 +4521,12 @@
         x, kernel_size, stride, padding, dilation
     )
 
-<<<<<<< HEAD
-=======
-    if any(d > 1 for d in dilation):
-        return fallback_max_pool2d_with_indices(
-            x, kernel_size, stride, padding, dilation, ceil_mode=ceil_mode
-        )
-
->>>>>>> 02e1580e
     out, offsets = _max_pool2d_with_offsets(
         x, kernel_size, stride, padding, dilation, ceil_mode
     )
 
     indices = _low_memory_max_pool2d_offsets_to_indices(
-<<<<<<< HEAD
         offsets, kernel_size[-1], x.shape[-1], stride, padding, dilation
-=======
-        offsets, kernel_size[-1], x.shape[-1], stride, padding
->>>>>>> 02e1580e
     )
 
     return out, indices
