from __future__ import annotations

import base64
import copyreg
import dataclasses
import functools
import hashlib
import importlib
import io
import itertools
import json
import logging
import os
import pickle
import pkgutil
import re
import shlex
import shutil
import struct
import subprocess
import sys
import tempfile
import textwrap
import threading
import warnings
from bisect import bisect_right
from copy import copy
from ctypes import c_void_p, CDLL, cdll
from datetime import timedelta
from functools import partial
from pathlib import Path
from time import time, time_ns
from types import ModuleType
from typing import (
    Any,
    Callable,
    cast,
    NoReturn,
    Optional,
    TYPE_CHECKING,
    TypeVar,
    Union,
)
from typing_extensions import Self

import torch
import torch.distributed as dist
from torch import SymInt, Tensor
from torch._dynamo.utils import CompileEventLogger, counters, dynamo_timed
from torch._inductor import config, exc, metrics
from torch._inductor.codegen.cuda import cuda_env
from torch._inductor.codegen.rocm.compile_command import (
    rocm_compile_command,
    rocm_compiler,
)
from torch._inductor.cpp_builder import (
    _LINKER_SCRIPT,
    _set_gpu_runtime_env,
    _TORCH_PATH,
    _transform_cuda_paths,
    CppBuilder,
    CppOptions,
    CppTorchDeviceOptions,
    get_compiler_version_info,
    get_name_and_dir_from_output_file_path,
    normalize_path_separator,
)
from torch._inductor.cpu_vec_isa import pick_vec_isa
from torch._inductor.custom_graph_pass import CustomGraphPass, CustomGraphPassType
from torch._inductor.freezing_utils import has_frozen_params, is_frozen_param
from torch._inductor.runtime.compile_tasks import (
    _reload_python_module,
    _reload_python_module_in_subproc,
)
from torch._inductor.runtime.runtime_utils import cache_dir, default_cache_dir
from torch._inductor.utils import (
    ALIGN_BYTES,
    clear_on_fresh_inductor_cache,
    is_linux,
    is_windows,
)
from torch._logging import trace_structured
from torch._subclasses.fake_tensor import (
    extract_tensor_metadata,
    FakeTensor,
    TensorMetadata,
)
from torch._utils_internal import log_cache_bypass
from torch.compiler import config as cconfig
from torch.compiler._cache import CacheArtifactManager, CacheArtifactType
from torch.fx.experimental.symbolic_shapes import has_hint, hint_int, ShapeEnv
from torch.utils._ordered_set import OrderedSet

from .remote_cache import create_cache
from .runtime import autotune_cache
from .runtime.autotune_cache import AutotuneCacheBundler
from .triton_bundler import TritonBundler


if config.is_fbcode():
    from triton.fb import build_paths

    from torch._inductor.fb.utils import (
        log_global_cache_errors,
        log_global_cache_stats,
        log_global_cache_vals,
        use_global_cache,
    )
else:

    def log_global_cache_errors(*args: Any, **kwargs: Any) -> None:  # type: ignore[misc]
        pass

    def log_global_cache_stats(*args: Any, **kwargs: Any) -> None:  # type: ignore[misc]
        pass

    def log_global_cache_vals(*args: Any, **kwargs: Any) -> None:  # type: ignore[misc]
        pass

    def use_global_cache() -> bool:  # type: ignore[misc]
        return False


if TYPE_CHECKING:
    from collections.abc import Generator, KeysView, Sequence
    from concurrent.futures import Future

    from .compile_fx import _CompileFxKwargs, CompiledFxGraph
    from .graph import GraphLowering
    from .ir import ChoiceCaller
    from .output_code import CompiledFxGraphConstants, OutputCode
    from .remote_cache import JsonDataTy, RemoteCache
    from .runtime.hints import HalideInputSpec, HalideMeta
    from .runtime.triton_heuristics import CachingAutotuner
    from .utils import InputType

    T = TypeVar("T")


_IS_WINDOWS = sys.platform == "win32"
LOCK_TIMEOUT = 600

output_code_log = torch._logging.getArtifactLogger(__name__, "output_code")
log = logging.getLogger(__name__)


def get_cpp_wrapper_cubin_path_name() -> str:
    return "cubin_path" if torch.version.hip is None else "hsaco_path"


@functools.lru_cache(None)
def get_global_cache_path_impl(global_cache_dir: str) -> Optional[Path]:
    return (
        Path(os.path.join(global_cache_dir, CacheBase.get_system()["hash"]))
        if global_cache_dir is not None
        else None
    )


class CacheBase:
    @staticmethod
    @functools.lru_cache(None)
    def get_system() -> dict[str, Any]:
        try:
            from triton.compiler.compiler import triton_key

            # Use triton_key instead of triton.__version__ as the version
            # is not updated with each code change
            triton_version = triton_key()
        except ModuleNotFoundError:
            triton_version = None

        try:
            system: dict[str, Any] = {
                "device": {"name": None},
                "version": {
                    "triton": triton_version,
                },
            }
            device_properties = torch.cuda.get_device_properties(
                torch.cuda.current_device()
            )
            if torch.version.cuda is not None:
                system["device"]["name"] = device_properties.name
                system["version"]["cuda"] = torch.version.cuda
            else:
                system["device"]["name"] = device_properties.gcnArchName
                system["version"]["hip"] = torch.version.hip
        except (AssertionError, RuntimeError):
            # If cuda is not installed, none of the above config is relevant.
            system = {}

        system["hash"] = hashlib.sha256(
            json.dumps(system, sort_keys=True).encode("utf-8")
        ).hexdigest()

        return system

    @staticmethod
    @clear_on_fresh_inductor_cache
    @functools.lru_cache(None)
    def get_local_cache_path() -> Path:
        return Path(os.path.join(cache_dir(), "cache", CacheBase.get_system()["hash"]))

    @staticmethod
    def get_global_cache_path() -> Optional[Path]:
        return get_global_cache_path_impl(config.global_cache_dir)

    def __init__(self) -> None:
        self.system = CacheBase.get_system()

    def get_local_cache(self) -> dict[str, Any]:
        local_cache_path = self.get_local_cache_path()
        if not local_cache_path.is_file():
            return {}
        with open(local_cache_path) as local_cache_fp:
            local_cache = json.load(local_cache_fp)
        return local_cache["cache"]

    def update_local_cache(self, local_cache: dict[str, Any]) -> None:
        local_cache_path = self.get_local_cache_path()
        write_atomic(
            str(local_cache_path),
            json.dumps({"system": self.system, "cache": local_cache}, indent=4),
            make_dirs=True,
        )


class LocalCache(CacheBase):
    def lookup(self, *keys: str) -> Optional[dict[str, Any]]:
        cache = self.get_local_cache()

        sub_cache = cache
        for key in keys:
            if key in cache:
                sub_cache = cache[key]
            else:
                return None

        return sub_cache

    def set_value(self, *keys: str, value: Any) -> None:
        cache = self.get_local_cache()

        sub_cache = cache
        for key in keys[0:-1]:
            sub_cache.setdefault(key, {})
            sub_cache = sub_cache[key]
        sub_cache[keys[-1]] = value

        self.update_local_cache(cache)


class PersistentCache(CacheBase):
    @functools.lru_cache(None)  # noqa: B019
    def get_global_cache(self) -> dict[str, Any]:
        global_cache_path = self.get_global_cache_path()
        if global_cache_path is None or not global_cache_path.is_file():
            return {}
        with open(global_cache_path) as global_cache_fp:
            global_cache = json.load(global_cache_fp)
        return global_cache["cache"]

    def lookup(
        self,
        choices: list[ChoiceCaller],
        op: str,
        inputs: str,
        benchmark: Optional[Callable[[Any], dict[ChoiceCaller, float]]],
    ) -> dict[ChoiceCaller, float]:
        """
        Check to see if we have benchmarked the given choice callers. For each
        choice caller:

            1. Check global_cache[op][inputs][choice][precision], return benchmark if cached.
            2. Check local_cache[op][inputs][choice][precision], return benchmark if cached.
            3. If benchmark is not None:
                a. `max_autotune_gemm=True`: benchmark the choice, update
                    local_cache[op][inputs][choice], and return the benchmark.
                b. `max_autotune_gemm=False`: don't benchmark the choice, return nothing.
        """
        precision = torch.get_float32_matmul_precision()

        log_stats = partial(log_global_cache_stats, self.system, op, inputs, precision)
        log_vals = partial(log_global_cache_vals, self.system, op, inputs, precision)
        log_errors = partial(
            log_global_cache_errors, self.system, op, inputs, precision
        )
        timings = {}

        def check_cache(cache: dict[str, Any], callback: Any = None) -> bool:
            """Check if `cache` contains data for all the choices"""
            hit = True
            for choice in choices:
                choice_hash = choice.hash_key()
                if choice_hash in cache.get(op, {}).get(inputs, {}).get(precision, {}):
                    # cache hit
                    timings[choice] = cache[op][inputs][precision][choice_hash]
                else:
                    # cache miss
                    hit = False
                    break
            if callback:
                callback(cached=hit)
            return hit

        if config.max_autotune or config.max_autotune_gemm:
            local_cache = self.get_local_cache() if config.autotune_local_cache else {}
            # check local cache first since it is data specific to the current machine
            if (
                not check_cache(local_cache)
                and not (
                    use_global_cache()
                    and check_cache(self.get_global_cache(), callback=log_stats)
                )
                and benchmark is not None
            ):
                try:
                    # re-benchmark everything to try to get consistent numbers from the same machine
                    timings = benchmark(choices)
                    assert all(choice in timings for choice in choices)
                    local_cache.setdefault(op, {})
                    local_cache[op].setdefault(inputs, {}).setdefault(precision, {})
                    for choice, timing in timings.items():
                        local_cache[op][inputs][precision][choice.hash_key()] = timing
                except RuntimeError as e:
                    # catch and log autotuning failures
                    log_errors(e)
                    raise e

                self.update_local_cache(local_cache)

                timings_to_log = {
                    choice.hash_key(): timings[choice] for choice in choices
                }
                log_vals(timings_to_log)
        elif use_global_cache():
            # only check global cache, not local one
            check_cache(self.get_global_cache(), callback=log_stats)
            # may have a partial cache hit, where not everything is benchmarked

        return timings


def get_lock_dir() -> str:
    lock_dir = os.path.join(cache_dir(), "locks")
    if not os.path.exists(lock_dir):
        os.makedirs(lock_dir, exist_ok=True)
    return lock_dir


def sha256_hash(data: bytes) -> str:
    # [:51] to strip off the "Q====" suffix common to every hash value.
    return base64.b32encode(hashlib.sha256(data).digest())[:51].decode("utf-8").lower()


def code_hash(code: Union[str, bytes], extra: Union[str, bytes] = "") -> str:
    hashing_str = code if isinstance(code, bytes) else code.encode("utf-8")
    if extra:
        extra_b = extra if isinstance(extra, bytes) else extra.encode("utf-8")
        hashing_str = hashing_str + b"||" + extra_b
    return "c" + sha256_hash(hashing_str)


def get_path(
    basename: str, extension: str, specified_dir: str = ""
) -> tuple[str, str, str]:
    if specified_dir:
        if os.path.isabs(specified_dir):
            subdir = specified_dir
        else:
            subdir = os.path.join(cache_dir(), specified_dir)
    else:
        subdir = os.path.join(cache_dir(), basename[1:3])
    path = os.path.join(subdir, f"{basename}.{extension}")
    return basename, subdir, path


def get_hash(
    content: Union[str, bytes], extra: str = "", hash_type: str = "code"
) -> str:
    if hash_type == "code":
        return code_hash(content, extra)
    if hash_type in ["cubin", "hsaco", "spv"]:
        return code_hash(repr(content))
    raise AssertionError(f"Unknown hash type {hash_type}")


def write(
    content: Union[str, bytes],
    extension: str,
    extra: str = "",
    hash_type: str = "code",
    specified_dir: str = "",
) -> tuple[str, str]:
    # use striped content to compute hash so we don't end up with different
    # hashes just because the content begins/ends with different number of
    # spaces.
    key: str = get_hash(content.strip(), extra, hash_type)
    basename, _subdir, path = get_path(key, extension, specified_dir)
    if not os.path.exists(path):
        write_atomic(path, content, make_dirs=True)
    return basename, path


def write_text(text: str) -> str:
    """
    Write the `text` to a file and return the path computed based on the hash.
    """
    return write(text, "txt")[1]


def write_atomic(
    path_: str,
    content: Union[str, bytes],
    make_dirs: bool = False,
    encode_utf_8: bool = False,
) -> None:
    # Write into temporary file first to avoid conflicts between threads
    # Avoid using a named temporary file, as those have restricted permissions
    assert isinstance(content, (str, bytes)), (
        "Only strings and byte arrays can be saved in the cache"
    )
    path = Path(path_)
    if make_dirs:
        path.parent.mkdir(parents=True, exist_ok=True)
    tmp_path = path.parent / f".{os.getpid()}.{threading.get_ident()}.tmp"
    write_mode = "w" if isinstance(content, str) else "wb"
    with tmp_path.open(write_mode, encoding="utf-8" if encode_utf_8 else None) as f:
        f.write(content)
    try:
        tmp_path.rename(target=path)
    except FileExistsError:
        if not _IS_WINDOWS:
            raise
        # On Windows file exist is expected: https://docs.python.org/3/library/pathlib.html#pathlib.Path.rename
        # Below two lines code is equal to `tmp_path.rename(path)` on non-Windows OS.
        # 1. Copy tmp_file to Target(Dst) file.
        shutil.copy2(src=tmp_path, dst=path)
        # 2. Delete tmp_file.
        os.remove(tmp_path)


@dataclasses.dataclass
class TensorMetadataAndValues:
    """
    TensorMetadata plus the elements as a list of raw values.
    Used for hashing inlined constants.
    """

    tensor_metadata: TensorMetadata
    values: list[Any]


def _ident(x: T) -> T:
    return x


def extract_tensor_metadata_for_cache_key(t: Tensor) -> TensorMetadata:
    """
    Extracts the tensor metadata and removes fields of the TensorMetadata
    that are not needed for caching
    """
    meta = extract_tensor_metadata(t)
    if not hasattr(t, "_is_inductor_static"):
        meta = dataclasses.replace(meta, storage_offset=0, storage_bytes=None)

    return meta


class FxGraphCachePickler(pickle.Pickler):
    """
    Custom pickler to customize the pickling of some objects (Tensors), only for the
    purpose of computing a hash for keying into the FxGraphCache. Tensors contain
    objects that don't pickle and/or vary between runs, and we want to capture the
    data that allow us to compute a stable, but safe hash.
    """

    def __init__(
        self,
        gm: torch.fx.GraphModule,
        has_user_defined_triton_kernels: bool = False,
    ) -> None:
        """
        Create an FX graph pickler. If include_non_inlined=True, then pickling will
        include the _values_ for all Tensors. (Note that any tensors are constants
        attached as attributes to the GraphModule). Otherwise, pickling will include
        only the metadata for these tensors.
        """
        self._stream = io.BytesIO()
        super().__init__(self._stream)

        self.dispatch_table = copyreg.dispatch_table.copy()
        self.dispatch_table.update(
            {
                FakeTensor: functools.partial(self._reduce_fake_tensor),
                torch.Tensor: functools.partial(self._reduce_tensor),
                torch.nn.parameter.Parameter: functools.partial(self._reduce_tensor),
                torch.SymInt: functools.partial(self._reduce_symint),
                torch.fx.experimental._backward_state.BackwardState: functools.partial(
                    self._reduce_unsupported
                ),
            }
        )
        if has_user_defined_triton_kernels:
            # Need to use runtime type as GraphModule generates a singleton in __new__ function
            self.dispatch_table[gm.__class__] = functools.partial(
                self._reduce_graph_module
            )

        # Run with pickler.fast so it doesn't intern strings, making the hash result more predictable
        # TODO: pickler.fast is technically deprecated. Will this work on new python versions?
        self.fast = True

    def _reduce_fake_tensor(
        self, t: Tensor
    ) -> tuple[Callable[[T], T], tuple[TensorMetadata]]:
        """
        Custom reducer to pickle FakeTensors.
        """
        metadata = extract_tensor_metadata_for_cache_key(t)
        return (_ident, (metadata,))

    def _reduce_tensor(
        self, t: Tensor
    ) -> tuple[Callable[[T], T], tuple[Union[TensorMetadata, TensorMetadataAndValues]]]:
        """
        Custom reducer to pickle Tensors.  If we see tensors, we know they're constants
        stored as attributes on the GraphModule.
        """
        from .graph import GraphLowering

        if t.is_mkldnn:
            # TODO: These tensors don't currently pickle, so we can't cache a compiled
            # graph containing them. Just fail now. If mkldnn tensors get pickling
            # support, we can remove this.
            raise BypassFxGraphCache("mkldnn tensors unpickleable")

        metadata = extract_tensor_metadata_for_cache_key(t)

        # If this is a non-inlined frozen parameter, we consider the metadata only.
        if is_frozen_param(t) and not GraphLowering.can_inline_constant(t):
            return (_ident, (metadata,))

        # Very large tensors will be expensive to copy to cpu and hash. Let's at least
        # report any slowness.
        start = time()
        values = t.tolist()
        elapsed = time() - start
        if elapsed > 1.0:
            warnings.warn(
                f"FX graph cache copying of a large constant took {elapsed:.1}s. "
                "Please file an issue."
            )

        return (_ident, (TensorMetadataAndValues(metadata, values),))

    def _reduce_symint(self, s: SymInt) -> tuple[Callable[[T], T], tuple[str]]:
        """
        Custom reducer to pickle SymInts.
        """
        # For hashing purposes, we only care about the name of the symbol and not the
        # backed value. We evaluate guards stored with a cached graph to ensure a cached
        # entity with SymInt args is safe to reuse.
        return (_ident, (str(s),))

    def _reduce_unsupported(self, s: Any) -> NoReturn:
        """
        Custom reducer to handle any objects that we don't support and therefore
        raise to bypass caching.
        """
        raise BypassFxGraphCache("Reduce unsupported")

    def _reduce_graph_module(
        self, gm: torch.fx.GraphModule
    ) -> tuple[Any, tuple[dict[str, Any], str]]:
        """
        Custom reducer for graph module to handle irrelevant data for user
        defined triton kernels
        Essentially what we are doing here is a huge hack where user defined
        triton kernel contain a dynamo time side table and the arguments to the
        call_function are indicies into this side table. These arguments are not
        for hashing purposes since we included the source code into the cache
        key and the numbers are prone to give false negatives due to ordering.
        """
        fn, (data, imports) = gm.__reduce__()
        code = data["_code"]
        code = re.sub(r"kernel_idx = \d+", "", code)
        code = re.sub(r"constant_args_idx = \d+", "", code)
        data["_code"] = code
        return fn, (data, imports)

    def dumps(self, obj: Any) -> bytes:
        """
        Pickle an object and return a byte string.
        """
        try:
            self.dump(obj)
            return self._stream.getvalue()
        except (TypeError, AttributeError) as e:
            # Some configs options may not pickle.
            log.warning("Failed to pickle cache key", exc_info=True)
            raise BypassFxGraphCache("Failed to pickle cache key") from e
        finally:
            # Reset our stream for the next dump.
            self._stream.seek(0)
            self._stream.truncate(0)

    def get_hash(self, obj: Any) -> str:
        """
        Serialize an object and return a hash of the bytes.
        """
        serialized_data = self.dumps(obj)
        return sha256_hash(serialized_data)

    def debug_lines(self, inp: FxGraphHashDetails) -> list[str]:
        """
        Get a printable string describing in more detail all the attributes
        comprising an object. Useful for debugging when one graph hashes
        to a different value than another.
        """

        def get_str(obj: Any) -> str:
            if isinstance(obj, torch.Tensor):
                return str(extract_tensor_metadata_for_cache_key(obj))
            elif isinstance(obj, bytes):
                return "<bytes>"
            elif type(obj) in self.dispatch_table:
                # Run the reducer on the object
                return str(self.dispatch_table[type(obj)](obj)[1])
            else:
                return str(obj)

        lines = []
        for attr, obj in vars(inp).items():
            if isinstance(obj, list):
                for ii in range(len(obj)):
                    h = self.get_hash(obj[ii])
                    lines.append(f"[{h}] {attr}[{ii}]: {get_str(obj[ii])}")
            elif isinstance(obj, dict):
                for k, v in obj.items():
                    h = self.get_hash(v)
                    lines.append(f"[{h}] {attr}[{k}]: {get_str(v)}")
            else:
                h = self.get_hash(obj)
                lines.append(f"[{h}] {attr}: {get_str(obj)}")
        return lines


def build_code_hash(
    roots: list[str] | None, prefix: str, hasher: hashlib._Hash
) -> None:
    for lib in sorted(pkgutil.iter_modules(roots, prefix), key=lambda x: x.name):
        spec = lib.module_finder.find_spec(lib.name, None)
        assert spec is not None
        module = spec.origin
        assert module is not None
        with open(module, "rb") as f:
            hasher.update(spec.name.encode("utf-8"))
            hasher.update(f.read())
        if lib.ispkg:
            # need to also hash submodules
            build_code_hash(spec.submodule_search_locations, f"{spec.name}.", hasher)


@functools.lru_cache(None)
def torch_key() -> bytes:
    """
    Compute a key that contains relevant information about torch source files
    """
    with dynamo_timed("inductor_codecache_torch_key", log_pt2_compile_event=True):
        if not config.is_fbcode():

            def get_code_hash(root: str) -> bytes:
                # This function isn't meant to be used outside of torch_key, just a
                # helper for clarity. Instead, use torch_key() directly when you need
                # a hash representing the state of the source code.
                extra_files = (
                    "codegen/aoti_runtime/interface.cpp",
                    "script.ld",
                )
                inductor_root = os.path.dirname(__file__)
                extra_files = [os.path.join(inductor_root, x) for x in extra_files]
                hasher = hashlib.sha256()
                hasher.update(torch.__version__.encode("utf-8"))
                build_code_hash([root], "", hasher)
                for path in extra_files:
                    if os.path.exists(path):
                        with open(path, "rb") as f:
                            hasher.update(f.read())
                return hasher.digest()

            return get_code_hash(_TORCH_PATH)

        from libfb.py import parutil

        return parutil.get_file_contents("torch/src_hash.txt").rstrip().encode("ascii")


def get_inductor_root() -> str:
    return os.path.dirname(__file__)


@dataclasses.dataclass
class OrderedSetHolder:
    """
    See FxGraphHashDetails. Holds a sorted list to support stable hashing
    of set kwargs.
    """

    items: list[Any]


class BypassFxGraphCache(Exception):
    """
    Exception to indicate that the FxGraphCache should be bypassed.
    """


class FxGraphHashDetails:
    """
    Object to capture all the details for a compiled FX graph relevant to computing
    a safe and stable cache key.
    """

    # Excluded kwargs param that are not stable between runs
    EXCLUDED_KWARGS = ["graph_id"]

    def __init__(
        self,
        gm: torch.fx.GraphModule,
        example_inputs: Sequence[InputType],
        fx_kwargs: _CompileFxKwargs,
        inputs_to_check: Sequence[int],
    ) -> None:
        self.gm = gm
        self.example_inputs = example_inputs
        self.cache_key_tag = cconfig.cache_key_tag

        # Order kwargs so hashing is stable to changes in kwarg order. Although
        # it's technically a _CompileFxKwargs we don't actually need it typed as
        # such since we're just using it to generate a hash.
        self.fx_kwargs: dict[str, object] = {}
        for k, v in sorted(fx_kwargs.items()):
            if k not in self.EXCLUDED_KWARGS:
                if type(v) in (set, OrderedSet):  # noqa: set_linter
                    # Special case to handle set params. Python sets can't be
                    # ordered, so sort the elements and store them in a proxy.
                    self.fx_kwargs[k] = OrderedSetHolder(sorted(v))  # type: ignore[call-overload]
                else:
                    self.fx_kwargs[k] = v

        from torch._higher_order_ops.triton_kernel_wrap import (
            kernel_side_table,
            triton_kernel_wrapper_functional,
            triton_kernel_wrapper_mutation,
        )
        from torch._inductor.codegen.wrapper import (
            user_defined_triton_kernel_transitive_closure_source_code,
        )

        # Node meta will not be part of gm's reduce function, so lets remember
        # the kernel source code separately
        self.user_defined_triton_source: list[Any] = []
        if gm is not None:
            for module in gm.modules():
                if not isinstance(module, torch.fx.GraphModule):
                    continue
                for node in itertools.chain(
                    module.graph.find_nodes(
                        op="call_function", target=triton_kernel_wrapper_functional
                    ),
                    module.graph.find_nodes(
                        op="call_function", target=triton_kernel_wrapper_mutation
                    ),
                ):
                    from triton.runtime.autotuner import Autotuner

                    kernel = kernel_side_table.get_kernel(node.kwargs["kernel_idx"])
                    configs = None
                    if isinstance(kernel, Autotuner):
                        if kernel.configs:
                            configs = str(
                                sorted(
                                    sorted(str(kv) for kv in c.all_kwargs().items())
                                    for c in kernel.configs
                                )
                            )
                        kernel = kernel.fn

                    kernel_source = (
                        user_defined_triton_kernel_transitive_closure_source_code(
                            kernel
                        )
                    )
                    constant_args = kernel_side_table.get_constant_args(
                        node.kwargs["constant_args_idx"]
                    )
                    self.user_defined_triton_source.append(
                        (kernel_source, constant_args, configs)
                    )

        # Alignment checks
        self.inputs_to_check = inputs_to_check

        no_tensor_inputs = not any(isinstance(x, torch.Tensor) for x in example_inputs)
        # This device index is usually already encoded by the device of the inputs
        # but fx graphs don't necessarily have tensor inputs. If there aren't any,
        # we need to guard on the device index in case we allocate cuda tensors
        if no_tensor_inputs and torch.accelerator.is_available():
            self.default_cuda_device_index = torch.accelerator.current_device_index()

        # 'Deterministic algorithms' can affect codegen via lowering to cuda kernels.
        self.deterministic_algorithms_settings = (
            torch.are_deterministic_algorithms_enabled(),
            torch.is_deterministic_algorithms_warn_only_enabled(),
            torch.utils.deterministic.fill_uninitialized_memory,  # type: ignore[attr-defined]
        )

        # Global settings affecting matmul codegen.
        self.cuda_matmul_settings = (
            torch.backends.cuda.matmul.allow_tf32,
            torch.backends.cuda.matmul.allow_fp16_reduced_precision_reduction,
            torch.backends.cuda.matmul.allow_bf16_reduced_precision_reduction,
        )

        # Also hash on various system info (including the triton compiler version).
        self.torch_version = torch_key()
        self.system_info = CacheBase.get_system()
        self.inductor_config = config.save_config_portable()
        # Custom post grad passes should provide an ID to hash.
        self.post_grad_custom_pre_pass = self._get_custom_pass_detail(
            config.post_grad_custom_pre_pass
        )
        self.post_grad_custom_post_pass = self._get_custom_pass_detail(
            config.post_grad_custom_post_pass
        )

    def _get_custom_pass_detail(
        self, custom_pass: CustomGraphPassType
    ) -> Optional[Any]:
        if not custom_pass:
            return None
        assert isinstance(custom_pass, CustomGraphPass)
        return custom_pass.uuid()


def compiled_fx_graph_hash(
    gm: torch.fx.GraphModule,
    example_inputs: Sequence[InputType],
    fx_kwargs: _CompileFxKwargs,
    inputs_to_check: Sequence[int],
) -> tuple[str, list[str]]:
    """
    Generate a unique hash of the FX graph for caching.
    """
    details = FxGraphHashDetails(gm, example_inputs, fx_kwargs, inputs_to_check)
    has_user_defined_triton_kernels = len(details.user_defined_triton_source) != 0
    pickler = FxGraphCachePickler(gm, has_user_defined_triton_kernels)

    # The prefix distinguishes among the other kinds of objects we
    # cache in this module.
    key = "f" + pickler.get_hash(details)
    debug_lines = pickler.debug_lines(details)
    debug_str = "\n".join(debug_lines)
    log.debug(f"FX graph cache hash details for key {key}:\n{debug_str}")  # noqa: G004
    return key, debug_lines


def add_ephemeral_timeout_increase_for_distributed(time_saved_ns: int) -> int:
    """
    Ephemerally increases the NCCL timeout when compiling for a distributed job
    Returns amount of seconds increased
    """
    if not torch.distributed.is_available() or not torch.distributed.is_initialized():
        return 0

    increased_timeout_sec = int(time_saved_ns // 1e9)  # convert to seconds

    if config.is_fbcode():
        fudge_factor = torch._utils_internal.justknobs_getval_int(
            "pytorch/remote_cache:ephemeral_timeout_fudge_factor_percentage"
        )
        log.info(
            "Ephemeral NCCL timeout increase fudge factor %d and original increase value %d",
            fudge_factor,
            increased_timeout_sec,
        )
        increased_timeout_sec += int(increased_timeout_sec * fudge_factor / 100)

    log.info("Increasing NCCL timeout by %d", increased_timeout_sec)
    dist.distributed_c10d._add_ephemeral_timeout_for_all_pgs(
        timedelta(seconds=increased_timeout_sec)
    )
    return increased_timeout_sec


class FxGraphCache:
    """
    Supports caching and reusing compiled Fx graphs.

    The overall strategy is as follows:
    - This cache stores entries on disk. When saving an entry, we can't
      serialize callables (that could be C++, Triton, etc.), so we serialize
      their own disk cache location. We then recreate the compiled artifact
      after fetching from disk.
    - For indexing the cache, we gather the fields relevant to identifying an
      FxGraph (the graph module, graph inputs, system settings etc.) into an
      FxGraphCacheDetails object, pickle it, and compute a hash for the key.
      See FxGraphCachePickler.
    - Among the metadata we store, we also include a guards expression that's
      appropriate for validating any symbols for Tensor arguments that have
      symbolic bounds. On cache lookup then, we evaluate those guards in the
      current context to validate that a cached entry can be served.
    - A given graph could have multiple compiled versions, corresponding to
      different sets of guards. Therefore, we store cache entries in the form:
          <temp dir>/<fx graph hash>/<serialized metatdata>
    - On lookup, we compute the key from the graph details, iterate over all
      leaf files in the corresponding subdirectory, deserialize the entry, and
      evaluate its guards expression. If the evaluation succeeds, we have a
      cache hit. If it fails, we compile the graph and store a new entry.
    - Finally, on a cache hit, we need to make sure any guards that would
      have been created during compilation are added to the current context.
    """

    # TODO(masnesral): Investigate whether it's beneficial to store compiled graphs
    # in an in-memory cache after loading from disk.
    @staticmethod
    def _get_tmp_dir() -> str:
        """
        Get the toplevel temporary directory for storing compiled graphs.
        """
        return os.path.join(cache_dir(), "fxgraph")

    @staticmethod
    def _get_tmp_dir_for_key(key: str) -> str:
        """
        Return the disk location for a given cache key.
        """
        return os.path.join(FxGraphCache._get_tmp_dir(), key[1:3], key)

    @staticmethod
    def _filter_backed_symints(inputs: Sequence[InputType]) -> list[torch.SymInt]:
        """
        Get the backed SymInt objects from the input list. Note that we can never
        have guards that depend on unbacked symint.
        """
        return [s for s in inputs if isinstance(s, torch.SymInt) and has_hint(s)]

    @staticmethod
    def _get_shape_env() -> Optional[ShapeEnv]:
        """
        Helper to get the shape env from the tracing context.
        """
        ctx = torch._guards.TracingContext.try_get()
        if not ctx:
            return None
        return ctx.fake_mode.shape_env

    @staticmethod
    def _lookup_graph(
        key: str,
        example_inputs: Sequence[InputType],
        local: bool,
        remote_cache: Optional[RemoteCache[JsonDataTy]],
        constants: CompiledFxGraphConstants,
    ) -> tuple[Optional[CompiledFxGraph], dict[str, Any]]:
        """
        Lookup a compiled graph in the cache by key. On a hit, return the
        deserialized CompiledFxGraph object. On a miss, return None.
        """
        shape_env = FxGraphCache._get_shape_env()
        assert shape_env is not None

        symints = FxGraphCache._filter_backed_symints(example_inputs)
        hints = [hint_int(s) for s in symints]

        def iterate_over_candidates() -> Generator[
            tuple[CompiledFxGraph, bytes], None, None
        ]:
            if local:
                subdir = FxGraphCache._get_tmp_dir_for_key(key)
                if os.path.exists(subdir):
                    for path in sorted(os.listdir(subdir)):
                        try:
                            with open(os.path.join(subdir, path), "rb") as f:
                                content = f.read()
                                yield pickle.loads(content), content
                        except Exception:
                            log.warning(
                                "fx graph cache unable to load compiled graph",
                                exc_info=True,
                            )

            if remote_cache:
                try:
                    if (cache_data := remote_cache.get(key)) is not None:
                        assert isinstance(cache_data, dict)
                        data = cache_data["data"]
                        assert isinstance(data, (str, bytes))
                        content = base64.b64decode(data)
                        yield pickle.loads(content), content
                except Exception:
                    log.warning(
                        "fx graph cache unable to load compiled graph", exc_info=True
                    )

        # Iterate over any entries in the subdir for this key and evaluate
        # their guards to determine whether there's a hit.
        graph = None
        pickled_content = None
        cache_info: dict[str, Any] = dict()

        for candidate, pickled_content in iterate_over_candidates():
            if not candidate.guards_expr:
                # No guards to evaluate, so this is a hit.
                graph = candidate
                break

            # Evaluate the guard expression in the current context.
            # If there's not a cache hit, we don't want the evaluation to
            # affect the current env, e.g., cause the creation of new guards,
            # so we evaluate with the hints instead of the symbols.
            hit = bool(
                shape_env.evaluate_guards_expression(candidate.guards_expr, hints)
            )
            log.debug(
                "fx graph cache key %s evaluating guards [%s] with values %s => hit=%s",
                key,
                candidate.guards_expr,
                hints,
                hit,
            )
            if hit:
                graph = candidate
                break

        if graph is None:
            return None, cache_info

        if pickled_content is not None:
            CacheArtifactManager.record_artifact(
                CacheArtifactType.INDUCTOR, key, pickled_content
            )

        if bundle := graph._triton_bundle:
            triton_bundler_meta = TritonBundler.read_and_emit(bundle)
            if (meta := triton_bundler_meta) is not None:
                cache_info["triton_bundler_meta"] = str(meta)
                # TODO: Clean up autograd cache integration
                CompileEventLogger.try_add_pt2_compile(
                    "inductor_compile", cached_kernel_names=meta.cached_kernel_names
                )
                if len(meta.cached_kernel_names) > 0:
                    CompileEventLogger.increment_toplevel("num_triton_bundles")

        try:
            artifact_path = graph.after_deserialization(constants)

            from .graph import GraphLowering

            # This is used by tests to check the output for specific details.
            if GraphLowering.save_output_code is not None:
                GraphLowering.save_output_code(graph.source_code)

        except OSError:
            # Not expected, but in case the PyCodeCache entry is removed from
            # underneath us, treat it as a cache miss and recompile.
            return None, cache_info

        inductor_meta = autotune_cache.inductor_meta_from_config()
        code = graph.source_code
        AutotuneCacheBundler.begin_compile(inductor_meta, code=code)

        # Now re-evaluate with the symints to add any guards to the current env.
        if graph.guards_expr:
            check = bool(
                shape_env.evaluate_guards_expression(graph.guards_expr, symints)
            )
            assert check is True
            log.debug(
                "fx graph cache key %s post-load guards: %s", key, shape_env.guards
            )

        # Increment the cached metrics/counters by the amounts recorded when the FX
        # graph was compiled for this cache entry. Pretending these counters
        # were incremented normally is useful for testing with the cache enabled.
        metrics.CachedMetricsHelper.apply_deltas(graph.metrics_deltas)
        counters["inductor"] += graph.counter_deltas

        output_code_log.debug("Output code: \n%s", code)
        output_code_log.debug("Output code written to: %s", artifact_path)
        # On cache hit, use artifact path as filename
        trace_structured(
            "inductor_output_code",
            lambda: {"filename": artifact_path},
            payload_fn=lambda: code,
        )
        return graph, cache_info

    @staticmethod
    def _write_to_local_cache(key: str, content: bytes) -> None:
        subdir = FxGraphCache._get_tmp_dir_for_key(key)
        if not os.path.exists(subdir):
            os.makedirs(subdir, exist_ok=True)

        # Use a hash of the serialized CompiledFxGraph to get a unique file
        # name. The specific name doesn't matter since a lookup involves
        # iterating over all entries in the parent subdir.
        path = os.path.join(subdir, sha256_hash(content))
        write_atomic(path, content, make_dirs=True)

    @staticmethod
    def _save_graph(
        key: str,
        compiled_graph: OutputCode,
        example_inputs: Sequence[InputType],
        local: bool,
        remote_cache: Optional[RemoteCache[JsonDataTy]],
    ) -> None:
        """
        Store a serialized CompiledFxGraph on disk.
        """
        from .compile_fx import CompiledFxGraph

        assert isinstance(compiled_graph, CompiledFxGraph), (
            f"serialization for {type(compiled_graph)} NYI"
        )
        disk_compiled_graph = copy(compiled_graph)
        disk_compiled_graph.prepare_for_serialization()

        # Before serializing, compute the guard expression that will be used to
        # ensure that a CompiledFxGraph is valid when loaded from the cache. It's
        # sufficient to consider only the SymInt args to the fx graph since the
        # Tensor shapes are already captured in the hash for the cache key. Any
        # Tensor arg with a symbolic shape will have a SymInt arg for the graph.
        shape_env = FxGraphCache._get_shape_env()
        assert shape_env is not None
        symints = FxGraphCache._filter_backed_symints(example_inputs)
        guards = shape_env.get_pruned_guards(symints)
        disk_compiled_graph.guards_expr = shape_env.produce_guards_expression(
            placeholders=symints, guards=guards
        )

        try:
            content = pickle.dumps(disk_compiled_graph)
        except Exception:
            log.warning(
                "fx graph cache unable to serialize compiled graph", exc_info=True
            )
            counters["inductor"]["fxgraph_cache_pickle_error"] += 1
            return

        try:
            CacheArtifactManager.record_artifact(
                CacheArtifactType.INDUCTOR, key, content
            )
            if local:
                FxGraphCache._write_to_local_cache(key, content)

            if remote_cache:
                time_taken_ms = int((disk_compiled_graph._time_taken_ns or 0) // 1e6)
                cache_data: JsonDataTy = {
                    "data": base64.b64encode(content).decode("ascii"),
                    "time_taken_ms": time_taken_ms,
                }
                remote_cache.put(key, cache_data)
        except Exception:
            log.warning("fx graph unable to write to cache", exc_info=True)
            counters["inductor"]["fxgraph_cache_write_error"] += 1

    @staticmethod
    def _check_for_hop(gm: torch.fx.GraphModule) -> None:
        for module in gm.modules():
            if not isinstance(module, torch.fx.GraphModule):
                continue
            for node in module.graph.nodes:
                if (
                    isinstance(node.target, torch._ops.HigherOrderOperator)
                    and not node.target.cacheable()
                ):
                    raise BypassFxGraphCache(
                        f"Can't cache HigherOrderOperator: {node.target.name()}"
                    )
                if node.op == "getattr" and isinstance(
                    getattr(gm, node.target), torch._C.ScriptObject
                ):
                    raise BypassFxGraphCache("Can't cache torchbind objects")

    @staticmethod
    def _check_can_cache(gm: torch.fx.GraphModule) -> None:
        """
        Check some conditions that would preclude caching and raise BypassFxGraphCache
        to bypass in case caching is not possible.
        """
        # Post grad custom passes must implement the CustomGraphPass or we don't
        # know how to include them in the cache key calculation.
        for p in (config.post_grad_custom_pre_pass, config.post_grad_custom_post_pass):
            if p and (not isinstance(p, CustomGraphPass) or not p.uuid()):
                raise BypassFxGraphCache("Unsupported post grad custom pass")

        # Freezing can embed constants that wouldn't be static across runs.
        if has_frozen_params(gm) and not torch._utils_internal.justknobs_check(
            "pytorch/inductor:allow_freezing_with_caching"
        ):
            raise BypassFxGraphCache("Skipping graph with frozen constants")

        if config.aot_inductor.use_runtime_constant_folding:
            raise BypassFxGraphCache(
                "Runtime constant folding can introduce constants that aren't "
                "static across runs"
            )

        from torch._inductor.compiler_bisector import CompilerBisector

        if CompilerBisector.bisection_enabled:
            log.debug("dont cache graph when bisect enabled")
            raise BypassFxGraphCache

        # The treatment of guards in the caching implementation requires that
        # we have a shape env.
        if FxGraphCache._get_shape_env() is None:
            log.debug("fx graph cache no shape env")
            raise BypassFxGraphCache("No shape env")

        # We skip caching if there are any HOPs or torchbind objects.
        FxGraphCache._check_for_hop(gm)

    @staticmethod
    def prepare_key(
        gm: torch.fx.GraphModule,
        example_inputs: Sequence[InputType],
        fx_kwargs: _CompileFxKwargs,
        inputs_to_check: Sequence[int],
        remote: bool,
    ) -> tuple[Optional[tuple[str, list[str]]], dict[str, Any]]:
        """
        Checks that the inductor input is cacheable, then computes
        and returns the cache key for the input.
        Returns (key_info, cache_info) where:
        - key_info is (hash_key, debug_lines), and
        - cache_info will contain debug info in the event of BypassFxGraphCache.

        NB: It is possible to have this function return a union instead. But
        I personally believe it is more annoying/difficult to read in that format.
        """
        try:
            FxGraphCache._check_can_cache(gm)
            key, debug_lines = compiled_fx_graph_hash(
                gm, example_inputs, fx_kwargs, inputs_to_check
            )
        except BypassFxGraphCache as e:
            counters["inductor"]["fxgraph_cache_bypass"] += 1
            log.info("Bypassing FX Graph Cache because '%s'", e)
            if remote:
                log_cache_bypass("bypass_fx_graph", str(e))
            cache_info = {
                "cache_state": "bypass",
                "cache_bypass_reason": str(e),
                "cache_event_time": time_ns(),
            }
            return None, cache_info
        # If key exists, then cache_info will come from load_with_key
        return (key, debug_lines), {}

    @staticmethod
    def get_remote_cache() -> Optional[RemoteCache[JsonDataTy]]:
        """
        Attempts to load the remote cache, returns None on error.
        """
        cache_id = "fx-graph-v1"
        return create_cache(
            cache_id,
            config.is_fbcode(),
            "FbRemoteFxGraphCache",
            "RemoteFxGraphCache",
        )

    @staticmethod
    def load_with_key(
        key: str,
        debug_lines: list[str],
        example_inputs: Sequence[InputType],
        local: bool,
        remote_cache: Optional[RemoteCache[JsonDataTy]],
        is_backward: bool,
        constants: CompiledFxGraphConstants,
    ) -> tuple[Optional[CompiledFxGraph], dict[str, Any]]:
        """
        Lookup the graph with the given key, and return results and metadata.
        Doesn't do any logging on its own, because AOTAutograd handles a cache miss
        differently from FXGraphCache.
        """
        compiled_graph, cache_info = FxGraphCache._lookup_graph(
            key, example_inputs, local, remote_cache, constants
        )
        cache_info = {
            **cache_info,
            "key": key,
            "components": debug_lines,
            "cache_event_time": time_ns(),
        }
        if compiled_graph is not None:
            log.info("fx graph cache hit for key %s", key)
            counters["inductor"]["fxgraph_cache_hit"] += 1
            cache_info["cache_state"] = "hit"
            if remote_cache:
                # Count remote cache hit stats
                CompileEventLogger.increment_toplevel(
                    "inductor_fx_remote_cache_hit_count"
                )
                CompileEventLogger.add_to_set_toplevel(
                    "inductor_fx_remote_cache_hit_keys", key
                )

            if (time_saved_ns := compiled_graph._time_taken_ns) is not None:
                cache_info["time_saved_ns"] = time_saved_ns
                CompileEventLogger.increment_toplevel(
                    "distributed_ephemeral_timeout_us", time_saved_ns // 1000
                )
                if (
                    ephemeral_increase
                    := add_ephemeral_timeout_increase_for_distributed(time_saved_ns)
                ) != 0:
                    cache_info["ephemeral_timeout_increase"] = ephemeral_increase
        else:
            if remote_cache:
                # Count remote cache miss stats
                CompileEventLogger.increment_toplevel(
                    "inductor_fx_remote_cache_miss_count"
                )
                CompileEventLogger.add_to_set_toplevel(
                    "inductor_fx_remote_cache_miss_keys", key
                )
            log.info("fx graph cache miss for key %s", key)
            counters["inductor"]["fxgraph_cache_miss"] += 1
            cache_info["cache_state"] = "miss"

        return compiled_graph, cache_info

    @staticmethod
    def clear() -> None:
        """
        Clear out the on-disk cache.
        """
        try:
            shutil.rmtree(FxGraphCache._get_tmp_dir())
        except FileNotFoundError:
            pass


@functools.lru_cache(None)
def split_aot_inductor_output_path(path: str) -> tuple[str, str]:
    """Returns the path where the AOT Inductor compiled kernels are stored."""
    if path.endswith(".so"):
        return os.path.split(path)
    elif path.endswith(".pt2"):
        return os.path.split(path)
    else:
        return path, ""


@clear_on_fresh_inductor_cache
class CudaKernelParamCache:
    cache: dict[str, dict[str, str]] = {}
    cache_clear = staticmethod(cache.clear)

    @classmethod
    def set(cls, key: str, params: dict[str, str], cubin: str, bin_type: str) -> None:
        _, path = write(
            cubin,
            bin_type,
            hash_type=bin_type,
            specified_dir=split_aot_inductor_output_path(
                config.aot_inductor.output_path
            )[0],
        )
        params[get_cpp_wrapper_cubin_path_name()] = path

        cls.cache[key] = params

    @classmethod
    def get(cls, key: str) -> Optional[dict[str, str]]:
        return cls.cache.get(key, None)

    @classmethod
    def get_keys(cls) -> KeysView[str]:
        return cls.cache.keys()


class AotCodeCompiler:
    @classmethod
    def compile(
        cls,
        graph: GraphLowering,
        wrapper_code: str,
        kernel_code: str,
        serialized_extern_kernel_nodes: Optional[str],
        *,
        device_type: str,
        additional_files: list[str],
    ) -> Union[list[str], str]:
        """
        Returns the .so path, or returns a list of files that were generated if
        config.aot_inductor.package=True.
        """
        generated_files = additional_files

        if sys.platform == "win32":
            raise RuntimeError("AotCodeCompiler not yet supported for inductor")

        _set_gpu_runtime_env()  # cpp_extension consults the env

        picked_vec_isa = pick_vec_isa()
        vec_isa_cmd_gen = CppBuilder(
            name="o",
            sources="i",
            BuildOption=CppTorchDeviceOptions(
                vec_isa=picked_vec_isa,
                device_type=device_type,
                aot_mode=graph.aot_mode,
            ),
        )
        # write function will calc source_code hash, the same source code with different
        # ISA level should be generate different hash.
        # So we need get a command_line which contains isa related parameter as a part of hash key.
        # And then pass the command_line to below write function as extra parameter to
        # guarantee the source code hash contains ISA difference.
        cpp_command = repr(vec_isa_cmd_gen.get_command_line())

        # Meta internal AOTInductor CPU
        use_relative_path = (
            config.is_fbcode() and device_type == "cpu" and graph.aot_mode
        )

        (
            specified_output_path,
            specified_artifact_name,
        ) = split_aot_inductor_output_path(config.aot_inductor.output_path)

        # TODO (benjaminglass1): the CMake packaging path doesn't support linking files
        # built with different flags.  Until that's implemented, append the kernel code
        # to the wrapper and build everything at max optimization.
        if config.aot_inductor.package_cpp_only:
            wrapper_code = "\n".join((wrapper_code, kernel_code))
            kernel_code = ""

        wrapper_key, wrapper_path = write(
            wrapper_code,
            "wrapper.cpp",
            extra=cpp_command,
            specified_dir=specified_output_path,
        )
        _, kernel_path = write(
            kernel_code,
            "kernel.cpp",
            extra=cpp_command,
            specified_dir=specified_output_path,
        )

        if config.aot_inductor.package:
            generated_files.append(wrapper_path)
            if not config.aot_inductor.package_cpp_only:
                generated_files.append(kernel_path)

        output_code_log.info("Wrapper code written to: %s", wrapper_path)
        output_code_log.info("Kernel code written to: %s", kernel_path)
        trace_structured(
            "graph_dump",
            lambda: {
                "name": "inductor_aot_wrapper_code",
                "type": "cpp",
                "filename": wrapper_path,
            },
            payload_fn=lambda: wrapper_code,
        )
        trace_structured(
            "graph_dump",
            lambda: {
                "name": "inductor_aot_kernel_code",
                "type": "cpp",
                "filename": kernel_path,
            },
            payload_fn=lambda: kernel_code,
        )

        # We use a file lock below to protect FS operations. The lock file
        # is scoped to the 'key', so make sure the consts_s is protected
        # by the same lock:
        wrapper_path_operator = Path(wrapper_path)
        kernel_path_operator = Path(kernel_path)
        specified_sub_dir = wrapper_path_operator.parent / wrapper_key
        if not specified_sub_dir.exists():
            specified_sub_dir.mkdir(exist_ok=True)
        cmake_path = str(Path(specified_sub_dir) / "CMakeLists.txt")

        def _compile_consts(consts: bytes, platform: str) -> str:
            if platform == "linux":
                if graph.mutated_buffers & OrderedSet(graph.constants.keys()):
                    # .data section is between .text and .bss. When the size of .data is large,
                    # during the linking, the relocation of .text against .bss may overflow.
                    # Rename it to .ldata so that it won't be in between the .text and .bss section
                    if len(consts) > 2_000_000_000:
                        raise ValueError(
                            "Models with buffer mutation included doesn't support constants greater than 2GB!"
                        )
                    section_attr = '.ldata, "aw"'
                else:
                    section_attr = '.lrodata, "a"'
                symbol_prefix = ""
            elif platform == "darwin":
                section_attr = "__DATA,__data"
                symbol_prefix = "_"
            else:
                raise RuntimeError(f"Unsupported platform: {platform}")

            is_large_consts = len(consts) > 1024
            consts_asm = f"\t.section\t{section_attr}\n"
            consts_asm += f"\t.balign {ALIGN_BYTES}\n"
            consts_asm += f"\t.globl\t{symbol_prefix}_binary_constants_bin_start\n"
            consts_asm += f"{symbol_prefix}_binary_constants_bin_start:\n"
            if not is_large_consts:
                for c in consts:
                    consts_asm += f"\t.byte {c}\n"
                # Add one element even if constants are empty
                # Otherwise assembler will not put them in data section
                if not consts:
                    consts_asm += "\t.space 1\n"
            else:
                consts_asm += "\t.quad 0x1234567899abcdef\n"
                consts_asm += f"\t.space {len(consts) - 8}\n"
            consts_asm += f".globl\t{symbol_prefix}_binary_constants_bin_end\n"
            consts_asm += f"{symbol_prefix}_binary_constants_bin_end:\n"
            _, consts_s = write(
                consts_asm,
                "S",
                specified_dir=str(specified_sub_dir),
            )
            consts_s = Path(consts_s)
            object_build_options = CppTorchDeviceOptions(
                # Intel compiler failed to compile this manully constructed assembly file.
                # it is ok to use gcc to compile the .S to a .o and linked with Intel comiler .
                device_type=device_type if device_type != "xpu" else "cpu",
                aot_mode=graph.aot_mode,
                compile_only=True,
                use_relative_path=use_relative_path,
            )
            object_builder = CppBuilder(
                name=str(consts_s.stem),
                sources=str(consts_s),
                output_dir=str(consts_s.parent),
                BuildOption=object_build_options,
            )
            consts_o = object_builder.get_target_file_path()
            object_builder.build()

            if is_large_consts:
                with open(consts_o, "r+b") as f:
                    f.seek(0)
                    hdr = f.read(1024)
                    # Search for magic number and write the actual data over it
                    start_idx = hdr.find(b"\xef\xcd\xab\x99\x78\x56\x34\x12")
                    assert start_idx != -1
                    f.seek(start_idx)
                    pos = 0
                    while pos < len(consts):
                        rc = f.write(consts[pos:])
                        pos += rc

            # Remove the .S file to save space
            os.remove(consts_s)

            return consts_o

        from torch.utils._filelock import FileLock

        lock_dir = get_lock_dir()
        lock = FileLock(
            os.path.join(lock_dir, wrapper_key + ".lock"), timeout=LOCK_TIMEOUT
        )
        with lock:
            if serialized_extern_kernel_nodes:
                extern_kernel_nodes_json = str(
                    wrapper_path_operator.with_suffix(".json")
                )
                with open(extern_kernel_nodes_json, "w") as f:
                    f.write(serialized_extern_kernel_nodes)

                if config.aot_inductor.package:
                    generated_files.append(extern_kernel_nodes_json)

            metadata = config.aot_inductor.metadata
            metadata["AOTI_DEVICE_KEY"] = device_type

            # Save user provided metadata
            meta_json = str(
                wrapper_path_operator.with_name(
                    f"{wrapper_path_operator.stem}_metadata.json"
                )
            )
            for k, v in config.aot_inductor.metadata.items():
                assert isinstance(k, str) and isinstance(v, (str)), (
                    "Metadata must only contain strings"
                )

            with open(meta_json, "w") as f:
                f.write(json.dumps(config.aot_inductor.metadata))

            kernel_meta_json = str(
                kernel_path_operator.with_name(
                    f"{kernel_path_operator.stem}_metadata.json"
                )
            )
            shutil.copy(meta_json, kernel_meta_json)

            if config.aot_inductor.package:
                generated_files.append(meta_json)
                if not config.aot_inductor.package_cpp_only:
                    generated_files.append(kernel_meta_json)

            output_so = (
                config.aot_inductor.output_path
                if specified_artifact_name
                else str(wrapper_path_operator.with_suffix(".so"))
            )
            all_cuda = all(
                graph.get_original_value_of_constant(name).is_cuda
                for name in graph.constants.keys()
                if name not in graph.folded_constants
            )

            def _to_bytes(t: torch.Tensor, all_cuda: bool) -> bytes:
                def _pad_to_alignment(raw_bytes: bytes) -> bytes:
                    padded_bytes = raw_bytes.ljust(
                        (len(raw_bytes) + ALIGN_BYTES - 1) // ALIGN_BYTES * ALIGN_BYTES,
                        b"\x00",
                    )
                    return padded_bytes

                # This serializes the tensor's untyped_storage to bytes by accessing
                # the raw data of the underlying structure.
                import ctypes

                if t.numel() == 0:
                    return b""

                if t.is_mkldnn:
                    data_ptr = torch.ops.mkldnn.data_ptr(t)
                    nbytes = torch.ops.mkldnn._nbytes(t)
                else:
                    t_cpu = t.untyped_storage().cpu()
                    data_ptr = t_cpu.data_ptr()
                    nbytes = t_cpu.nbytes()

                raw_array = ctypes.cast(
                    data_ptr,
                    ctypes.POINTER(ctypes.c_ubyte * nbytes),
                )
                raw_bytes = bytes(raw_array.contents)
                return raw_bytes if all_cuda else _pad_to_alignment(raw_bytes)

            if config.aot_inductor.package_constants_in_so:
                serialized_weights = b"".join(
                    _to_bytes(graph.get_original_value_of_constant(name), all_cuda)
                    for name in graph.constants.keys()
                    if name not in graph.folded_constants
                )
            else:
                serialized_weights = b""

            consts_size = len(serialized_weights)

            # TODO: Fix mmap weights with cuda
            use_mmap_weights = not config.is_fbcode() and consts_size > 2_000_000_000
            if config.aot_inductor.force_mmap_weights:
                use_mmap_weights = True

            compile_command: dict[str, Any] = {
                "aot_mode": graph.aot_mode,
                "device_type": device_type,
                "use_mmap_weights": use_mmap_weights,
                "use_relative_path": config.is_fbcode(),
                "vec_isa": picked_vec_isa,
            }
            # If we're packaging via CMake, we build the whole code at max optimization.
            wrapper_build_options = CppTorchDeviceOptions(
                compile_only=True,
                min_optimize=not config.aot_inductor.package_cpp_only,
                **compile_command,
            )
            kernel_build_options = CppTorchDeviceOptions(
                compile_only=True,
                **compile_command,
            )

            # potentially, precompile the AOT header for this device
            if config.aot_inductor.precompile_headers:
                header_file = _get_cpp_wrapper_header(
                    device_type, aot_mode=graph.aot_mode
                )
                wrapper_build_options.precompiled_header = _precompile_header(
                    header_file,
                    cpp_command,
                    min_optimize=not config.aot_inductor.package_cpp_only,
                    **compile_command,
                )
                if cpp_prefix := _get_cpp_prefix_header(device_type):
                    kernel_build_options.precompiled_header = _precompile_header(
                        cpp_prefix,
                        cpp_command,
                        **compile_command,
                    )

            wrapper_builder = CppBuilder(
                name=str(wrapper_path_operator.stem),
                sources=wrapper_path,
                output_dir=str(wrapper_path_operator.parent),
                BuildOption=wrapper_build_options,
            )
            wrapper_compile_cmd = wrapper_builder.get_command_line()
            wrapper_o = wrapper_builder.get_target_file_path()

            kernel_builder = CppBuilder(
                name=str(kernel_path_operator.stem),
                sources=kernel_path,
                output_dir=str(wrapper_path_operator.parent),
                BuildOption=kernel_build_options,
            )
            kernel_compile_cmd = kernel_builder.get_command_line()
            kernel_o = kernel_builder.get_target_file_path()

            log.debug("aot wrapper compilation command: %s", wrapper_compile_cmd)
            log.debug("aot kernel compilation command: %s", kernel_compile_cmd)
            if config.aot_inductor.package_cpp_only:
                # Not doing the actual compilation here
                compile_flags = str(
                    wrapper_path_operator.with_name(
                        f"{wrapper_path_operator.stem}_compile_flags.json"
                    )
                )
                wrapper_build_options.save_flags_to_json(compile_flags)
                generated_files.append(compile_flags)
                wrapper_builder.save_compile_cmd_to_cmake(cmake_path)
                wrapper_builder.save_src_to_cmake(cmake_path, wrapper_path)
                generated_files.append(cmake_path)
            else:
                wrapper_builder.build()
                kernel_builder.build()

            if not use_mmap_weights:
                aot_constants = serialized_weights
                magic_number = 0
            else:
                magic_number = cast(
                    int, torch.randint(0, torch.iinfo(torch.int64).max, (1,)).item()
                )
                aot_constants = struct.pack("qq", consts_size + 8, magic_number)

            consts_o = _compile_consts(aot_constants, sys.platform)
            gpu_codecache: Union[ROCmCodeCache, CUDACodeCache] = (
                ROCmCodeCache() if torch.version.hip else CUDACodeCache()
            )
            gpu_kernels_o = [
                entry.output_path
                for entry in gpu_codecache.cache.values()
                if entry.output_path.endswith(".o")
            ]
            gpu_kernels_o = " ".join(gpu_kernels_o)

            output_name, output_dir = get_name_and_dir_from_output_file_path(output_so)
            so_build_options = CppTorchDeviceOptions(
                vec_isa=picked_vec_isa,
                device_type=device_type,
                aot_mode=graph.aot_mode,
                use_relative_path=use_relative_path,
            )

            so_builder = CppBuilder(
                name=output_name,
                sources=[wrapper_o, kernel_o, consts_o, gpu_kernels_o]
                if gpu_kernels_o
                else [wrapper_o, kernel_o, consts_o],
                output_dir=output_dir,
                BuildOption=so_build_options,
            )
            link_cmd = so_builder.get_command_line()
            output_so = so_builder.get_target_file_path()

            log.debug("aot linkage command: %s", link_cmd)

            # Append cmds to the end of codegen-ed wrapper file
            with open(wrapper_path, "a") as f:
                f.write("\n")
                f.write(f"// Compile cmd\n// {wrapper_compile_cmd}\n")
                f.write(f"// Link cmd\n// {link_cmd}\n")

            with open(kernel_path, "a") as f:
                f.write("\n")
                f.write(f"// Compile cmd\n// {kernel_compile_cmd}\n")
                f.write(f"// Link cmd\n// {link_cmd}\n")

            if config.aot_inductor.package_cpp_only:
                linker_flags = str(
                    wrapper_path_operator.with_name(
                        f"{wrapper_path_operator.stem}_linker_flags.json"
                    )
                )
                so_build_options.save_flags_to_json(linker_flags)
                generated_files.append(linker_flags)
                generated_files.append(_LINKER_SCRIPT)

                # If we only want to package the cpp, then we need to save the
                # weights separately into a bin, and we also need to prevent compiling the so

                if use_mmap_weights:
                    weight_file = str(
                        wrapper_path_operator.with_name(
                            f"{wrapper_path_operator.stem}_serialized_weights.bin"
                        )
                    )
                    with open(weight_file, "wb") as f_weights:
                        f_weights.write(serialized_weights)
                        f_weights.write(struct.pack("q", magic_number))

                    generated_files.append(weight_file)

                generated_files.append(consts_o)
                generated_files.append(gpu_kernels_o)

                so_builder.save_src_to_cmake(cmake_path, consts_o)
                for gpu_o in gpu_kernels_o.split():
                    so_builder.save_src_to_cmake(cmake_path, gpu_o)
                so_builder.save_link_cmd_to_cmake(cmake_path)
            else:
                so_builder.build()

                for o_file in [wrapper_o, kernel_o, consts_o]:
                    # Remove these as they are not needed anymore
                    os.remove(o_file)

                if use_mmap_weights:
                    import resource

                    page_size_ = resource.getpagesize()
                    page_size = max(16384, page_size_)

                    with open(output_so, "a+b") as f_so:
                        so_size = f_so.tell()
                        # Page align the weights
                        f_so.write(b" " * (page_size - so_size % page_size))
                        f_so.write(serialized_weights)
                        f_so.write(struct.pack("q", magic_number))

                if config.aot_inductor.package:
                    generated_files.append(output_so)

        if config.aot_inductor.package:
            # We want to return the directory that contains all the AOTI
            # generated files, not just the so
            # return os.path.split(output_so)[0]
            return generated_files

        return output_so


_libgomp: Optional[CDLL] = None


def custom_op_wrapper(op: str, *args: Any) -> Union[list[c_void_p], c_void_p]:
    # This function will be called from generated cpp wrapper code in the JIT mode.
    # Because tensors will be passed in as AtenTensorHandle, we need to explicitly convert them.
    def convert_arg(arg: Any) -> Any:
        if str(type(arg)) == "<class 'PyCapsule'>":
            # No easy way to do isinstance check on PyCapsule
            return torch._C._aoti.alloc_tensor_by_stealing_from_void_ptr(arg)
        elif isinstance(arg, (list, tuple)):
            return type(arg)(convert_arg(a) for a in arg)
        else:
            return arg

    converted_args = [convert_arg(arg) for arg in args]

    assert op.startswith("torch.ops."), (
        op + " can not be called through custom_op_wrapper"
    )
    func = None
    for i, s in enumerate(op.split(".")):
        if i == 0:
            func = importlib.import_module(s)
        func = getattr(func, s)

    assert callable(func), op + " can not be loaded through custom_op_wrapper"

    # convert any kwarg-only arguments to kwargs
    kwargs = dict()
    for func_arg, conv_arg in zip(func._schema.arguments, converted_args):
        if func_arg.kwarg_only:
            kwargs[func_arg.name] = conv_arg
    if kwargs:
        del converted_args[-len(kwargs) :]

    result = func(*converted_args, **kwargs)
    if isinstance(result, (list, tuple)):
        # unsafe_alloc_void_ptrs_from_tensors expects result contains tensor only
        result = [torch.tensor([]) if r is None else r for r in result]
        for i, r in enumerate(result):
            assert isinstance(r, torch.Tensor), op + " returns a list of non-tensors"
        return torch._C._aoti.unsafe_alloc_void_ptrs_from_tensors(result)  # type: ignore[arg-type]
    else:
        assert isinstance(result, torch.Tensor), op + " returns a non-tensor"
        return torch._C._aoti.unsafe_alloc_void_ptr_from_tensor(result)


# Precompiled headers are persistent past program runtime, but associated with one
# specific compiler version and set of flags.  We explicitly use default_cache_dir here
# because these headers need to be global, rather than ignored by fresh_inductor_cache.
_HEADER_DIR = os.path.join(default_cache_dir(), "precompiled_headers")
_HEADER_LOCK_DIR = os.path.join(_HEADER_DIR, "locks")


@functools.lru_cache(None)
def _precompile_header(
    header: str,
    hashable_cmd_line: str,
    **compile_command: Any,
) -> str:
    # Get the preprocessed output from the header file to be precompiled.  This allows
    # us to properly invalidate the file cache when any header dependency changes.
    with tempfile.NamedTemporaryFile(buffering=0, suffix=".h") as preprocessing_header:
        preprocessing_header.write(f"#include <{header}>\n".encode())
        preprocessor = CppBuilder(
            name=preprocessing_header.name,
            sources=preprocessing_header.name,
            BuildOption=CppTorchDeviceOptions(**compile_command, preprocessing=True),
        )
        preprocessor.build()

        def _get_file_checksum(filename: str) -> str:
            """Reading the whole preprocessed header in for hashing is very expensive,
            but calling a fast hashing utility in a subprocess is cheap."""
            if _IS_WINDOWS:
                cmd_output = subprocess.run(
                    ["certutil", "-hashfile", filename, "SHA512"],
                    capture_output=True,
                    text=True,
                )
                return cmd_output.stdout.splitlines()[1]

            cmd_output = subprocess.run(
                ["sha512sum", filename], capture_output=True, text=True
            )
            return cmd_output.stdout.split()[0]

        # hash, then cleanup, the preprocessor output file
        preprocessor_file_name = preprocessor.get_target_file_path()
        preprocessor_hash = _get_file_checksum(preprocessor_file_name)
        os.unlink(preprocessor_file_name)

    header_build_option = CppTorchDeviceOptions(**compile_command, precompiling=True)
    header_hash, header_full_path = write(
        content=f"#include <{header}>\n",
        extension="h",
        extra=(
            hashable_cmd_line
            + preprocessor_hash
            + get_compiler_version_info(header_build_option.get_compiler())
        ),
        specified_dir=_HEADER_DIR,
    )
    cpp_builder = CppBuilder(
        name=header_full_path,
        sources=header_full_path,
        BuildOption=header_build_option,
    )
    # _worker_compile_cpp will automatically ignore any compilation whose result already
    # exists, so this is always safe.
    os.makedirs(_HEADER_LOCK_DIR, exist_ok=True)
    _worker_compile_cpp(
        os.path.join(_HEADER_LOCK_DIR, f"{header_hash}.lock"),
        cpp_builder,
    )

    return header_full_path


def _get_cpp_prefix_header(device: str) -> Optional[str]:
    if device.startswith("cpu"):
        return "torch/csrc/inductor/cpp_prefix.h"
    return None


def _get_cpp_wrapper_header(device: str, aot_mode: bool = False) -> str:
    """Given a device type (and optionally whether we're in AOT Inductor mode), returns
    the path to the cpp_wrapper header file to be precompiled."""
    base_device = device.split(":")[0]
    is_array_ref = config.aot_inductor.allow_stack_allocation and base_device == "cpu"
    return (
        "torch/csrc/inductor/"
        f"{'aoti_include' if aot_mode else 'cpp_wrapper'}/"
        f"{'array_ref' if is_array_ref else base_device}.h"
    )


@clear_on_fresh_inductor_cache
class CppCodeCache:
    cache: dict[str, Callable[[], Union[CDLL, ModuleType]]] = {}
    cache_clear = staticmethod(cache.clear)
    cpp_compile_command_flags: dict[str, Any] = {}

    @staticmethod
    def _load_library_inner(path: str, key: str) -> Union[CDLL, ModuleType]:
        return cdll.LoadLibrary(path)

    @classmethod
    def _load_library(cls, path: str, key: str) -> Union[CDLL, ModuleType]:
        try:
            result = cls._load_library_inner(path, key)
            result.key = key  # type: ignore[union-attr]
            return result
        except (ImportError, OSError) as e:
            if "gomp" in str(e) and os.path.exists("/usr/lib64/libgomp.so.1"):
                # hacky workaround for fbcode/buck
                global _libgomp
                _libgomp = cdll.LoadLibrary("/usr/lib64/libgomp.so.1")
                result = cls._load_library_inner(path, key)
                result.key = key  # type: ignore[union-attr]
                return result
            if "failed to map segment from shared object" in str(e):
                raise OSError(
                    f"{e}.  The most common reason this may occur is if the {tempfile.gettempdir()} folder "
                    "is mounted with noexec (e.g., by default Docker mounts tmp file systems "
                    f"as noexec).  Please remount {tempfile.gettempdir()} with exec enabled, or set another "
                    "temporary directory with TORCHINDUCTOR_CACHE_DIR environment variable."
                ) from e
            raise

    @classmethod
    def _get_uncompiled_header(cls, device: str) -> str | None:
        """
        Given a device type, returns the path to a CPP header file to be precompiled.
        """
        return None

    @classmethod
    def load_async(
        cls,
        source_code: str,
        device_type: str = "cpu",
        submit_fn: Any = None,
        extra_flags: Sequence[str] = (),
    ) -> Any:
        compile_command = {
            **cls.cpp_compile_command_flags,
            "device_type": device_type,
            "extra_flags": extra_flags,
            "use_relative_path": config.is_fbcode(),
            "vec_isa": pick_vec_isa(),
        }

        _set_gpu_runtime_env()  # cpp_extension consults the env

        cpp_build_option = CppTorchDeviceOptions(**compile_command)
        command_gen = CppBuilder(name="o", sources="i", BuildOption=cpp_build_option)
        # write function will calc source_code hash, the same source code with different
        # ISA level should be generate different hash.
        # So we need get a command_line which contains isa related parameter as a part of hash key.
        # And then pass the command_line to below write function as extra parameter to
        # guarantee the source code hash contains ISA difference.
        vec_isa_cmd = repr(command_gen.get_command_line())
        key, input_path = write(source_code, "cpp", extra=vec_isa_cmd)

        if key not in cls.cache:
            from torch.utils._filelock import FileLock

            lock_path = os.path.join(get_lock_dir(), key + ".lock")
            output_name, output_dir = get_name_and_dir_from_output_file_path(input_path)
            future: Optional[Future[Any]] = None
            lib = None

<<<<<<< HEAD
            # if requested, pre-compile any headers
            if config.cpp_cache_precompile_headers and (
                header_file := cls._get_uncompiled_header(device_type)
            ):
                cpp_build_option.precompiled_header = _precompile_header(
                    header_file,
                    vec_isa_cmd,
                    **compile_command,
                )

=======
            cpp_build_option = CppTorchDeviceOptions(
                **compile_command,
                use_relative_path=(config.is_fbcode() and device_type == "cpu"),
            )
>>>>>>> 3680e666
            cpp_builder = CppBuilder(
                name=output_name,
                sources=input_path,
                output_dir=output_dir,
                BuildOption=cpp_build_option,
            )
            worker_fn = functools.partial(
                _worker_compile_cpp,
                lock_path,
                cpp_builder,
            )
            binary_path = normalize_path_separator(cpp_builder.get_target_file_path())

            def load_fn() -> Any:
                nonlocal lib
                if lib is None:
                    if future is not None:
                        future.result()
                    result = worker_fn()
                    assert result is None
                    lib = cls._load_library(binary_path, key)
                    assert lib is not None
                return lib

            if submit_fn is not None:
                with FileLock(lock_path, timeout=LOCK_TIMEOUT):
                    if not os.path.exists(binary_path):
                        future = submit_fn(worker_fn)

            cls.cache[key] = load_fn

        return cls.cache[key]

    @classmethod
    def load(cls, source_code: str, device_type: str = "cpu") -> Any:
        return cls.load_async(source_code, device_type)()


def _worker_compile_cpp(
    lock_path: str,
    cpp_builder: CppBuilder,
) -> None:
    from torch.utils._filelock import FileLock

    with FileLock(lock_path, timeout=LOCK_TIMEOUT):
        if not os.path.exists(cpp_builder.get_target_file_path()):
            cpp_builder.build()


# Customized Python binding for cpp kernels
@clear_on_fresh_inductor_cache
class CppPythonBindingsCodeCache(CppCodeCache):
    cache: dict[str, Callable[[], Union[CDLL, ModuleType]]] = {}
    cache_clear = staticmethod(cache.clear)
    cpp_compile_command_flags = {
        # kernels have no dependency on libtorch
        "include_pytorch": False,
        "shared": True,
    }
    entry_function = "kernel"
    call_entry_function = "kernel(%s);Py_RETURN_NONE;"
    extra_parse_arg = ""
    suffix_template = textwrap.dedent(
        """
        // Python bindings to call %s():
        #define PY_SSIZE_T_CLEAN
        #include <Python.h>
        #include <sstream>
        #include <cstdlib>

        #ifndef _MSC_VER
        #if __cplusplus < 202002L
        // C++20 (earlier) code
        // https://en.cppreference.com/w/cpp/language/attributes/likely
        #define likely(x)       __builtin_expect(!!(x), 1)
        #define unlikely(x)     __builtin_expect(!!(x), 0)
        #endif
        #else
        #define likely(x) (x)
        #define unlikely(x) (x)
        #endif

        // This is defined in guards.cpp so we don't need to import PyTorch headers that are slooow.
        // We manually link it below to workaround issues with fbcode build.
        static void* (*_torchinductor_pyobject_tensor_data_ptr)(PyObject* obj);

        template <typename T> static inline T parse_arg(PyObject* args, size_t n) {
            static_assert(std::is_pointer_v<T>, "arg type must be pointer or long");
            return static_cast<T>(_torchinductor_pyobject_tensor_data_ptr(PyTuple_GET_ITEM(args, n)));
        }
        template <> inline int64_t parse_arg<int64_t>(PyObject* args, size_t n) {
            auto result = PyLong_AsSsize_t(PyTuple_GET_ITEM(args, n));
            if(unlikely(result == -1 && PyErr_Occurred()))
                throw std::runtime_error("expected int arg");
            return result;
        }
        template <> inline uintptr_t parse_arg<uintptr_t>(PyObject* args, size_t n) {
            auto result = PyLong_AsVoidPtr(PyTuple_GET_ITEM(args, n));
            if(unlikely(result == reinterpret_cast<void*>(-1) && PyErr_Occurred()))
                throw std::runtime_error("expected int arg");
            return reinterpret_cast<uintptr_t>(result);
        }

        %s

        static PyObject* %s_py(PyObject* self, PyObject* args) {
            try {
                if(unlikely(!PyTuple_CheckExact(args)))
                    throw std::runtime_error("tuple args required");
                if(unlikely(PyTuple_GET_SIZE(args) != %s))
                    throw std::runtime_error("requires %s args");
                %s
            } catch(std::exception const& e) {
                PyErr_SetString(PyExc_RuntimeError, e.what());
                return nullptr;
            } catch(...) {
                PyErr_SetString(PyExc_RuntimeError, "unhandled error");
                return nullptr;
            }
        }

        static PyMethodDef py_methods[] = {
            {"%s", %s_py, METH_VARARGS, ""},
            {NULL, NULL, 0, NULL}};

        static struct PyModuleDef py_module =
            {PyModuleDef_HEAD_INIT, "%s", NULL, -1, py_methods};

        PyMODINIT_FUNC PyInit_%s(void) {
            const char* str_addr = std::getenv("_TORCHINDUCTOR_PYOBJECT_TENSOR_DATA_PTR");
            if(!str_addr) {
                PyErr_SetString(PyExc_RuntimeError, "_TORCHINDUCTOR_PYOBJECT_TENSOR_DATA_PTR must be set");
                return nullptr;
            }
            std::istringstream iss(str_addr);
            uintptr_t addr = 0;
            iss >> addr;
            _torchinductor_pyobject_tensor_data_ptr =
                reinterpret_cast<decltype(_torchinductor_pyobject_tensor_data_ptr)>(addr);
            PyObject* module = PyModule_Create(&py_module);
            if (module == NULL) {
                return NULL;
            }
            #ifdef Py_GIL_DISABLED
                PyUnstable_Module_SetGIL(mod, Py_MOD_GIL_NOT_USED);
            #endif
            return module;
        }
        """
    )

    @classmethod
    def _load_library_inner(cls, path: str, key: str) -> ModuleType:
        os.environ["_TORCHINDUCTOR_PYOBJECT_TENSOR_DATA_PTR"] = str(
            torch._C._dynamo.guards._torchinductor_pyobject_tensor_data_ptr  # type: ignore[attr-defined]
        )
        module_name = f"{key}.{cls.entry_function}"
        try:
            return sys.modules[module_name]
        except KeyError:
            pass
        spec = importlib.util.spec_from_file_location(module_name, path)
        assert spec is not None
        module = importlib.util.module_from_spec(spec)
        sys.modules[module_name] = module
        spec.loader.exec_module(module)  # type: ignore[union-attr]
        return module

    @classmethod
    def _get_uncompiled_header(cls, device: str) -> str | None:
        return _get_cpp_prefix_header(device)

    @classmethod
    def load_pybinding_async(
        cls,
        argtypes: list[str],
        source_code: str,
        device_type: str = "cpu",
        num_outputs: int = -1,
        submit_fn: Any = None,
        extra_flags: Sequence[str] = (),
    ) -> Any:
        """
        Wrap a C++ function in fast Python bindings.

        Args:
            argtypes: The types of args to ENTRY_FUNCTION(), e.g. ["float*", "long"]
            source_code: C++ source code containing a ENTRY_FUNCTION() function

        Returns:
            A python version of ENTRY_FUNCTION()
        """
        parseargs = ", ".join(
            f"parse_arg<{argtype.replace('const ', '')}>(args, {n})"
            for n, argtype in enumerate(argtypes)
        )
        suffix = cls.suffix_template % (
            cls.entry_function,
            cls.extra_parse_arg % num_outputs if cls.extra_parse_arg else "",
            cls.entry_function,
            len(argtypes),
            len(argtypes),
            cls.call_entry_function % parseargs,
            cls.entry_function,
            cls.entry_function,
            cls.entry_function,
            cls.entry_function,
        )
        get_result = cls.load_async(
            source_code + suffix,
            device_type,
            submit_fn=submit_fn,
            extra_flags=extra_flags,
        )
        result = None

        def future() -> Any:
            nonlocal result
            if result is None:
                result = get_result()
                assert isinstance(result, ModuleType)
            return getattr(result, cls.entry_function)

        return future

    @classmethod
    def load_pybinding(cls, *args: Any, **kwargs: Any) -> Any:
        return cls.load_pybinding_async(*args, **kwargs)()


@clear_on_fresh_inductor_cache
class CppWrapperCodeCache(CppPythonBindingsCodeCache):
    cache: dict[str, Callable[[], Union[CDLL, ModuleType]]] = {}
    cache_clear = staticmethod(cache.clear)
    cpp_compile_command_flags = {
        "include_pytorch": True,
        "shared": True,
    }
    entry_function = "inductor_entry_cpp"
    call_entry_function = "return inductor_entry_cpp(%s);"
    extra_parse_arg = textwrap.dedent(
        """
        #include <torch/csrc/inductor/aoti_torch/c/shim.h>

        static inline std::vector<AtenTensorHandle> unpack_tensor_handle_list(PyObject* pyvec) {
            std::vector<AtenTensorHandle> result;
            size_t result_len = PyList_GET_SIZE(pyvec);
            result.reserve(result_len);
            for (size_t i = 0; i < result_len; i++) {
                // AtenTensorHandle is essentially a pointer
                void* elem = PyCapsule_GetPointer(PyList_GET_ITEM(pyvec, i), NULL);
                result.push_back(reinterpret_cast<AtenTensorHandle>(elem));
            }
            return result;
        }

        static inline PyObject* pack_tensor_handle_list(const std::vector<AtenTensorHandle>& cppvec) {
            size_t result_len = cppvec.size();
            PyObject* result = PyList_New(static_cast<Py_ssize_t>(result_len));
            for (size_t i = 0; i < result_len; i++) {
                PyObject *elem =
                    cppvec[i] == nullptr
                        ? Py_None
                        // Store AtenTensorHandle as PyCapsulate
                        : PyCapsule_New(reinterpret_cast<void*>(cppvec[i]), NULL, NULL);
                PyList_SET_ITEM(result, i, elem);
            }
            return result;
        }

        template <> inline std::vector<AtenTensorHandle> parse_arg<std::vector<AtenTensorHandle>>(PyObject* args, size_t n) {
            return unpack_tensor_handle_list(PyTuple_GET_ITEM(args, n));
        }

        PyObject* inductor_entry_cpp(std::vector<AtenTensorHandle>&& input_handles) {
            // For outputs, we only allocate a vector to hold returned tensor handles,
            // not allocating the actual output tensor storage here
            std::vector<AtenTensorHandle> output_handles(%s);
            try {
                inductor_entry_impl(input_handles.data(), output_handles.data());
                if (PyErr_Occurred()) {
                    return nullptr;
                }
                return pack_tensor_handle_list(output_handles);
            } catch(std::exception const& e) {
                PyErr_SetString(PyExc_RuntimeError, e.what());
                return nullptr;
            } catch(...) {
                PyErr_SetString(PyExc_RuntimeError, "unhandled error");
                return nullptr;
            }
        }
        """
    )

    @classmethod
    def _get_uncompiled_header(cls, device: str) -> str | None:
        return _get_cpp_wrapper_header(device)


@clear_on_fresh_inductor_cache
class HalideCodeCache(CppPythonBindingsCodeCache):
    cache: dict[str, Callable[[], Union[ModuleType, CDLL]]] = {}
    cache_clear = staticmethod(cache.clear)
    _standalone_runtime_path: Optional[str] = None
    prefix = textwrap.dedent(
        """
        #include "{halideruntime_h}"
        #include "{headerfile}"
        #include <stdexcept>
        #include <cmath>

        namespace c10 {{
            inline long div_floor_integer(long a, long b) {{
                if ((a<0) != (b<0)) {{
                    const auto quot = a / b;
                    const auto rem = a % b;
                    return rem ? quot - 1 : quot;
                }}
                return a / b;
            }}
        }}
        """
    )
    glue_template_cpp = prefix + textwrap.dedent(
        """
        void kernel({argdefs}) {{
            {buffers}
            int err = halide_kernel({buffer_names});
            if(err != 0) throw std::runtime_error("halide_kernel failed");
        }}
        """
    )
    glue_template_cuda = prefix + textwrap.dedent(
        """
        #include <cuda.h>
        static const halide_device_interface_t* cuda_interface = halide_cuda_device_interface();

        void kernel({argdefs}, uintptr_t stream) {{
            {buffers}
            int err = halide_kernel(reinterpret_cast<void*>(stream), {buffer_names});
            if(err != 0) throw std::runtime_error("halide_kernel failed");
        }}
        """
    )
    standalone_runtime_cuda_init = textwrap.dedent(
        """
        #include "{}"
        #include <cuda.h>

        static int acquire_context(void* user_context,
                                   void** cuda_context_out,
                                   bool create) {{
            return cuCtxGetCurrent(reinterpret_cast<CUcontext*>(cuda_context_out));
        }}

        static int release_context(void* user_context) {{
            return 0;
        }}

        static int get_stream(void* user_context,
                              void* cuda_context,
                              void** stream_out) {{
            *stream_out = user_context;
            return 0;
        }}

        static int register_halide_hooks() {{
            halide_set_cuda_acquire_context(&acquire_context);
            halide_set_cuda_release_context(&release_context);
            halide_set_cuda_get_stream(&get_stream);
            return 0;
        }}

        int inductor_register_halide_hooks_result = register_halide_hooks();
        """
    )

    @classmethod
    def _codegen_buffer(cls, name: str, arg: HalideInputSpec, cuda: bool) -> list[str]:
        assert arg.shape is not None
        assert arg.stride is not None and len(arg.shape) == len(arg.stride)
        assert arg.offset is not None
        data_ptr = f"{arg.alias_of or arg.name} + {arg.offset}"
        if cuda:
            device = f"reinterpret_cast<uint64_t>({data_ptr})"
            device_interface = "cuda_interface"
            host = "nullptr"
            flags = "halide_buffer_flag_device_dirty"
        else:
            device = "0"
            device_interface = "nullptr"
            host = f"reinterpret_cast<uint8_t*>({data_ptr})"
            flags = "halide_buffer_flag_host_dirty"

        dims = []
        for size, stride in zip(arg.shape, arg.stride):
            dims.append(f"halide_dimension_t(0, {size}, {stride})")

        return [
            f"halide_buffer_t {name};",
            f"halide_dimension_t {name}_dims[] = {{{', '.join(dims)}}};",
            f"{name}.device = {device};",
            f"{name}.device_interface = {device_interface};",
            f"{name}.host = {host};",
            f"{name}.flags = {flags};",
            f"{name}.type = {arg.halide_type()};",
            f"{name}.dimensions = {len(dims)};",
            f"{name}.dim = {name}_dims;",
            f"{name}.padding = nullptr;",
        ]

    @classmethod
    def _codegen_glue(cls, meta: HalideMeta, headerfile: object) -> str:
        is_cuda = meta.is_cuda()
        assert is_cuda is ("user_context" in meta.target)
        assert "no_runtime" in meta.target
        buffers = []
        buffer_names = []
        for i, arg in enumerate(meta.argtypes):
            if arg.is_buffer():
                buffer_names.append(f"&hl_buf_{i}")
                buffers.extend(cls._codegen_buffer(f"hl_buf_{i}", arg, is_cuda))
            else:
                assert "*" not in arg.ctype
                buffer_names.append(arg.name)
        buffers = "\n".join([f"    {line}" for line in buffers]).lstrip()

        glue_template = cls.glue_template_cuda if is_cuda else cls.glue_template_cpp
        glue_code = glue_template.format(
            halideruntime_h=cls.find_header(
                "HalideRuntimeCuda.h" if is_cuda else "HalideRuntime.h"
            ),
            headerfile=headerfile,
            argdefs=", ".join(
                f"{a.bindings_type()} {a.name}"
                for a in meta.argtypes
                if a.alias_of is None
            ),
            buffers=buffers,
            buffer_names=", ".join(buffer_names),
        )
        return glue_code

    @classmethod
    @functools.lru_cache(None)
    def config_hash(cls) -> str:
        command_gen = CppBuilder(
            name="O",
            sources="I",
            BuildOption=CppOptions(),
        )
        command_line = command_gen.get_command_line()
        return sha256_hash(
            "\n".join(
                [
                    cls.glue_template_cpp,
                    cls.glue_template_cuda,
                    cls.standalone_runtime_cuda_init,
                    command_line,
                ]
            ).encode("utf-8")
        )

    @staticmethod
    def _search_for_file(suffix: str, errmsg: str) -> str:
        spec = importlib.machinery.PathFinder.find_spec("halide")
        if spec is None or not spec.submodule_search_locations:
            raise RuntimeError("halide python bindings not installed")
        try:
            search = spec.submodule_search_locations[0]
            for file in os.listdir(search):
                if file.endswith(".so"):
                    try:
                        out = subprocess.check_output(
                            ["ldd", os.path.join(search, file)]
                        )
                    except subprocess.SubprocessError:
                        continue
                    m = re.search(r"(/.*)/libHalide.so", out.decode("utf-8"))
                    if m:
                        path = os.path.join(os.path.abspath(m.group(1)), suffix)
                        if os.path.exists(path):
                            return os.path.abspath(path)
        except Exception as e:
            raise RuntimeError(errmsg) from e
        raise RuntimeError(errmsg)

    @staticmethod
    @functools.lru_cache(None)
    def find_libautoschedule(name: str) -> str:
        sofile = f"libautoschedule_{name.lower()}.so"
        if "HALIDE_LIB" in os.environ:
            path = os.path.join(os.environ["HALIDE_LIB"], sofile)
            if os.path.exists(path):
                return path
        errmsg = (
            f"Can't find {sofile}, set env HALIDE_LIB to the directory containing it"
        )
        return HalideCodeCache._search_for_file(sofile, errmsg)

    @staticmethod
    @functools.lru_cache(None)
    def find_header(name: str) -> str:
        if "HALIDE_INCLUDE" in os.environ:
            path = os.path.join(os.environ["HALIDE_INCLUDE"], name)
            if os.path.exists(path):
                return path
        if "HALIDE_LIB" in os.environ:
            path = os.path.abspath(
                os.path.join(os.environ["HALIDE_LIB"], f"../include/{name}")
            )
            if os.path.exists(path):
                return path
        errmsg = (
            f"Can't find {name}, set env HALIDE_INCLUDE to the directory containing it"
        )
        return HalideCodeCache._search_for_file(f"../include/{name}", errmsg)

    @classmethod
    def generate_halide_async(
        cls, meta: HalideMeta, source_code: str, submit_fn: Any = None
    ) -> Callable[[], Any]:
        dirpath = Path(
            get_path(
                code_hash(
                    source_code,
                    extra=repr((cls.config_hash(), meta)),
                ),
                "halide",
            )[2]
        )
        os.makedirs(dirpath, exist_ok=True)
        wait_for_compile = None
        genfile = str(dirpath / "generate_kernel.py")
        libfile = str(dirpath / "halide_kernel.a")
        headerfile = str(dirpath / "halide_kernel.h")
        donefile = str(dirpath / "done")
        lockfile = str(dirpath / "lock")
        need_compile = not os.path.exists(donefile)
        jobs: list[Any] = []
        if need_compile:
            write_atomic(genfile, source_code)
            cmd = [
                sys.executable,
                genfile,
                "-g",
                "kernel",
                "-o",
                f"{dirpath}",
                "-f",
                "halide_kernel",
                "-e",
                "static_library,h,schedule",
            ]
            if meta.scheduler:
                cmd.extend(["-p", cls.find_libautoschedule(meta.scheduler)])
            cmd.extend(meta.args())
            jobs.append(functools.partial(subprocess.check_call, cmd))

        binding_types = [
            arg.bindings_type() for arg in meta.argtypes if arg.alias_of is None
        ]
        if meta.is_cuda():
            binding_types.append("uintptr_t")  # stream
        bindings_future = cls.load_pybinding_async(
            binding_types,
            cls._codegen_glue(meta, headerfile),
            extra_flags=(libfile, cls.build_standalone_runtime()),
            submit_fn=jobs.append if need_compile else None,
            device_type="cuda" if meta.is_cuda() else "cpu",
        )

        if need_compile:
            jobs.append(functools.partial(touch, donefile))
            task = functools.partial(_worker_task_halide, lockfile, jobs)
            if submit_fn:
                wait_for_compile = submit_fn(task).result
            else:
                task()

        def load() -> Callable[[], Any]:
            if wait_for_compile:
                wait_for_compile()
            return bindings_future()

        return load

    @classmethod
    def generate_halide(cls, *args: Any, **kwargs: Any) -> Callable[[], Any]:
        return cls.generate_halide_async(*args, **kwargs)()

    @classmethod
    def build_standalone_runtime(cls) -> str:
        if cls._standalone_runtime_path and os.path.exists(
            cls._standalone_runtime_path
        ):
            return cls._standalone_runtime_path
        device_type = "cuda" if torch.cuda.is_available() else "cpu"
        libname = "libStandaloneHalideRuntime.so"
        target = "host-cuda" if device_type == "cuda" else "host"
        if cls._standalone_runtime_path:
            assert not os.path.exists(cls._standalone_runtime_path)
            # We hit this case in unittests when we run with fresh_inductor_cache()
            # Generating a fresh runtime over and over causes errors because we initialize
            # cuda hundreds of times in the same process and run out of file descriptors.
            # Workaround by jail breaking the current fresh_inductor_cache().
            base = default_cache_dir()
        else:
            base = cache_dir()
        dirpath = Path(base) / f"halide-runtime-{target}-{cls.config_hash()}"
        os.makedirs(dirpath, exist_ok=True)
        donefile = str(dirpath / "done")
        lockfile = str(dirpath / "lock")
        hookfile = str(dirpath / "hooks.cpp")
        afile = str(dirpath / "standalone_halide_runtime.a")
        sofile = str(dirpath / libname)
        if not os.path.exists(donefile):
            import halide as hl  # type: ignore[import-untyped,import-not-found]

            from torch.utils._filelock import FileLock

            with FileLock(lockfile, LOCK_TIMEOUT):
                if not os.path.exists(donefile):
                    with open(hookfile, "w") as f:
                        if device_type == "cuda":
                            f.write(
                                cls.standalone_runtime_cuda_init.format(
                                    cls.find_header("HalideRuntimeCuda.h")
                                )
                            )
                    hl.compile_standalone_runtime(afile, hl.Target(target))

                    name, output_dir = get_name_and_dir_from_output_file_path(sofile)
                    halide_cmd_gen = CppBuilder(
                        name=name,
                        sources=[hookfile, afile],
                        output_dir=output_dir,
                        BuildOption=CppTorchDeviceOptions(
                            device_type=device_type,
                        ),
                    )

                    subprocess.check_call(
                        shlex.split(halide_cmd_gen.get_command_line())
                    )
                    touch(donefile)
        assert os.path.exists(sofile)
        cls._standalone_runtime_path = sofile
        return sofile

    @classmethod
    def _get_uncompiled_header(cls, device: str) -> str | None:
        """Header precompiling is currently disabled for halide."""
        return None


def _worker_task_halide(lockfile: str, jobs: list[partial[Any]]) -> None:
    from torch.utils._filelock import FileLock

    try:
        with FileLock(lockfile, LOCK_TIMEOUT):
            for job in jobs:
                job()
    except subprocess.SubprocessError as e:
        if os.environ.get("HALIDE_REPRO") == "1":
            python, script, *cmd = getattr(e, "cmd", ("", "", ""))
            if os.path.basename(python).startswith("python"):
                code = open(script).read()
                main = "    hl.main()"
                assert code.count(main) == 1

                class Out:
                    def __repr__(self) -> str:
                        return "out"

                cmd[cmd.index("-o") + 1] = Out()  # type: ignore[call-overload]
                repl = textwrap.indent(
                    textwrap.dedent(
                        f"""\
                        import sys, tempfile
                        with tempfile.TemporaryDirectory() as out:
                            sys.argv = {["repro.py", *cmd]!r}
                            hl.main()
                        """
                    ),
                    "    ",
                )
                code = code.replace(main, repl)
                with open("repro.py", "w") as fd:
                    fd.write(code.lstrip())
                raise RuntimeError(f"wrote repro.py: {e}") from e
        raise


def touch(filename: str) -> None:
    open(filename, "a").close()


@clear_on_fresh_inductor_cache
class PyCodeCache:
    # Track the loaded modules so we can remove the on-disk artifacts when
    # clearing the cache. Note also that we may load the same path more
    # than once, but attach different attributes, i.e., due to different
    # constant values.
    modules: list[ModuleType] = []
    linemaps: dict[str, list[tuple[Any, ...]]] = {}

    @classmethod
    def write(cls, source_code: str, extra: str = "") -> tuple[str, str]:
        return write(source_code, "py", extra=extra)

    @classmethod
    def load(
        cls,
        source_code: str,
        extra: str = "",
        linemap: Optional[list[tuple[int, str]]] = None,
        attrs: Optional[dict[str, Any]] = None,
    ) -> ModuleType:
        key, path = write(source_code, "py", extra=extra)
        return cls.load_by_key_path(key, path, linemap, attrs)

    @classmethod
    def load_by_key_path(
        cls,
        key: str,
        path: str,
        linemap: Optional[list[tuple[int, str]]] = None,
        attrs: Optional[dict[str, Any]] = None,
    ) -> ModuleType:
        if linemap is None:
            linemap = []

        mod = _reload_python_module(key, path)

        # unzip into separate lines/nodes lists
        cls.linemaps[path] = list(zip(*linemap))

        if attrs is not None:
            for k, v in attrs.items():
                setattr(mod, k, v)

        if not (linemap or attrs):
            mod._reload_in_subproc = functools.partial(  # type: ignore[attr-defined]
                _reload_python_module_in_subproc, key, path
            )

        cls.modules.append(mod)
        return mod

    @classmethod
    def cache_clear(cls, purge: bool = False) -> None:
        """
        Clear the in-memory module cache. If purge=True, also delete all the
        corresponding on-disk source files.
        """
        if purge:
            for mod in cls.modules:
                try:
                    assert mod.__file__
                    os.remove(mod.__file__)
                except FileNotFoundError:
                    pass
        cls.modules.clear()

    @classmethod
    @functools.lru_cache(None)
    def stack_frames_for_code(
        cls, path: str, lineno: int
    ) -> Optional[list[dict[str, Any]]]:
        if path not in cls.linemaps:
            return None
        # [(starting_line, <fx node>), ...]
        lines, nodes = cls.linemaps[path]
        p = bisect_right(lines, lineno)
        if p == 0:
            return None
        entry = nodes[p - 1]
        if not entry:
            return None

        def parse_stack_trace(stack_trace: str) -> list[dict[str, Any]]:
            # ideally fx stores stack traces as data rather than a string
            # but this is not along a performance critical path
            regex = r'File "(.+)", line (\d+), in (.+)\n'
            matches = re.findall(regex, stack_trace)
            return [
                {"filename": f, "line": int(l), "name": n}
                for f, l, n in reversed(matches)
            ]

        return parse_stack_trace(entry)


def _load_triton_kernel_from_source(
    kernel_name: str, source_code: str
) -> CachingAutotuner:
    return getattr(PyCodeCache.load(source_code), kernel_name)


def _cuda_compiler() -> Optional[str]:
    if cuda_env.nvcc_exist(config.cuda.cuda_cxx):
        return config.cuda.cuda_cxx
    if config.is_fbcode():
        return os.path.join(build_paths.sdk_home, "bin", "nvcc")
    if cuda_env.nvcc_exist(os.getenv("CUDACXX")):
        return os.getenv("CUDACXX", "")
    if cuda_env.nvcc_exist(os.getenv("CUDA_HOME")):
        return os.path.realpath(os.path.join(os.getenv("CUDA_HOME", ""), "bin/nvcc"))
    return "nvcc"


def _cutlass_include_paths() -> list[str]:
    if config.is_fbcode():
        from libfb.py import parutil

        cutlass_path = parutil.get_dir_path("cutlass-3-headers")
    else:
        cutlass_path = config.cuda.cutlass_dir
    return [
        # Use realpath to get canonical absolute paths, in order not to mess up cache keys
        os.path.realpath(os.path.join(cutlass_path, "include")),
        os.path.realpath(os.path.join(cutlass_path, "tools/library/include")),
        os.path.realpath(os.path.join(cutlass_path, "tools/library/src")),
        os.path.realpath(os.path.join(cutlass_path, "tools/util/include")),
    ]


def _cuda_lib_options() -> list[str]:
    _set_gpu_runtime_env()  # cpp_extension consults the env
    from torch.utils import cpp_extension

    lpaths = cpp_extension.library_paths(device_type="cuda")
    extra_ldflags: list[str] = []
    if is_linux():
        _transform_cuda_paths(lpaths)
        for path in lpaths:
            # -rpath ensures the DLL can find its dependencies when loaded, even
            # if the library path is non-standard.
            extra_ldflags.extend([f"-L{path}", "-Xlinker", f"-rpath={path}"])
        extra_ldflags.append("-lcuda")
        extra_ldflags.append("-lcudart")
    else:
        raise NotImplementedError(
            "Unsupported env, failed to find cuda libs! Currently only Linux is supported."
        )
    return extra_ldflags


def _nvcc_host_compiler_options() -> list[str]:
    return [
        "-fPIC",
        "-fno-strict-aliasing",
        "-fvisibility=hidden",
        "-Wconversion",
    ]


def _nvcc_compiler_options() -> list[str]:
    arch = cuda_env.get_cuda_arch()
    if arch == "90":
        # Required by cutlass compilation.
        arch = "90a"
    code = [f"sm_{arch}", f"compute_{arch}"]
    if config.cuda.enable_cuda_lto:
        code += [f"lto_{arch}"]
    options = [
        "-t=0",
        "-DCUTLASS_ENABLE_TENSOR_CORE_MMA=1",
        "-DCUTLASS_ENABLE_SM90_EXTENDED_MMA_SHAPES=1",
        "-DCUTE_SM90_EXTENDED_MMA_SHAPES_ENABLED",
        "-w",
        f"-gencode=arch=compute_{arch},code=[{','.join(code)}]",
        config.cuda.compile_opt_level,
        "-std=c++17",
        "--expt-relaxed-constexpr",
        "-DNDEBUG",
    ]
    if config.is_fbcode():
        options.extend(["-ccbin", os.path.dirname(build_paths.gcc)])
    if config.cuda.enable_debug_info:
        options.extend(["-lineinfo", "-g", "-DCUTLASS_DEBUG_TRACE_LEVEL=1"])
    if config.cuda.enable_ptxas_info:
        options.extend(
            [
                "--keep",  # Keep the intermediate files for debugging (including ptx, sass, cubin etc.)
                "--ptxas-options=--warn-on-local-memory-usage",  # warn us if local memory is used in CUDA Kernels
                "--ptxas-options=--warn-on-spills",  # warn us if register spilling happens in CUDA Kernels
                "--resource-usage",  # Report on CUDA resource usage (shared mem, registers etc.)
                "--source-in-ptx",
            ]
        )  # Annotate the ptx file with source information
    if config.cuda.use_fast_math:
        options.extend(
            [
                "--use_fast_math",
                "-DCUTLASS_USE_TANH_FOR_SIGMOID=1",
            ]
        )
    return options


def cuda_compile_command(
    src_files: list[str],
    dst_file: str,
    dst_file_ext: str,
    extra_args: Optional[list[str]] = None,
) -> str:
    if extra_args is None:
        extra_args = []
    include_paths = _cutlass_include_paths()
    cuda_lib_options = _cuda_lib_options()
    nvcc_host_compiler_options = _nvcc_host_compiler_options()
    nvcc_compiler_options = _nvcc_compiler_options()
    options = (
        nvcc_compiler_options
        + extra_args
        + [
            f"-Xcompiler {opt}" if "=" in opt else f"-Xcompiler={opt}"
            for opt in nvcc_host_compiler_options
        ]
        + ["-I" + path for path in include_paths]
        + cuda_lib_options
    )
    src_file = " ".join(src_files)
    res = ""
    if dst_file_ext == "o":
        res = f"{_cuda_compiler()} {' '.join(options)} -c -o {dst_file} {src_file}"
    elif dst_file_ext == "so":
        options.append("-shared")
        res = f"{_cuda_compiler()} {' '.join(options)} -o {dst_file} {src_file}"
    elif dst_file_ext == "exe":
        res = f"{_cuda_compiler()} {' '.join(options)} -o {dst_file} {src_file}"
    else:
        raise NotImplementedError(f"Unsupported output file suffix {dst_file_ext}!")
    log.debug("CUDA command: %s", res)
    return res


class DLLWrapper:
    """A wrapper for a dynamic library."""

    def __init__(
        self,
        lib_path: str,
    ) -> None:
        self.lib_path = lib_path
        self.is_open = False
        self.DLL = cdll.LoadLibrary(lib_path)
        self.is_open = True

    def close(self) -> None:
        if self.is_open:
            self._dlclose()
            self.is_open = False

    def _dlclose(self) -> None:
        f_dlclose = None

        if is_linux():
            syms = CDLL(None)
            if not hasattr(syms, "dlclose"):
                # Apline Linux
                syms = CDLL("libc.so")

            if hasattr(syms, "dlclose"):
                f_dlclose = syms.dlclose
        elif is_windows():
            import ctypes

            kernel32 = ctypes.CDLL("kernel32", use_last_error=True)

            f_dlclose = kernel32.FreeLibrary
        else:
            raise NotImplementedError("Unsupported env, failed to do dlclose!")

        if f_dlclose is not None:
            if is_linux():
                f_dlclose.argtypes = [c_void_p]
                f_dlclose(self.DLL._handle)
            elif is_windows():
                import ctypes
                from ctypes import wintypes

                f_dlclose.argtypes = [wintypes.HMODULE]
                f_dlclose(self.DLL._handle)
        else:
            log.warning(
                "dll unloading function was not found, library may not be unloaded properly!"
            )

    def __getattr__(self, name: str) -> Callable[..., None]:
        if not self.is_open:
            raise RuntimeError(f"Cannot use closed DLL library: {self.lib_path}")

        method = getattr(self.DLL, name)

        def _wrapped_func(*args: Any) -> None:
            err = method(*args)
            if err:
                raise RuntimeError(f"Error in function: {method.__name__}")

        return _wrapped_func

    def __enter__(self) -> Self:
        return self

    def __exit__(self, *args: Any) -> None:
        self.close()

    def __del__(self) -> None:
        self.close()


@clear_on_fresh_inductor_cache
class CUDACodeCache:
    @dataclasses.dataclass
    class CacheEntry:
        input_path: str
        output_path: str

    cache: dict[str, CacheEntry] = {}
    cache_clear = staticmethod(cache.clear)
    _SOURCE_CODE_SUFFIX = "cu"

    @classmethod
    def write(cls, source_code: str, dst_file_ext: str) -> tuple[str, str]:
        """
        Writes source code into a file with dst_file_ext as the file extension.
        Returns the hash key of source code, and the path to the file.
        """

        cuda_command = repr(
            cuda_compile_command(["dummy_input"], "dummy_output", dst_file_ext)
        )
        key, input_path = write(
            source_code, cls._SOURCE_CODE_SUFFIX, extra=cuda_command
        )
        return key, input_path

    @classmethod
    def compile(
        cls, source_code: str, dst_file_ext: str, extra_args: Optional[list[str]] = None
    ) -> tuple[str, str, str]:
        """
        Compiles CUDA source_code into a file with dst_file_ext extension.
        Returns a tuple of dst_file_path, hash_key, source_code_path
        """
        key, input_path = cls.write(source_code, dst_file_ext)
        if key not in cls.cache:
            from torch.utils._filelock import FileLock

            lock_dir = get_lock_dir()
            lock = FileLock(os.path.join(lock_dir, key + ".lock"), timeout=LOCK_TIMEOUT)
            with lock:
                output_path = input_path[: -len(cls._SOURCE_CODE_SUFFIX)] + dst_file_ext
                if not os.path.exists(output_path):
                    cmd = cuda_compile_command(
                        [input_path], output_path, dst_file_ext, extra_args
                    )
                    with open(input_path, "a") as f:
                        f.write("\n")
                        f.write(f"// CUDA Compile cmd\n// {cmd}\n")
                    start_time = time()
                    log.debug("CUDA Compilation: %s", cmd)
                    cmd_parts = cmd.split(" ")
                    try:
                        subprocess.check_output(
                            cmd_parts, stderr=subprocess.STDOUT, env=os.environ
                        )
                    except subprocess.CalledProcessError as error:
                        raise exc.CUDACompileError(cmd_parts, error.output) from error
                    end_time = time()
                    log_duration_msg = f"CUDA Compilation took {end_time - start_time} seconds. Compile command: {cmd}"
                    log.info(log_duration_msg)
                else:
                    log.debug(
                        "CUDA Compilation skipped: %s since output already exists",
                        input_path,
                    )
                cls.cache[key] = CUDACodeCache.CacheEntry(input_path, output_path)

        return (cls.cache[key].output_path, key, input_path)

    @classmethod
    def load(cls, source_code: str, dst_file_ext: str) -> tuple[DLLWrapper, str, str]:
        """
        Compiles source code and loads the generated .so file.
        Returns a tuple of DLLWrapper, hash_key, source_code_path
        """

        if dst_file_ext != "so":
            raise RuntimeError(
                f"Only support loading a .so file for now. "
                f"Requested file extension: {dst_file_ext}. Source code: {source_code}"
            )
        dst_file_path, hash_key, source_code_path = cls.compile(
            source_code, dst_file_ext
        )
        return (DLLWrapper(dst_file_path), hash_key, source_code_path)


@clear_on_fresh_inductor_cache
class ROCmCodeCache:
    @dataclasses.dataclass
    class CacheEntry:
        input_path: str
        output_path: str

    cache: dict[str, CacheEntry] = {}
    cache_clear = staticmethod(cache.clear)
    _SOURCE_CODE_SUFFIX = "cpp"
    _logged_compiler_version = False

    @classmethod
    def write(cls, source_code: str, dst_file_ext: str) -> tuple[str, str]:
        """
        Writes source code into a file with dst_file_ext as the file extension.
        Returns the hash key of source code, and the path to the file.
        """

        cuda_command = repr(
            rocm_compile_command(["dummy_input"], "dummy_output", dst_file_ext)
        )
        key, input_path = write(
            source_code, cls._SOURCE_CODE_SUFFIX, extra=cuda_command
        )
        return key, input_path

    @classmethod
    def compile(
        cls, source_code: str, dst_file_ext: str, extra_args: Optional[list[str]] = None
    ) -> tuple[str, str, str]:
        """
        Compiles source_code into a file with dst_file_ext extension,
        using the compile command specific for the ROCm platform.
        Returns a tuple of dst_file_path, hash_key, source_code_path
        """
        if not cls._logged_compiler_version:
            cls._logged_compiler_version = True
            log.debug(get_compiler_version_info(str(rocm_compiler())))

        key, input_path = cls.write(source_code, dst_file_ext)
        if key not in cls.cache:
            from torch.utils._filelock import FileLock

            lock_dir = get_lock_dir()
            lock = FileLock(os.path.join(lock_dir, key + ".lock"), timeout=LOCK_TIMEOUT)
            with lock:
                output_path = input_path[: -len(cls._SOURCE_CODE_SUFFIX)] + dst_file_ext
                if not os.path.exists(output_path):
                    cmd = rocm_compile_command(
                        [input_path], output_path, dst_file_ext, extra_args
                    )
                    start_time = time()
                    cmd_parts = cmd.split(" ")
                    try:
                        output = subprocess.check_output(
                            cmd_parts,
                            stderr=subprocess.STDOUT,
                            text=True,
                            env=os.environ,
                        )
                        log.debug("Compilation output: %s", output)
                    except subprocess.CalledProcessError as error:
                        raise exc.CUDACompileError(cmd_parts, error.output) from error
                    end_time = time()
                    log_duration_msg = f"Compilation took {end_time - start_time} seconds. Compile command: {cmd}"
                    log.info(log_duration_msg)
                else:
                    log.debug(
                        "Skip compiling %s: output %s already exists",
                        input_path,
                        output_path,
                    )
                cls.cache[key] = ROCmCodeCache.CacheEntry(input_path, output_path)

        return (cls.cache[key].output_path, key, input_path)

    @classmethod
    def load(cls, source_code: str, dst_file_ext: str) -> tuple[DLLWrapper, str, str]:
        """
        Compiles source code and loads the generated .so file.
        Returns a tuple of DLLWrapper, hash_key, source_code_path
        """

        if dst_file_ext != "so":
            raise RuntimeError(
                f"Only support loading a .so file for now. "
                f"Requested file extension: {dst_file_ext}. Source code: {source_code}"
            )
        dst_file_path, hash_key, source_code_path = cls.compile(
            source_code, dst_file_ext
        )
        return (DLLWrapper(dst_file_path), hash_key, source_code_path)


class CodeCacheFuture:
    def result(self) -> Callable[..., Any]:
        raise NotImplementedError


class LambdaFuture(CodeCacheFuture):
    def __init__(
        self, result_fn: Callable[..., Any], future: Optional[Future[Any]] = None
    ) -> None:
        self.result_fn = result_fn
        self.future = future

    def result(self) -> Callable[..., Any]:  # type: ignore[override]
        return self.result_fn()<|MERGE_RESOLUTION|>--- conflicted
+++ resolved
@@ -1679,7 +1679,7 @@
                 "aot_mode": graph.aot_mode,
                 "device_type": device_type,
                 "use_mmap_weights": use_mmap_weights,
-                "use_relative_path": config.is_fbcode(),
+                "use_relative_path": use_relative_path,
                 "vec_isa": picked_vec_isa,
             }
             # If we're packaging via CMake, we build the whole code at max optimization.
@@ -2053,7 +2053,7 @@
             **cls.cpp_compile_command_flags,
             "device_type": device_type,
             "extra_flags": extra_flags,
-            "use_relative_path": config.is_fbcode(),
+            "use_relative_path": config.is_fbcode() and device_type == "cpu",
             "vec_isa": pick_vec_isa(),
         }
 
@@ -2077,7 +2077,6 @@
             future: Optional[Future[Any]] = None
             lib = None
 
-<<<<<<< HEAD
             # if requested, pre-compile any headers
             if config.cpp_cache_precompile_headers and (
                 header_file := cls._get_uncompiled_header(device_type)
@@ -2088,12 +2087,6 @@
                     **compile_command,
                 )
 
-=======
-            cpp_build_option = CppTorchDeviceOptions(
-                **compile_command,
-                use_relative_path=(config.is_fbcode() and device_type == "cpu"),
-            )
->>>>>>> 3680e666
             cpp_builder = CppBuilder(
                 name=output_name,
                 sources=input_path,
