# mypy: allow-untyped-decorators
import functools
import logging
import math
import operator
import sys
import typing
from typing import Any, Callable, Optional, TypeVar, Union
from typing_extensions import ParamSpec

import torch
import torch._decomp as decomp
import torch._prims_common as utils
import torch.ao.quantization.fx._decomposed
from torch._decomp import (
    core_aten_decompositions,
    get_decompositions,
    remove_decompositions,
)
from torch._decomp.decompositions import (
    _grid_sampler_2d as decomp_grid_sampler_2d,
    _index_add,
    pw_cast_for_opmath,
)
from torch._decomp.decompositions_for_rng import extra_random_decomps
from torch._dynamo.utils import counters
from torch._environment import is_fbcode
from torch._higher_order_ops.out_dtype import out_dtype
from torch._inductor.utils import pad_listlike
from torch._prims_common import (
    elementwise_dtypes,
    ELEMENTWISE_TYPE_PROMOTION_KIND,
    type_to_dtype,
)
from torch.fx.experimental.symbolic_shapes import definitely_true, guard_size_oblivious, statically_known_true

from . import config, inductor_prims
from .utils import (
    is_gpu,
    needs_fallback_due_to_atomic_add_limitations,
    use_scatter_fallback,
)


_T = TypeVar("_T")
_P = ParamSpec("_P")

log = logging.getLogger(__name__)
aten = torch.ops.aten
prims = torch.ops.prims
quantized = torch.ops.quantized
_quantized = torch.ops._quantized
quantized_decomposed = torch.ops.quantized_decomposed

inductor_decompositions = get_decompositions(
    [
        aten._adaptive_avg_pool2d_backward,
        aten.index_select,
        aten.addmv,
        aten.arange,
        aten.bitwise_and_,
        aten.bitwise_or_,
        aten.clamp_min_,
        aten.dist,
        aten.elu,
        aten.empty_like,
        aten.flip,
        aten.gelu,
        aten.hardtanh,
        aten.lcm,
        aten.leaky_relu,
        aten.linalg_vector_norm,
        aten._log_softmax,
        aten.max_pool2d_with_indices_backward,
        aten._native_batch_norm_legit,
        aten._native_batch_norm_legit_functional,
        aten._native_batch_norm_legit_no_training,
        aten._batch_norm_with_update,
        aten._batch_norm_with_update_functional,
        aten._batch_norm_no_update,
        aten.batch_norm_backward,
        aten.native_batch_norm,
        aten.native_group_norm,
        aten.native_layer_norm,
        aten.nll_loss2d_backward,
        aten.permute_copy,
        aten.rrelu_with_noise_backward,
        aten._softmax,
        aten.sin_,
        aten.sqrt_,
        out_dtype,
        aten._to_copy,
        aten.tril_indices,
        aten.triu_indices,
        aten.unbind_copy.int,
        aten.upsample_bilinear2d.vec,
        quantized.linear_dynamic_fp16_unpacked_weight,
        _quantized.wrapped_quantized_linear,
    ]
)
decompositions = {**core_aten_decompositions(), **inductor_decompositions}

# Remove unwanted decompositions included via the core ATen decompositions from
# the Inductor decomp table.
decomps_to_exclude = [
    aten._unsafe_index,
    aten._unsafe_masked_index,
    aten._unsafe_masked_index_put_accumulate,
    aten._scaled_dot_product_flash_attention_for_cpu.default,  # See comments in torch/_decomp/decompositions.py
    aten._softmax_backward_data,
    aten.clamp_max,
    aten.clamp_min,
    aten.index_add,  # we conditionally call this decomp
    aten.glu,  # inductor lowers this directly
    aten.select_scatter,  # need to be in the ATen graph in order for it to work with the re-inplacing pass
    aten.slice_scatter,  # need to be in the ATen graph in order for it to work with the re-inplacing pass
    aten.split.Tensor,  # inductor lowers this directly
    aten.squeeze,  # inductor lowers this directly
    aten.sum,  # inductor lowers this directly
    aten.unbind,  # inductor lowers this directly
    aten.baddbmm,  # upcasts to fp32, perf issue
]

remove_decompositions(decompositions, decomps_to_exclude)


def register_decomposition(
    ops: list[Union[torch._ops.OperatorBase, torch._ops.OpOverloadPacket]],
) -> Callable[[Callable[_P, _T]], Callable[_P, _T]]:
    for op in [ops] if callable(ops) else ops:  # type: ignore[attr-defined]
        if op in decompositions:
            log.warning("duplicate decomp: %s", ops)
    return decomp.register_decomposition(ops, decompositions)


# TODO: for now, inductor doesn't handle asserts
# because the condition is symbol -> tensor in the graph.
@register_decomposition([aten._assert_async.msg])
def assert_async_msg_decomp(tensor: torch.Tensor, msg: str) -> None:
    return


# Following `assert_async_msg_decomp` and implement as non-op.
@register_decomposition([aten._functional_assert_async.msg])
def functional_assert_async_msg_decomp(tensor: torch.Tensor, msg: str) -> None:
    return


@register_decomposition([aten.sym_constrain_range_for_size.default])
def sym_constrain_range_for_size(
    symbol: torch.SymInt,
    *,
    min: Optional[torch.types.Number] = None,
    max: Optional[torch.types.Number] = None,
) -> None:
    return


@register_decomposition([aten.clamp])
@pw_cast_for_opmath
def clamp(
    x: torch.Tensor,
    min: Optional[torch.types.Number] = None,
    max: Optional[torch.types.Number] = None,
) -> torch.Tensor:
    if min is not None:
        x = x.clamp_min(min)
    if max is not None:
        x = x.clamp_max(max)
    return x


@register_decomposition([aten.full])
def full(
    size: list[Union[int, torch.SymInt]],
    fill_value: torch.types.Number,
    **kwargs: Any,
) -> torch.Tensor:
    dtype = kwargs.get("dtype")
    if dtype is None:
        kwargs["dtype"] = type_to_dtype(type(fill_value))
        return torch.full(size, fill_value, **kwargs)
    return NotImplemented


@register_decomposition([aten.index_add])
def index_add(
    x: torch.Tensor,
    dim: int,
    index: torch.Tensor,
    tensor: torch.Tensor,
    *,
    alpha: torch.types.Number = 1,
) -> torch.Tensor:
    # If we are not in fbcode and dtype is bfloat16
    # fallback to index_add kernel
    # see https://github.com/pytorch/pytorch/issues/137425 for details
    if not is_fbcode() and x.dtype == torch.bfloat16:
        return NotImplemented
    else:
        return _index_add(x, dim, index, tensor, inplace=False, alpha=alpha)


# Not really sure how to put this into the main library.  PrimTorch wants
# empty_permuted to go to the prim, and typically users don't really want
# to decompose to empty_strided (but inductor is OK with it, because we are
# cool with strides and everything goes to empty_strided)
@register_decomposition([aten.empty_permuted.default])
def empty_permuted(
    size: list[Union[int, torch.SymInt]],
    physical_layout: list[int],
    **kwargs: Any,
) -> torch.Tensor:
    perm = [0] * len(size)
    for p, l in enumerate(physical_layout):
        perm[l] = p
    return torch.empty([size[l] for l in physical_layout], **kwargs).permute(perm)


@register_decomposition([aten.convolution_backward])
def convolution_backward(
    grad_output: torch.Tensor,
    input: torch.Tensor,
    weight: torch.Tensor,
    bias_sizes: list[int],
    stride: Union[int, list[int]],
    padding: Union[int, list[int]],
    dilation: Union[int, list[int]],
    transposed: bool,
    output_padding: list[int],
    groups: int,
    output_mask: list[bool],
) -> tuple[torch.Tensor, torch.Tensor, torch.Tensor]:
    if not output_mask[2] or not is_gpu(grad_output.device.type):
        return NotImplemented
    grad_bias = aten.sum(grad_output, [0] + list(range(2, grad_output.dim())))
    grad_inp, grad_weight, _ = aten.convolution_backward(
        grad_output,
        input,
        weight,
        bias_sizes,
        stride,
        padding,
        dilation,
        transposed,
        output_padding,
        groups,
        [output_mask[0], output_mask[1], False],
    )
    return (grad_inp, grad_weight, grad_bias)


@register_decomposition([aten.round.decimals])
def round_dec(x: torch.Tensor, decimals: int = 0) -> torch.Tensor:
    ten_pow_decimals = 10.0**decimals
    return aten.round(x * ten_pow_decimals) * (1.0 / ten_pow_decimals)


@register_decomposition([aten.bmm])
@pw_cast_for_opmath
def bmm(
    self: torch.Tensor,
    batch2: torch.Tensor,
) -> torch.Tensor:
<<<<<<< HEAD
    if config.coordinate_descent_tuning and self.device.type != "cpu":
        if statically_known_true(self.shape[1] == 1) or statically_known_true(
=======
    # TODO: Re-enable for mps once our reductions are performant enough
    # (https://github.com/pytorch/pytorch/issues/150121)
    if config.coordinate_descent_tuning and self.device.type not in ["cpu", "mps"]:
        if guard_size_oblivious(self.shape[1] == 1) or guard_size_oblivious(
>>>>>>> b95d8549
            batch2.shape[2] == 1
        ):
            out = (self.unsqueeze(-1) * batch2.unsqueeze(1)).sum(dim=2)
            return out
    if self.device.type == "cpu":
        if statically_known_true(self.size(1) == 1) and statically_known_true(
            batch2.size(-1) == 1
        ):
            counters["inductor"]["decompose_bmm"] += 1
            return torch.sum(
                self.squeeze(1) * batch2.squeeze(-1), dim=1, keepdim=True
            ).unsqueeze(1)
    return NotImplemented


@register_decomposition([aten.addmm])
@pw_cast_for_opmath
def addmm(
    self: torch.Tensor,
    mat1: torch.Tensor,
    mat2: torch.Tensor,
    beta: torch.types.Number = 1,
    alpha: torch.types.Number = 1,
) -> torch.Tensor:
    if self.device.type == "cpu":
        if statically_known_true(mat1.size(0) == 1) and statically_known_true(
            mat2.size(-1) == 1
        ):
            counters["inductor"]["decompose_addmm"] += 1
            out = torch.sum(
                mat1.squeeze(0) * mat2.squeeze(-1), dim=0, keepdim=True
            ).unsqueeze(0)
            return alpha * out + beta * self
        if (
            statically_known_true(mat1.size(0) == 1)
            and definitely_true(mat2.size(0) <= 16)
            and definitely_true(mat2.size(1) <= 16)
        ):
            counters["inductor"]["decompose_addmm"] += 1
            out = (mat1.T * mat2).sum(dim=0, keepdim=True)
            return alpha * out + beta * self
    return NotImplemented


@register_decomposition([aten.mm])
@pw_cast_for_opmath
def mm(
    self: torch.Tensor,
    input2: torch.Tensor,
) -> torch.Tensor:
    # Our matrix vector multiplies only achieve peak bandwidth with coordinate descent tuning.
    # todo: Look into why and fix it (hopefully)
<<<<<<< HEAD
    if config.coordinate_descent_tuning and self.device.type != "cpu":
        if statically_known_true(self.shape[0] == 1) or statically_known_true(
=======

    # TODO: Re-enable for mps once our reductions are performant enough
    # (https://github.com/pytorch/pytorch/issues/150121)
    if config.coordinate_descent_tuning and self.device.type not in ["cpu", "mps"]:
        if guard_size_oblivious(self.shape[0] == 1) or guard_size_oblivious(
>>>>>>> b95d8549
            input2.shape[1] == 1
        ):
            return (self.unsqueeze(2) * input2.unsqueeze(0)).sum(dim=1)
    if self.device.type == "cpu":
        if (
            statically_known_true(self.size(-1) == 1)
            and statically_known_true(self.size(0) > 0)
            and statically_known_true(input2.size(0) == 1)
            and (self.dtype == input2.dtype)
            and definitely_true((torch.numel(self) + torch.numel(input2)) <= 32)
        ):
            counters["inductor"]["decompose_mm"] += 1
            return torch.cat([self[i, :] * input2 for i in range(self.size(0))])
        if statically_known_true(self.size(0) == 1) and statically_known_true(
            input2.size(-1) == 1
        ):
            counters["inductor"]["decompose_mm"] += 1
            return torch.sum(
                self.squeeze(0) * input2.squeeze(-1), dim=0, keepdim=True
            ).unsqueeze(0)
    return NotImplemented


# This pass does two things:
# - Eliminate cat when there is only one tensor input
# - Normalize cat calls, so that legacy empty 1-D tensors are removed (NB: we
#   don't remove ALL empty tensors, only the naughty ones)
@register_decomposition([aten.cat.default])
def cat(
    tensors: list[torch.Tensor],
    dim: int = 0,
) -> torch.Tensor:
    from torch.fx.experimental.symbolic_shapes import guard_size_oblivious

    def non_empty_tensor(x: torch.Tensor) -> bool:
        # For better or worse, this is a valid cat:
        #
        #   torch.cat([torch.randn(2, 2, 4), torch.randn(0), torch.randn(3, 2, 4)])
        #
        # We'd like to eliminate naughtiness like this for downstream passes
        # like split_cat.  The easiest way is to just drop such inputs
        # (guarding that they are non-zero).
        #
        # Is it permissible for this filtering to be size-oblivious?  A case
        # where this could matter is cat([(2, 2), (u0,)], dim=0); if u0
        # happened to be zero, we would have liked to have filtered it out.
        # But actually, the ONLY way this could have passed is if u0 == 0,
        # so by the time we get here we have already installed a deferred
        # runtime assert forcing u0 to be zero.  So if this hasn't happened,
        # we know that the unbacked SymInt has appropriate size and there are
        # no problems.
        if len(x.shape) == 1 and guard_size_oblivious(x.shape[0] == 0):
            return False

        if dim < len(x.shape) and guard_size_oblivious(x.shape[dim] == 0):
            return False

        return True

    filtered_tensors = list(filter(non_empty_tensor, tensors))

    if len(filtered_tensors) == 1:
        return filtered_tensors[0].clone()
    elif 1 < len(filtered_tensors) < len(tensors):
        # on the first call, when we remove empty tensors, we redispatch recursively
        return aten.cat.default(filtered_tensors, dim)

    # optimization, avoid concat for single, repeated input
    if len(filtered_tensors) > 1 and all(
        t is filtered_tensors[0] for t in filtered_tensors
    ):
        inp = filtered_tensors[0]
        shape = list(inp.shape)
        dim = dim + len(inp.shape) if dim < 0 else dim
        shape.insert(dim, len(filtered_tensors))
        return inp.unsqueeze(dim).expand(*shape).flatten(dim, dim + 1).clone()

    # when no 'filtering' has occurred, we raise to prevent infinite recursion (no more decomposition needed)
    return NotImplemented


@register_decomposition([aten.angle])
def angle(x: torch.Tensor) -> torch.Tensor:
    if x.is_complex():
        return torch.where(
            torch.isnan(x.real), float("nan"), torch.atan2(x.imag, x.real)
        )

    # when x is real number
    #   if x >= 0, return 0
    #   if x < 0, return pi
    #   if x is nan, return nan
    _, dtype = elementwise_dtypes(
        x,
        type_promotion_kind=ELEMENTWISE_TYPE_PROMOTION_KIND.INT_TO_FLOAT,
    )
    pi = torch.scalar_tensor(math.pi, dtype=dtype, device=x.device)
    ret = torch.where(x < 0, pi, 0.0)
    return torch.where(torch.isnan(x), float("nan"), ret)


@register_decomposition([aten.add])
def add(
    x: torch.Tensor,
    y: torch.Tensor,
    *,
    alpha: Optional[torch.types.Number] = None,
) -> torch.Tensor:
    # Require both x and y to be complex tensors.
    x_is_complex_tensor = torch.is_tensor(x) and x.is_complex()
    y_is_complex_tensor = torch.is_tensor(y) and y.is_complex()
    if not x_is_complex_tensor or not y_is_complex_tensor:
        return NotImplemented
    z = y
    if alpha is not None:
        z = alpha * y
    complex_type = torch.promote_types(x.dtype, y.dtype)

    # For complex typed `x`, `x.view(x.real.dtype)` doubles the last dimension and can cause problem
    # when broadcasting the add.
    def reshape_tensor_complex(tensor: torch.Tensor) -> torch.Tensor:
        """Reshape tensor from [*initial_dims, last_dim] to *initial_dims, last_dim/2, 2]"""
        # Get the current shape of the tensor
        *initial_dims, last_dim = tensor.shape

        # Check if the last dimension is even. We should never reach here since `x.view(x.real.dtype)`
        # doubles the last dimension for complex numbers.
        if last_dim % 2 != 0:
            raise AssertionError(
                "The size of the last dimension must be even to reshape it to [..., last_dim/2, 2]"
            )

        # Reshape the tensor
        new_shape = (*initial_dims, last_dim // 2, 2)
        reshaped_tensor = tensor.view(new_shape)
        return reshaped_tensor

    x_reshaped = reshape_tensor_complex(x.view(x.real.dtype))
    z_reshaped = reshape_tensor_complex(z.view(y.real.dtype))
    result = torch.flatten(x_reshaped + z_reshaped, start_dim=-2).view(complex_type)
    return result


@register_decomposition([aten.conj_physical])
def conj_physical(self: torch.Tensor) -> torch.Tensor:
    assert not self.is_complex(), "TODO: implement this"
    return self


@register_decomposition([aten.lift, aten.detach_])
def lift(self: torch.Tensor) -> torch.Tensor:
    return self


@register_decomposition([aten.fmin, prims.fmin])
def fmin(self: torch.Tensor, other: torch.Tensor) -> torch.Tensor:
    return torch.where(torch.isnan(other) | (other > self), self, other)


@register_decomposition([aten.fmax, prims.fmax])
def fmax(self: torch.Tensor, other: torch.Tensor) -> torch.Tensor:
    return torch.where(torch.isnan(other) | (other < self), self, other)


@register_decomposition(aten.amax)
def amax(
    self: torch.Tensor,
    dim: Optional[int] = None,
    keepdim: bool = False,
) -> torch.Tensor:
    if self.dtype == torch.bool:
        return torch.any(self, dim=dim, keepdim=keepdim)
    return NotImplemented


@register_decomposition(aten.amin)
def amin(
    self: torch.Tensor,
    dim: Optional[int] = None,
    keepdim: bool = False,
) -> torch.Tensor:
    if self.dtype == torch.bool:
        return torch.all(self, dim=dim, keepdim=keepdim)
    return NotImplemented


@register_decomposition([aten.narrow_copy])
def narrow_copy(
    self: torch.Tensor,
    dim: int,
    start: int,
    length: int,
) -> torch.Tensor:
    return torch.narrow(self, dim, start, length).clone()


@register_decomposition([aten.view_copy.default])
def view_copy_default(
    self: torch.Tensor,
    size: list[Union[int, torch.SymInt]],
) -> torch.Tensor:
    return aten.view(self, size).clone()


@register_decomposition([aten.view_copy.dtype])
def view_copy_dtype(
    self: torch.Tensor,
    dtype: torch.dtype,
) -> torch.Tensor:
    return self.to(dtype).clone()


def get_like_layout(
    tensor: torch.Tensor,
    memory_format: Optional[torch.memory_format] = None,
) -> torch.memory_format:
    # TODO: _to_copy tensor to stride permutation
    if memory_format is torch.preserve_format or memory_format is None:
        return utils.suggest_memory_format(tensor)
    else:
        return memory_format


@register_decomposition(aten.rand_like)
def rand_like(
    self: torch.Tensor,
    *,
    dtype: Optional[torch.dtype] = None,
    device: Optional[torch.device] = None,
    memory_format: Optional[torch.memory_format] = None,
    **kwargs: Any,
) -> torch.Tensor:
    return torch.rand(
        [*self.size()],
        dtype=dtype or self.dtype,
        device=device or self.device,
        **kwargs,
    ).to(memory_format=get_like_layout(self, memory_format))


@register_decomposition(aten.randn_like)
def randn_like(
    self: torch.Tensor,
    *,
    dtype: Optional[torch.dtype] = None,
    device: Optional[torch.device] = None,
    memory_format: Optional[torch.memory_format] = None,
    **kwargs: Any,
) -> torch.Tensor:
    return torch.randn(
        [*self.size()],
        dtype=dtype or self.dtype,
        device=device or self.device,
        **kwargs,
    ).to(memory_format=get_like_layout(self, memory_format))


@register_decomposition(aten.full_like)
def full_like(
    self: torch.Tensor,
    fill_value: Union[int, float],
    *,
    dtype: Optional[torch.dtype] = None,
    layout: Optional[torch.layout] = None,
    device: Optional[torch.device] = None,
    pin_memory: bool = False,
    requires_grad: bool = False,
    memory_format: torch.memory_format = torch.preserve_format,
) -> torch.Tensor:
    return torch.full(
        [*self.size()],
        fill_value,
        dtype=dtype or self.dtype,
        layout=layout or self.layout,
        device=device or self.device,
        requires_grad=requires_grad,
    ).to(memory_format=get_like_layout(self, memory_format))


@register_decomposition(aten.randint_like.default)
def randint_like(
    self: torch.Tensor,
    high: int,
    *,
    dtype: Optional[torch.dtype] = None,
    device: Optional[torch.device] = None,
    memory_format: Optional[torch.memory_format] = None,
    **kwargs: Any,
) -> torch.Tensor:
    return aten.randint.low(
        0,
        high,
        [*self.size()],
        dtype=dtype or self.dtype,
        device=device or self.device,
        **kwargs,
    ).to(memory_format=get_like_layout(self, memory_format))


@register_decomposition(aten.randint_like.low_dtype)
def randint_like_low(
    self: torch.Tensor,
    low: int,
    high: int,
    *,
    dtype: Optional[torch.dtype] = None,
    device: Optional[torch.device] = None,
    memory_format: Optional[torch.memory_format] = None,
    **kwargs: Any,
) -> torch.Tensor:
    return aten.randint.low(
        low,
        high,
        [*self.size()],
        dtype=dtype or self.dtype,
        device=device or self.device,
        **kwargs,
    ).to(memory_format=get_like_layout(self, memory_format))


@register_decomposition(aten.randint.default)
def randint(
    high: int,
    size: list[Union[int, torch.SymInt]],
    **kwargs: Any,
) -> torch.Tensor:
    return aten.randint.low(0, high, size, **kwargs)


@register_decomposition(quantized.linear_dynamic_fp16_unpacked_weight.default)
def linear_dynamic_fp16_unpacked_weight(
    input: torch.Tensor,
    weight: torch.Tensor,
    bias: torch.Tensor,
) -> torch.Tensor:
    packed_weight = torch.ops._quantized.wrapped_fbgemm_pack_gemm_matrix_fp16(weight)
    return torch.ops._quantized.wrapped_fbgemm_linear_fp16_weight(
        input, packed_weight, bias, weight.size()[0]
    )


@register_decomposition(_quantized.wrapped_quantized_linear.default)
def wrapped_quantized_linear(
    input: torch.Tensor,
    input_scale: torch.Tensor,
    input_zero_point: torch.Tensor,
    weight: torch.Tensor,
    weight_scale: torch.Tensor,
    weight_zero_point: torch.Tensor,
    bias: torch.Tensor,
    out_scale: torch.Tensor,
    out_zero_point: torch.Tensor,
    out_channel: int,
) -> torch.Tensor:
    packed_weight = torch.ops._quantized._wrapped_linear_prepack(
        weight, weight_scale, weight_zero_point, bias
    )
    return torch.ops._quantized._wrapped_quantized_linear_prepacked(
        input,
        input_scale,
        input_zero_point,
        packed_weight,
        out_scale,
        out_zero_point,
        out_channel,
    )


@register_decomposition(torch.ops.quantized.embedding_bag_byte_unpack)
def q_embedding_bag_byte_unpack_decomp(packed: torch.Tensor) -> torch.Tensor:
    def bitcast_u8_to_f32(u8: torch.Tensor) -> torch.Tensor:
        x, y, z, w = (u8[..., n].to(torch.int32) for n in (0, 1, 2, 3))
        if sys.byteorder == "little":
            return (x + (y << 8) + (z << 16) + (w << 24)).view(torch.float32)[..., None]
        else:
            return ((x << 24) + (y << 16) + (z << 8) + w).view(torch.float32)[..., None]

    scales = bitcast_u8_to_f32(packed[..., -8:-4])
    offsets = bitcast_u8_to_f32(packed[..., -4:])
    return packed[..., :-8].to(torch.float32) * scales + offsets


@register_decomposition([aten.grid_sampler_2d])
@pw_cast_for_opmath
def grid_sampler_2d(
    a: torch.Tensor,
    grid: torch.Tensor,
    interpolation_mode: int = 0,
    padding_mode: int = 0,
    align_corners: bool = False,
) -> torch.Tensor:
    # We do not expand the grid (_expand_grid=False) on cpu for performance reasons
    # Experimenting locally it was found that compiled CUDA code is accelerated by ~5x
    # and CPU code by ~2x on bicubic mode, if we expand the grid from (N, H, W, 2) into (N, C, H, W, 2)
    # However, this leads to a slowdown around ~0.8x on CPU bilinear mode, channels first.
    # Thus we apply this hack to not expand the grid for this case.
    _expand_grid = not (
        a.device == torch.device("cpu")
        and interpolation_mode == 0
        and a.is_contiguous(memory_format=torch.contiguous_format)
    )

    output = decomp_grid_sampler_2d(
        a,
        grid=grid,
        interpolation_mode=interpolation_mode,
        padding_mode=padding_mode,
        align_corners=align_corners,
        _expand_grid=_expand_grid,
    )
    return output


@register_decomposition(aten._foreach_addcmul.Scalar)
def _foreach_addcmul_scalar(
    self: list[torch.Tensor],
    left_tensors: list[torch.Tensor],
    right_tensors: list[torch.Tensor],
    scalar: float = 1,
) -> list[torch.Tensor]:
    return aten._foreach_add.List(
        self, aten._foreach_mul.List(left_tensors, right_tensors), alpha=scalar
    )


@register_decomposition(aten._foreach_addcdiv.Scalar)
def _foreach_addcdiv_scalar(
    self: list[torch.Tensor],
    left_tensors: list[torch.Tensor],
    right_tensors: list[torch.Tensor],
    scalar: float = 1,
) -> list[torch.Tensor]:
    return aten._foreach_add.List(
        self, aten._foreach_div.List(left_tensors, right_tensors), alpha=scalar
    )


@register_decomposition(aten._foreach_lerp.Scalar)
def _foreach_lerp_scalar(
    start_tensors: list[torch.Tensor],
    end_tensors: list[torch.Tensor],
    weight: torch.types.Number,
) -> list[torch.Tensor]:
    return aten._foreach_add.List(
        start_tensors,
        aten._foreach_mul.Scalar(
            aten._foreach_sub.List(end_tensors, start_tensors), weight
        ),
    )


@register_decomposition(aten._foreach_lerp.ScalarList)
def _foreach_lerp_scalarlist(
    start_tensors: list[torch.Tensor],
    end_tensors: list[torch.Tensor],
    scalars: list[torch.types.Number],
) -> list[torch.Tensor]:
    return aten._foreach_add.List(
        start_tensors,
        aten._foreach_mul.ScalarList(
            aten._foreach_sub.List(end_tensors, start_tensors), scalars
        ),
    )


@aten.miopen_batch_norm.default.py_impl(torch._C.DispatchKey.Autograd)
@register_decomposition(aten.miopen_batch_norm)
def miopen_batch_norm(
    input: torch.Tensor,
    weight: torch.Tensor,
    bias: typing.Optional[torch.Tensor],
    running_mean: typing.Optional[torch.Tensor],
    running_var: typing.Optional[torch.Tensor],
    training: bool,
    exponential_average_factor: float,
    epsilon: float,
) -> tuple[torch.Tensor, torch.Tensor, torch.Tensor]:
    a, b, c = aten.native_batch_norm(
        input,
        weight,
        bias,
        running_mean,
        running_var,
        training,
        exponential_average_factor,
        epsilon,
    )

    if training:
        return (a, b, c)
    return (
        a,
        weight.new_zeros((0,)),
        weight.new_zeros((0,)),
    )


@functools.lru_cache(None)
def fast_random_decomps() -> dict[Any, Callable[..., Any]]:
    return {**decompositions, **extra_random_decomps}


# TODO(aakhundov): replace this (and the above) Any by more
# specific type and fix all the cascading mypy errors
def select_decomp_table() -> dict[Any, Callable[..., Any]]:
    """decomps can change based on config"""
    if config.fallback_random:
        return decompositions
    return fast_random_decomps()


@register_decomposition(aten.masked_scatter)
def masked_scatter(
    self: torch.Tensor,
    mask: torch.Tensor,
    source: torch.Tensor,
) -> torch.Tensor:
    from .codegen.common import BackendFeature, has_backend_feature

    if has_backend_feature(self.device, BackendFeature.MASKED_SCATTER_WITH_INDEX):
        # This two-step algorithm is the same as eager CUDA, for eager CPU we
        # use a 1-shot serial iteration.
        self, mask = aten.broadcast_tensors([self, mask])
        source_idx = mask.reshape(-1).cumsum(0) - 1
        self_flat, mask_flat, source_flat = (x.flatten() for x in (self, mask, source))
        result = aten._unsafe_masked_index(source_flat, mask_flat, [source_idx], 0)
        return torch.where(mask_flat, result, self_flat).view(self.shape)
    return NotImplemented


@register_decomposition(quantized_decomposed.choose_qparams.tensor)
def choose_qparams_tensor(
    input: torch.Tensor,
    quant_min: int,
    quant_max: int,
    eps: float,
    dtype: torch.dtype,
) -> tuple[torch.Tensor, torch.Tensor]:
    min_val, max_val = torch.aminmax(input)
    scale = (max_val - min_val) / float(quant_max - quant_min)
    scale = torch.max(scale, torch.Tensor([eps]))
    zero_point = quant_min - torch.round(min_val / scale).to(torch.int)
    zero_point = torch.clamp(zero_point, quant_min, quant_max)
    return scale.to(torch.float64), zero_point.to(torch.int64)


@register_decomposition(aten.put)
def put(
    self: torch.Tensor,
    index: torch.Tensor,
    source: torch.Tensor,
    accumulate: bool = False,
) -> torch.Tensor:
    flattened = self.flatten()
    flattened = torch.index_put(
        flattened, [index], source.reshape(index.shape), accumulate
    )
    return flattened.reshape(self.shape)


@register_decomposition(aten.put_)
def put_(
    self: torch.Tensor,
    index: torch.Tensor,
    source: torch.Tensor,
    accumulate: bool = False,
) -> torch.Tensor:
    out = aten.put(self, index, source, accumulate=accumulate)
    return self.copy_(out)


@register_decomposition(aten._softmax_backward_data.default)
@pw_cast_for_opmath
def _softmax_backward_data(
    grad_output: torch.Tensor,
    output: torch.Tensor,
    dim: int,
    input_dtype: torch.dtype,
) -> torch.Tensor:
    new_grad_output = grad_output * output
    sum_new_grad = torch.sum(new_grad_output, dim=dim, keepdim=True)
    # grad_input = new_grad_output - output * sum_new_grad
    grad_input = inductor_prims.fma(-output, sum_new_grad, new_grad_output)

    # CPU kernel doesn't respect input_dtype, but following check doesn't work for meta tensor
    # if grad_output.device == torch.device("cpu"):
    #     return grad_input.contiguous()

    if grad_output.dtype != input_dtype:
        grad_input = grad_input.to(input_dtype)
    return grad_input.contiguous()


@register_decomposition(aten.index_reduce)
def index_reduce(
    self: torch.Tensor,
    dim: int,
    index: torch.Tensor,
    src: torch.Tensor,
    reduction_type: str,
    *,
    include_self: bool = True,
) -> torch.Tensor:
    if reduction_type == "mean" and not needs_fallback_due_to_atomic_add_limitations(
        self.dtype
    ):
        true_division = self.dtype.is_floating_point or self.dtype.is_complex
        ones = torch.ones_like(src)
        if include_self:
            out = self
            counts = torch.ones_like(self).index_add(dim, index, ones)
        else:
            out = self.index_fill(dim, index, 0)
            counts = torch.zeros_like(self).index_add(dim, index, ones)
            counts = counts.masked_fill(counts < 1, 1)
        out = out.index_add(dim, index, src)
        return out / counts if true_division else out // counts

    if use_scatter_fallback(
        aten.scatter_reduce_.two,
        reduction_type,
        self.dtype,
        src.dtype,
        src.device.type,
        True,
    ):
        return NotImplemented

    repeats = self.shape[dim + 1 :].numel() * self.shape[:dim].numel()
    index_shape = (index.numel(), *self.shape[dim + 1 :], *self.shape[:dim])
    perm = (*range(self.ndim - dim, self.ndim), 0, *range(1, self.ndim - dim))
    scatter_index = (
        index.to(torch.int64)
        .repeat_interleave(repeats)
        .reshape(index_shape)
        .permute(perm)
    )
    return self.scatter_reduce(
        dim,
        scatter_index,
        src,
        reduction_type,
        include_self=include_self,
    )


def _max_pool_with_indices(
    x: torch.Tensor,
    kernel_size: list[int],
    stride: Optional[Union[int, list[int]]],
    padding: Union[int, list[int]],
    dilation: Union[int, list[int]],
    ceil_mode: bool,
    dim: int,
) -> tuple[torch.Tensor, torch.Tensor]:
    if dilation == 1:
        dilation = [1] * dim

    if padding == 0:
        padding = [0] * dim

    if not stride:
        stride = kernel_size

    kernel_size = pad_listlike(kernel_size, dim)
    dilation = pad_listlike(dilation, dim)
    padding = pad_listlike(padding, dim)
    stride = pad_listlike(stride, dim)

    window_size = functools.reduce(operator.mul, kernel_size)
    # We fallback when using non-default dilation or when the window size is too large
    if (
        torch._inductor.lowering.should_fallback_max_pool_with_indices(
            kernel_size, n_dim=dim
        )
        or window_size > torch.iinfo(torch.int8).max
    ):
        return NotImplemented

    vals, offsets = prims._low_memory_max_pool_with_offsets(
        x,
        kernel_size,
        stride,
        padding,
        dilation,
        ceil_mode,
    )
    indices = prims._low_memory_max_pool_offsets_to_indices(
        offsets,
        kernel_size,
        x.shape[-dim:],
        stride,
        padding,
        dilation,
    )
    return vals, indices


@register_decomposition(aten.max_pool2d_with_indices)
def max_pool2d_with_indices(
    x: torch.Tensor,
    kernel_size: list[int],
    stride: Optional[Union[int, list[int]]] = None,
    padding: Union[int, list[int]] = 0,
    dilation: Union[int, list[int]] = 1,
    ceil_mode: bool = False,
) -> tuple[torch.Tensor, torch.Tensor]:
    return _max_pool_with_indices(
        x, kernel_size, stride, padding, dilation, ceil_mode, dim=2
    )


@register_decomposition(aten.max_pool3d_with_indices)
def max_pool3d_with_indices(
    x: torch.Tensor,
    kernel_size: list[int],
    stride: Optional[Union[int, list[int]]] = None,
    padding: Union[int, list[int]] = 0,
    dilation: Union[int, list[int]] = 1,
    ceil_mode: bool = False,
) -> tuple[torch.Tensor, torch.Tensor]:
    return _max_pool_with_indices(
        x, kernel_size, stride, padding, dilation, ceil_mode, dim=3
    )


@register_decomposition(aten.adaptive_max_pool2d)
def adaptive_max_pool2d(
    x: torch.Tensor, output_size: list[int]
) -> tuple[torch.Tensor, torch.Tensor]:
    *batch, h_in, w_in = x.shape
    h_out, w_out = output_size

    if h_out == 0 or w_out == 0:
        o_size = [*batch, h_out, w_out]
        return x.new_empty(o_size), x.new_empty(o_size, dtype=torch.int64)

    if h_in % h_out == 0 and w_in % w_out == 0:
        kernel_size = [h_in // h_out, w_in // w_out]
        return aten.max_pool2d_with_indices(x, kernel_size)

    return NotImplemented


@register_decomposition(aten.searchsorted.Scalar)
def searchsorted_scalar(
    sorted_sequence: torch.Tensor,
    self: torch.types.Number,
    *,
    out_int32: bool = False,
    right: bool = False,
    side: Optional[str] = None,
    sorter: Optional[torch.Tensor] = None,
) -> torch.Tensor:
    return aten.searchsorted(
        sorted_sequence,
        torch.tensor([self], device=sorted_sequence.device),
        out_int32=out_int32,
        right=right,
        side=side,
        sorter=sorter,
    )[0]


@register_decomposition(aten.rrelu_with_noise_functional)
def rrelu_with_noise_functional(
    self: torch.Tensor,
    noise: torch.Tensor,
    lower: float = 0.125,
    upper: float = 0.3333333333333333,
    training: bool = False,
    generator: Optional[torch.Generator] = None,
) -> tuple[torch.Tensor, torch.Tensor]:
    if training:
        not_positive = self <= 0
        r = aten.uniform(self, lower, upper, generator=generator)
        output = torch.where(not_positive, self * r, self)
        noise_out = torch.where(not_positive, r, 1)
        return output, noise_out
    else:
        negative_slope = (lower + upper) / 2
        return aten.leaky_relu(self, negative_slope), torch.Tensor()<|MERGE_RESOLUTION|>--- conflicted
+++ resolved
@@ -262,15 +262,10 @@
     self: torch.Tensor,
     batch2: torch.Tensor,
 ) -> torch.Tensor:
-<<<<<<< HEAD
-    if config.coordinate_descent_tuning and self.device.type != "cpu":
-        if statically_known_true(self.shape[1] == 1) or statically_known_true(
-=======
     # TODO: Re-enable for mps once our reductions are performant enough
     # (https://github.com/pytorch/pytorch/issues/150121)
     if config.coordinate_descent_tuning and self.device.type not in ["cpu", "mps"]:
-        if guard_size_oblivious(self.shape[1] == 1) or guard_size_oblivious(
->>>>>>> b95d8549
+        if statically_known_true(self.shape[1] == 1) or statically_known_true(
             batch2.shape[2] == 1
         ):
             out = (self.unsqueeze(-1) * batch2.unsqueeze(1)).sum(dim=2)
@@ -323,16 +318,11 @@
 ) -> torch.Tensor:
     # Our matrix vector multiplies only achieve peak bandwidth with coordinate descent tuning.
     # todo: Look into why and fix it (hopefully)
-<<<<<<< HEAD
-    if config.coordinate_descent_tuning and self.device.type != "cpu":
-        if statically_known_true(self.shape[0] == 1) or statically_known_true(
-=======
 
     # TODO: Re-enable for mps once our reductions are performant enough
     # (https://github.com/pytorch/pytorch/issues/150121)
     if config.coordinate_descent_tuning and self.device.type not in ["cpu", "mps"]:
-        if guard_size_oblivious(self.shape[0] == 1) or guard_size_oblivious(
->>>>>>> b95d8549
+        if statically_known_true(self.shape[0] == 1) or statically_known_true(
             input2.shape[1] == 1
         ):
             return (self.unsqueeze(2) * input2.unsqueeze(0)).sum(dim=1)
