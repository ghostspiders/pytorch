--- conflicted
+++ resolved
@@ -67,11 +67,8 @@
     global num_comprehensive_padding
     global num_matches_for_scatter_upon_const_tensor
     global num_loop_reordering
-<<<<<<< HEAD
+    global parallel_reduction_count
     global num_auto_chunking
-=======
-    global parallel_reduction_count
->>>>>>> d716584b
 
     generated_kernel_count = 0
     generated_cpp_vec_kernel_count = 0
@@ -84,11 +81,8 @@
     num_comprehensive_padding = 0
     num_matches_for_scatter_upon_const_tensor = 0
     num_loop_reordering = 0
-<<<<<<< HEAD
+    parallel_reduction_count = 0
     num_auto_chunking = 0
-=======
-    parallel_reduction_count = 0
->>>>>>> d716584b
 
 
 @dataclass
