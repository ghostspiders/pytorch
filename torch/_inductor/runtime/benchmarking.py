import inspect
import time
from functools import cached_property, wraps
from itertools import chain
from random import randint
from statistics import mean, median
from typing import Any, Callable, Dict, List, Optional, Tuple, Union
from typing_extensions import Concatenate, ParamSpec, Self, TypeVar

import torch
from torch._dynamo.utils import counters, dynamo_timed
from torch._inductor.config import use_experimental_benchmarker


logger = torch._logging.getArtifactLogger(__name__, "benchmarking")


MILLISECONDS_PER_SECOND = 1000

P = ParamSpec("P")
T = TypeVar("T")


def time_and_count(
    fn: Callable[Concatenate[Any, P], T]
) -> Callable[Concatenate[Any, P], T]:
    """Wraps `fn` with `dynamo_timed` context, and increments the appropriate dynamo
    counters. It is expected that `fn` is a method of `Benchmarker` or one of its
    subclasses; typing limitations prevent us from declaring this directly.
    """

    @wraps(fn)
    def wrapper(self: Any, *args: P.args, **kwargs: P.kwargs) -> T:
        fn_qual_name = f"{self.__class__.__name__}.{fn.__name__}"
        counters["inductor"][f"benchmarking.{fn_qual_name}"] += 1
        with dynamo_timed(fn_qual_name, log_pt2_compile_event=True):
            return fn(self, *args, **kwargs)

    return wrapper


class LazyBenchmark:
    def __init__(self: Self, benchmark: Callable[[], float]) -> None:
        self.benchmark = benchmark

    @cached_property
    @time_and_count
    def timing(self: Self) -> float:
        timing = self.benchmark()
        # I don't think this helps with saving memory at all,
        # but at least it gives good signal if we ever try
        # to call self.benchmark again
        del self.benchmark
        return timing

    def __float__(self: Self) -> float:
        return float(self.timing)


class Benchmarker:
    def __init__(self: Self) -> None:
        pass

    def infer_device_type(
        self: Self, fn_args: Tuple[Any, ...], fn_kwargs: Dict[str, Any]
    ) -> Any:
        inferred_device = None
        for arg_or_kwarg in chain(fn_args, fn_kwargs.values()):
            if not isinstance(arg_or_kwarg, torch.Tensor):
                continue
            if inferred_device is None:
                inferred_device = arg_or_kwarg.device
            elif arg_or_kwarg.device != inferred_device:
                raise ValueError(
                    "Can't safely infer the device type of `fn` with multiple device types in `fn_args` and `fn_kwargs`!"
                )
        if inferred_device is None:
            raise ValueError(
                "Can't safely infer the device type of `fn` with no device types in `fn_args` or `fn_kwargs`! You should be calling `.benchmark_cpu` or `.benchmark_gpu` directly."  # noqa: B950
            )
        return inferred_device

    @time_and_count
    def benchmark(
        self: Self,
        fn: Callable[..., Any],
        fn_args: Tuple[Any, ...],
        fn_kwargs: Dict[str, Any],
        **kwargs: Any,
    ) -> float:
        """Benchmark `fn(*fn_args, *fn_kwargs)` and return the runtime, in milliseconds (the
        actual runtime calculation is dictated by the benchmarking implementation, but may be
        one of [mean, median, minimum, etc.]). Functions as a convenience wrapper around
        device-specific implementations, like `benchmark_cpu` and `benchmark_gpu`. Raises
        `ValueError(...)` if we can't safely infer the device type of `fn`; for example,
        if multiple device types are found in `fn_args` and `fn_kwargs`, or if no device
        types are found.

        Arguments:
        - fn: The function to benchmark.
        - fn_args: The function's arguments.
        - fn_kwargs: The function's kwargs.

        Keyword Arguments:
        - **kwargs: The benchmarking implementation's kwargs.

        Returns:
        - The runtime of `fn(*fn_args, **fn_kwargs)`, in milliseconds.
        """
        inferred_device = self.infer_device_type(fn_args, fn_kwargs)
        _callable = lambda: fn(*fn_args, **fn_kwargs)  # noqa: E731
        if inferred_device == torch.device("cpu"):
            return self.benchmark_cpu(_callable, **kwargs)
        # TODO(nmacchioni): For non-CPU functions we default to using the GPU-specific benchmarking
        # implementation which was written specifically with CUDA devices in mind, we may want to
        # explore alternate implementations for other device types.
        return self.benchmark_gpu(_callable, **kwargs)

    @time_and_count
    def benchmark_cpu(
        self: Self,
        _callable: Callable[[], Any],
        warmup: int = 20,
        rep: int = 100,
        **kwargs: Any,
    ) -> float:
        """Benchmark the CPU callable, `_callable`, and return the median runtime,
        in milliseconds.

        Arguments:
        - _callable: The CPU callable to benchmark.

        Keyword Arguments:
        - warmup: Optionally, the duration, in milliseconds, to run `_callable`
        before benchmarking starts.
        - rep: Optionally, the duration, in milliseconds, to run `_callable`
        during benchmarking.
        - kwargs: Any additional kwargs that may be passed, for example `ranking_key`
        or `pruning_key` if the experimental benchmarker is disabled.

        Returns:
        - The median runtime of `_callable`, in milliseconds.
        """

        def run_for(ms: int) -> List[float]:
            timings = []
            run_start_t = time.perf_counter()
            while True:
                start_t = time.perf_counter()
                _callable()
                end_t = time.perf_counter()
                timings.append((end_t - start_t) * MILLISECONDS_PER_SECOND)
                if ((end_t - run_start_t) * MILLISECONDS_PER_SECOND) > ms:
                    break
            return timings

        run_for(warmup)
        return median(run_for(rep))

    @time_and_count
    def benchmark_gpu(self: Self, *args: Any, **kwargs: Any) -> float:
        raise NotImplementedError

    @time_and_count
    def benchmark_many(
        self: Self,
        fns: List[Callable[..., Any]],
        fns_args: List[Tuple[Any, ...]],
        fns_kwargs: List[Dict[str, Any]],
        **kwargs: Any,
    ) -> List[float]:
        """Benchmark `fn(*fn_args, *fn_kwargs)` for `fn`, `fn_args`, and `fn_kwargs` in `fns`,
        `fns_args`, and `fns_kwargs`, and return the runtimes, in milliseconds (the actual runtime
        calculation is dictated by the benchmarking implementation, but may be one of [mean, median,
        minimum, etc.]). Functions as a convenience wrapper around device-specific implementations,
        like `benchmark_many_cpu` and `benchmark_many_gpu`. Raises `ValueError(...)` if we can't safely
        infer the device type of any `fn` in `fns`, or if there is more than one device type in `fns`;
        for example, if multiple device types are found in the `fn_args` and `fn_kwargs` of a given `fn`
        from `fns`, or if no device types are found, or if some `fn1` and `fn2` from `fns` have different
        inferred device types.

        Arguments:
        - fns: The list of functions to benchmark.
        - fns_args: The list of functions' arguments.
        - fns_kwargs: The list of functions' kwargs.

        Keyword Arguments:
        - **kwargs: The benchmarking implementation's kwargs.

        Returns:
        - The runtimes of `fn(*fn_args, **fn_kwargs)`, for `fn`, `fn_args`, and `fn_kwargs` in `fns`,
        in milliseconds.
        """
        inferred_device = None
        for fn_args, fn_kwargs in zip(fns_args, fns_kwargs):
            this_inferred_device = self.infer_device_type(fn_args, fn_kwargs)
            if inferred_device is None:
                inferred_device = this_inferred_device
            elif this_inferred_device != inferred_device:
                raise ValueError("Multiple device types inferred from `fns`.")
        callables = [
            lambda: fn(*fn_args, **fn_kwargs)
            for fn, fn_args, fn_kwargs in zip(fns, fns_args, fns_kwargs)
        ]  # noqa: E731
        if inferred_device == torch.device("cpu"):
            return self.benchmark_many_cpu(callables, **kwargs)
        # TODO(nmacchioni): For non-CPU functions we default to using the GPU-specific benchmarking
        # implementation which was written specifically with CUDA devices in mind, we may want to
        # explore alternate implementations for other device types.
        return self.benchmark_many_gpu(callables, **kwargs)

    @time_and_count
    def benchmark_many_cpu(
        self: Self, callables: List[Callable[[], Any]], *args: Any, **kwargs: Any
    ) -> List[float]:
        return [
            self.benchmark_cpu(_callable, *args, **kwargs) for _callable in callables
        ]

    @time_and_count
    def benchmark_many_gpu(
        self: Self, callables: List[Callable[[], Any]], *args: Any, **kwargs: Any
    ) -> List[float]:
        return [
            self.benchmark_gpu(_callable, *args, **kwargs) for _callable in callables
        ]

    @time_and_count
    def lazy_benchmark(
        self: Self,
        fn: Callable[..., Any],
        fn_args: Tuple[Any],
        fn_kwargs: Dict[str, Any],
        **kwargs: Any,
    ) -> Union[LazyBenchmark, float]:
        """Lazily enque `fn(*fn_args, *fn_kwargs)` for benchmarking. Follows the same
        principles as `Benchmarking.benchmark` except that the benchmarking is delayed,
        in the form of returning a `LazyBenchmark` object, such that benchmarking does
        not occur until the benchmarking results are required. This allows us to have
        better benchmark grouping (i.e. we can utilize `GroupedInductorBenchmarker`)
        without having to refactor user callsites.
        Arguments:
        - fn: The function to benchmark.
        - fn_args: The function's arguments.
        - fn_kwargs: The function's kwargs.
        Keyword Arguments:
        - **kwargs: The benchmarking implementation's kwargs.
        Returns:
        - A `LazyBenchmark`, `x`, that evaluates to the actual benchmark result
        when `float(x)` or `x.timing` is executed.
        """
        inferred_device = self.infer_device_type(fn_args, fn_kwargs)
        _callable = lambda: fn(*fn_args, **fn_kwargs)  # noqa: E731
        if inferred_device == torch.device("cpu"):
            return self.lazy_benchmark_cpu(_callable, **kwargs)
        return self.lazy_benchmark_gpu(_callable, **kwargs)

    @time_and_count
    def lazy_benchmark_cpu(
        self: Self, _callable: Callable[[], Any], *args: Any, **kwargs: Any
    ) -> LazyBenchmark:
        # we need to execute `_callable` once before creating the lazy
        # benchmark, since we want any exceptions that `_callable` might
        # throw to be thrown when this function is called, not when the
        # lazy benchmark is finally evaluated
        _callable()
        return LazyBenchmark(lambda: self.benchmark_cpu(_callable, *args, **kwargs))

    @time_and_count
    def lazy_benchmark_gpu(
        self: Self, _callable: Callable[[], Any], *args: Any, **kwargs: Any
    ) -> LazyBenchmark:
        # we need to execute `_callable` once before creating the lazy
        # benchmark, since we want any exceptions that `_callable` might
        # throw to be thrown when this function is called, not when the
        # lazy benchmark is finally evaluated
        _callable()
        torch.cuda.synchronize()
        return LazyBenchmark(lambda: self.benchmark_gpu(_callable, *args, **kwargs))


class TritonBenchmarker(Benchmarker):
    @cached_property
    def triton_do_bench(self: Self) -> Callable[..., Any]:
        """Lazily import Triton's `do_bench`."""
        try:
            from triton.testing import do_bench
        except ImportError as e:
            raise NotImplementedError("requires Triton") from e
        return do_bench

    @time_and_count
    def benchmark_gpu(self: Self, _callable: Callable[[], Any], **kwargs: Any) -> float:
        """Benchmark the GPU callable, `_callable`, and return the runtime, in milliseconds.

        Arguments:
        - _callable: The GPU callable to benchmark.

        Keyword Arguments:
        - quantiles: Optionally, a tuple of floats denoting the requested quantiles.
        - return_mode: Optionally, the requested return mode. Currently, Triton's
        `do_bench` supports min, max, mean, and median return modes.
        - **kwargs: Additional kwargs passed to Triton's `do_bench`.

        Returns:
        - The runtime of `callable`, in milliseconds. If `kwargs["quantiles"]` is specified,
        this is the first requested quantile. Else, if `kwargs["return_mode"]` is specified,
        this is the requested return mode. Otherwise, this is the median.
        """
        do_bench_params = inspect.signature(self.triton_do_bench).parameters
        for kwarg in list(kwargs.keys()):
            if kwarg not in do_bench_params:
                del kwargs[kwarg]
        if "quantiles" in kwargs:
            return self.triton_do_bench(_callable, **kwargs)[0]
        elif "return_mode" in kwargs:
            return self.triton_do_bench(_callable, **kwargs)
        return self.triton_do_bench(_callable, **kwargs, return_mode="median")


class InductorBenchmarker(TritonBenchmarker):
    @cached_property
    def L2_cache_size(self: Self) -> int:
        """Get the L2 cache size, in bytes, of the current device."""
        device = torch.cuda.current_device()
        props = torch.cuda.get_device_properties(device)
        return props.L2_cache_size

    def get_event_pairs(
        self: Self, iters: int
    ) -> List[Tuple[torch.cuda.Event, torch.cuda.Event]]:
        """Get `iters` pairs of CUDA events."""
        return [
            (
                torch.cuda.Event(enable_timing=True),
                torch.cuda.Event(enable_timing=True),
            )
            for _ in range(iters)
        ]

    def get_event_pairs_min_timing(
        self: Self, event_pairs: List[Tuple[torch.cuda.Event, torch.cuda.Event]]
    ) -> float:
        """Get the minimum timing, in milliseconds, for a group of CUDA event pairs."""
        return min(
            [
                start_event.elapsed_time(end_event)
                for start_event, end_event in event_pairs
            ]
        )

    @cached_property
    def gpu_t_per_clock_cycle(self: Self) -> float:
        torch.cuda.synchronize()
        start_event = torch.cuda.Event(enable_timing=True)
        end_event = torch.cuda.Event(enable_timing=True)
        start_event.record()
        # I've found that 1000000 clock cycles is long enough to average out
        # most of the uncertainty from the measurement, without being so long
        # that we're leaving compile time on the table
        num_clock_cycles = 1000000
        torch.cuda._sleep(num_clock_cycles)
        end_event.record()
        torch.cuda.synchronize()
        return start_event.elapsed_time(end_event) / num_clock_cycles
    
    @cached_property
    def queue_t_and_gpu_t_per_cache_clear(
        self: Self,
    ) -> Tuple[float, float]:
        """Experimentally calculate the CPU queue overhead, in milliseconds,
        and the GPU time, in milliseconds, of an L2 cache clear.
        """
        buffer = torch.empty(self.L2_cache_size // 4, dtype=torch.int, device="cuda")
        buffer.zero_()
        # synchronize after zeroing the buffer to reduce uncertainty
        torch.cuda.synchronize()
        start_event = torch.cuda.Event(enable_timing=True)
        end_event = torch.cuda.Event(enable_timing=True)
        start_event.record()
        queue_start_t = time.perf_counter()
        # 100 buffer zeroes is long enough to reduce uncertainty
        num_iters = 100
        for _ in range(num_iters):
            buffer.zero_()
        queue_end_t = time.perf_counter()
        queue_t_per_iter = (
            (queue_end_t() - queue_start_t) * MILLISECONDS_PER_SECOND
        ) / num_iters
        end_event.record()
        torch.cuda.synchronize()
        # explicitly delete the buffer, sometimes helps memory
        # footprint metrics in OSS Inductor benchmarks
        del buffer
        return (
            queue_t_per_iter,
            start_event.elapsed_time(end_event) / num_iters,
        )
    
    @cached_property
    def queue_t_per_cache_flush(self: Self) -> float:
        return self.queue_t_and_gpu_t_per_cache_clear[0]
    
    @cached_property
    def gpu_t_per_cache_flush(self: Self) -> float:
        return self.queue_t_and_gpu_t_per_cache_clear[1]

    @time_and_count
    def benchmark_gpu(
        self: Self,
        _callable: Callable[[], Any],
        estimation_iters: int = 5,
        memory_warmup_iters: int = 100,
        benchmark_iters: int = 100,
        max_benchmark_duration: int = 25,
        **kwargs: Any,
    ) -> float:
        """Benchmark a GPU callable using a custom benchmarking implementation.

        Arguments:
        - _callable: The callable to benchmark.

        Keyword Arguments:
        - estimation_iters: Optionally, the number of iterations to run `_callable`
        during runtime estimation.
        - memory_warmup_iters: Optionally, the number of iterations to flush the L2
        cache before starting benchmarking.
        - benchmark_iters: Optionally, the number of iterations to run `_callable`
        during the benchmarking.
        - max_benchmark_duration: Optionally, the maximum duration of the benchmarking,
        in milliseconds. An estimated duration is calculated based on the values
        of `memory_warmup_iters` and `benchmark_iters`, along with the estimated
        runtime of `_callable` and various other factors, and we then shrink
        `benchmark_iters` to fit in the alloted maximum duration.
        - **kwargs: Additional kwargs that may be passed to the fallback.

        Returns:
        - The minimum runtime of `_callable`, in milliseconds.
        """
        # we don't want any outside errors propagating into benchmarking
        torch.cuda.synchronize()

        # initialize here, avoids double buffer allocation
        self.queue_t_and_gpu_t_per_cache_clear

        # warmup `_callable` (and catches any failures in the process)
        _callable()
        torch.cuda.synchronize()

        # see https://github.com/triton-lang/triton/pull/840 for why `dtype=torch.int`
        buffer = torch.empty(self.L2_cache_size // 4, dtype=torch.int, device="cuda")
        buffer.zero_()

        # estimate the runtime of `_callable`
        event_pairs = self.get_event_pairs(estimation_iters)
        queue_start_t = time.perf_counter()
        for start_event, end_event in event_pairs:
            buffer.zero_()
            start_event.record()
            _callable()
            end_event.record()
        queue_end_t = time.perf_counter()
        # a measure of the CPU time it takes to send a single iteration of
        # `_callable` to the GPU event queue, in milliseconds
        queue_t_per_iter = (
            (queue_end_t - queue_start_t) * MILLISECONDS_PER_SECOND
        ) / estimation_iters
        torch.cuda.synchronize()
        estimated_timing = self.get_event_pairs_min_timing(event_pairs)

        # adjust `benchmark_iters` to fit in the maximum benchmarking duration
        benchmark_iters = max(
            min(benchmark_iters, int(max_benchmark_duration // estimated_timing)), 1
        )

        # calculate the number of clock cycles to put the GPU to sleep so that we can
        # efficiently overlap with the memory warmup stage such that the last memory warmup
        # finishes executing on the GPU just as the last benchmarking event is queued on the CPU
        queue_t_all_cache_flushes = memory_warmup_iters * self.queue_t_per_cache_flush
        queue_t_all_benchmark_iters = benchmark_iters * queue_t_per_iter
        sleep_t = (queue_t_all_cache_flushes + queue_t_all_benchmark_iters) - (
            memory_warmup_iters * self.gpu_t_per_cache_flush 
        )
        # put the GPU to sleep to start packing the event queue
<<<<<<< HEAD
        torch.cuda._sleep(max(int(sleep_t / self.gpu_t_per_clock_cycle)), 0)
=======
        torch.cuda._sleep(
            int((queue_t_per_iter * benchmark_iters) / self.gpu_t_per_clock_cycle)
        )
>>>>>>> 1233acce

        # do the memory warmup
        for _ in range(memory_warmup_iters):
            buffer.zero_()

        # benchmark `_callable`
        event_pairs = self.get_event_pairs(benchmark_iters)
        for start_event, end_event in event_pairs:
            buffer.zero_()
            start_event.record()
            _callable()
            end_event.record()
        torch.cuda.synchronize()
        benchmarked_timing = self.get_event_pairs_min_timing(event_pairs)

        # explicitly delete the buffer, sometimes helps memory
        # footprint metrics in OSS Inductor performance benchmarks
        del buffer

        # return the minimum of `estimated_timing` and `benchmarked_timing`,
        # we just want the minimum timing overall so we might as well check both
        return min(estimated_timing, benchmarked_timing)


class GroupedInductorBenchmarker(InductorBenchmarker):
    def get_interleaved_event_pairs(
        self: Self, num_callables: int, iters: int
    ) -> List[List[Tuple[torch.cuda.Event, torch.cuda.Event]]]:
        """Get `iters` interleaved `num_callables` pairs of CUDA events."""
        return [self.get_event_pairs(num_callables) for _ in range(iters)]

    def get_interleaved_event_pairs_min_timing(
        self: Self,
        interleaved_event_pairs: List[List[Tuple[torch.cuda.Event, torch.cuda.Event]]],
    ) -> List[float]:
        """Get the interleaved minimum timings, in milliseconds, for an interleaved
        grouping of CUDA event pairs.
        """
        return [
            self.get_event_pairs_min_timing(list(event_pairs))
            for event_pairs in zip(*interleaved_event_pairs)
        ]

    @time_and_count
    def benchmark_many_gpu(
        self: Self,
        callables: List[Callable[[], Any]],
        estimation_iters: int = 5,
        memory_warmup_iters: int = 100,
        benchmark_iters: int = 100,
        max_benchmark_duration: int = 25,
        ranking_key: Optional[str] = None,
        pruning_key: Optional[str] = None,
        pruning_factor: float = 1.1,
        pruning_limit: int = 5,
        **kwargs: Any,
    ) -> List[float]:
        """Benchmark many GPU callables using a custom benchmarking implementation.

        Arguments:
        - callables: The callables to benchmark.

        Keyword Arguments:
        - estimation_iters: The number of iterations to run `_callable` during
        runtime estimation.
        - memory_warmup_iters: The number of iterations to flush the L2 cache
        before benchmarking.
        - benchmark_iters: The number of iterations to run `_callable` during
        benchmarking.
        - max_benchmark_duration: The maximum duration of the benchmarking per
        callable, in milliseconds. An estimated duration is calculated based on
        the values of `memory_warmup_iters` and `benchmark_iters`, along with the
        estimated runtime of `_callable` and various other factors, and we then
        shrink `benchmark_iters` to fit in the alloted maximum duration.
        - ranking_key: Optional string key that if set enables ranking. Ranking
        is an early termination of the benchmarking process, returning results of
        the estimation loop instead of processing a full benchmarking cycle. The
        ranking key is set as a string, instead of a boolean, to ensure lazy benchmarks
        are properly grouped if ranking is enabled.
        - pruning_key: Similar to `ranking_key` an optional string key that enables
        pruning. Pruning eliminates slow callables after the stimation loop, and only
        a subset of the fastest callables are fully benchmarked.
        - pruning_factor: Cutoff for pruning callables. The runtime of the fastest
        callable is multiplied by `pruning_factor` and only callables faster than this
        new target time are allowed to pass through to the full benchmarking cycle.
        - pruning_limit: Maximum number of callables that will be fully benchmarked
        when pruning is enabled. For example, if `pruning_limit` is 1 only the fastest
        callable will be fully benchmarked.
        - **kwargs: Additional kwargs that may be passed to the fallback.

        Returns:
        - The minimum runtime of each callable in `callables`, in milliseconds.
        """
        # we don't want any outside errors propagating into benchmarking
        torch.cuda.synchronize()

        # initialize here, avoids double buffer allocation
        self.queue_t_and_gpu_t_per_cache_clear

        # warmup each callable in `callables` (and catches any failures in the process)
        for _callable in callables:
            _callable()
        torch.cuda.synchronize()

        # see https://github.com/triton-lang/triton/pull/840 for why `dtype=torch.int`
        buffer = torch.empty(self.L2_cache_size // 4, dtype=torch.int, device="cuda")
        buffer.zero_()

        # estimate the runtime of `_callable`
        interleaved_event_pairs = self.get_interleaved_event_pairs(
            len(callables), estimation_iters
        )
        queue_start_t = time.perf_counter()
        for event_pairs in interleaved_event_pairs:
            for _callable, (start_event, end_event) in zip(callables, event_pairs):
                buffer.zero_()
                start_event.record()
                _callable()
                end_event.record()
        queue_end_t = time.perf_counter()
        # a measure of the CPU time it takes to send a single set of iterations
        # of `callables` to the GPU event queue, in milliseconds
        queue_t_per_iter = (
            (queue_end_t - queue_start_t) * MILLISECONDS_PER_SECOND
        ) / estimation_iters
        torch.cuda.synchronize()
        estimated_timings = self.get_interleaved_event_pairs_min_timing(
            interleaved_event_pairs
        )

        if ranking_key is not None:
            del buffer
            return estimated_timings

        callable_to_timing = dict(zip(callables, estimated_timings))

        if pruning_key is not None:
            target_timing = min(estimated_timings) * pruning_factor
            callables_to_benchmark = []
            for _callable, timing_ms in sorted(
                callable_to_timing.items(), key=lambda x: x[1]
            ):
                if timing_ms <= target_timing:
                    callables_to_benchmark.append(_callable)
                if len(callables_to_benchmark) == pruning_limit:
                    break
            # adjust the queue time calculation based on the number of callables we
            # have pruned away; it is not guaranteed that all callables have an equivalent
            # queue time, but we can assume this anyways since the value does not need to
            # be exact and a close estimate is good enough for our use case
            queue_t_per_iter = queue_t_per_iter * (
                len(callables_to_benchmark) / len(callables)
            )
            # adjust `benchmark_iters` to fit in the maximum benchmarking duration,
            # we're alloted `max_benchmark_duration` per-callable, and since we've
            # pruned the callables we can assume the maximum duration of any callable
            # is equivalent to `target_timing`
            benchmark_iters = max(
                min(benchmark_iters, int(max_benchmark_duration // target_timing)),
                1,
            )
        else:
            callables_to_benchmark = callables
            # in the case that we haven't pruned the callables, we can take the average
            # of the estimated timings to determine the appropriate number of iterations
            benchmark_iters = max(
                min(
                    benchmark_iters,
                    int(max_benchmark_duration // mean(estimated_timings)),
                ),
                1,
            )

        # calculate the number of clock cycles to put the GPU to sleep so that we can
        # efficiently overlap with the memory warmup stage such that the last memory warmup
        # finishes executing on the GPU just as the last benchmarking event is queued on the CPU
        queue_t_all_cache_flushes = memory_warmup_iters * self.queue_t_per_cache_flush
        queue_t_all_benchmark_iters = benchmark_iters * queue_t_per_iter
        sleep_t = (queue_t_all_cache_flushes + queue_t_all_benchmark_iters) - (
            memory_warmup_iters * self.gpu_t_per_cache_flush 
        )
        # put the GPU to sleep to start packing the event queue
<<<<<<< HEAD
        torch.cuda._sleep(max(int(sleep_t / self.gpu_t_per_clock_cycle)), 0)
=======
        torch.cuda._sleep(
            int((queue_t_per_iter * benchmark_iters) / self.gpu_t_per_clock_cycle)
        )
>>>>>>> 1233acce

        # do the memory warmup
        for _ in range(memory_warmup_iters):
            buffer.zero_()

        # benchmark `_callable`
        interleaved_event_pairs = self.get_interleaved_event_pairs(
            len(callables_to_benchmark), benchmark_iters
        )
        for event_pairs in interleaved_event_pairs:
            for _callable, (start_event, end_event) in zip(
                callables_to_benchmark, event_pairs
            ):
                buffer.zero_()
                start_event.record()
                _callable()
                end_event.record()
        torch.cuda.synchronize()
        benchmarked_timings = self.get_interleaved_event_pairs_min_timing(
            interleaved_event_pairs
        )

        # explicitly delete the buffer, sometimes helps memory
        # footprint metrics in OSS Inductor performance benchmarks
        del buffer

        # return the minimum of estimated_timing and benchmarked_timing, since
        # we just want the minimum timing overall we might check both
        callable_to_timing.update(
            {
                _callable: min(callable_to_timing[_callable], benchmarked_timing)
                for _callable, benchmarked_timing in zip(
                    callables_to_benchmark, benchmarked_timings
                )
            }
        )

        return [callable_to_timing[_callable] for _callable in callables]


class LazyInductorBenchmarker(GroupedInductorBenchmarker):
    def __init__(self: Self) -> None:
        self.memory_cache: Dict[str, float] = {}
        self.kwargs_hash_to_futures_gpu: Dict[
            str, List[Tuple[Callable[[], Any], str]]
        ] = {}

    @time_and_count
    def lazy_benchmark_gpu(
        self: Self,
        _callable: Callable[[], Any],
        **kwargs: Any,
    ) -> LazyBenchmark:
        # we should try the callable before queueing it for benchmarking, in
        # case it throws an exception. we could catch and handle any exception
        # later on, but some codepaths expect and handle certain exceptions
        _callable()
        torch.cuda.synchronize()

        # we want to group benchmarks based on the kwargs hash, this handles
        # grouping benchmarks by ranking keys and pruning keys, and also ensures
        # that we only benchmark callables that should run under the same conditions
        # with respect to warmup, benchmarking, etc.
        kwargs_hash = str(hash(tuple(sorted(kwargs.items()))))
        # we've seen that just hash(_callable) and the kwargs_hash are not enough to
        # differentiate callables; if _callable is something like a lambda, which then
        # goes out of scope and gets garbage collected, its memory address may be later
        # reused for a different _callable. if this is the case, the latter _callable would
        # incorrectly exist in the memory cache, which could lead to memory leaks if we
        # have a lazy benchmark grouping of one, because we would never remove _callable
        # from the lazy benchmark queue and as such any memory referenced by _callable
        # would remain allocated
        key = str(hash(_callable) + randint(-(2**100), 2**100)) + kwargs_hash
        self.kwargs_hash_to_futures_gpu.setdefault(kwargs_hash, []).append(
            (_callable, key)
        )

        def benchmark() -> float:
            # all but the first benchmark in a grouping of lazy benchmarks
            # should be cached in memory, so we should return that cached timing
            if key in self.memory_cache:
                return self.memory_cache[key]

            print(self.memory_cache)
            print(kwargs_hash)
            print(self.kwargs_hash_to_futures_gpu)

            futures_gpu = self.kwargs_hash_to_futures_gpu.pop(kwargs_hash)
            callables, keys = zip(*futures_gpu)
            callables, keys = list(callables), list(keys)

            try:
                timings = self.benchmark_many_gpu(callables, **kwargs)
            except Exception as e:  # noqa: TRY302
                raise e
            else:
                self.memory_cache.update(zip(keys, timings))
                return self.memory_cache[key]
            finally:
                # we have seen cases where not explicitly deleting the GPU futures
                # can prevent the memory allocated for the callables from being
                # properly and timely cleaned up, which can have fatal interactions
                # in cudagraphs mode
                del futures_gpu

        return LazyBenchmark(benchmark)


benchmarker = (
    LazyInductorBenchmarker() if use_experimental_benchmarker else TritonBenchmarker()
)<|MERGE_RESOLUTION|>--- conflicted
+++ resolved
@@ -363,7 +363,7 @@
         end_event.record()
         torch.cuda.synchronize()
         return start_event.elapsed_time(end_event) / num_clock_cycles
-    
+
     @cached_property
     def queue_t_and_gpu_t_per_cache_clear(
         self: Self,
@@ -385,7 +385,7 @@
             buffer.zero_()
         queue_end_t = time.perf_counter()
         queue_t_per_iter = (
-            (queue_end_t() - queue_start_t) * MILLISECONDS_PER_SECOND
+            (queue_end_t - queue_start_t) * MILLISECONDS_PER_SECOND
         ) / num_iters
         end_event.record()
         torch.cuda.synchronize()
@@ -400,7 +400,7 @@
     @cached_property
     def queue_t_per_cache_flush(self: Self) -> float:
         return self.queue_t_and_gpu_t_per_cache_clear[0]
-    
+
     @cached_property
     def gpu_t_per_cache_flush(self: Self) -> float:
         return self.queue_t_and_gpu_t_per_cache_clear[1]
@@ -479,16 +479,10 @@
         queue_t_all_cache_flushes = memory_warmup_iters * self.queue_t_per_cache_flush
         queue_t_all_benchmark_iters = benchmark_iters * queue_t_per_iter
         sleep_t = (queue_t_all_cache_flushes + queue_t_all_benchmark_iters) - (
-            memory_warmup_iters * self.gpu_t_per_cache_flush 
+            memory_warmup_iters * self.gpu_t_per_cache_flush
         )
         # put the GPU to sleep to start packing the event queue
-<<<<<<< HEAD
-        torch.cuda._sleep(max(int(sleep_t / self.gpu_t_per_clock_cycle)), 0)
-=======
-        torch.cuda._sleep(
-            int((queue_t_per_iter * benchmark_iters) / self.gpu_t_per_clock_cycle)
-        )
->>>>>>> 1233acce
+        torch.cuda._sleep(max(int(sleep_t / self.gpu_t_per_clock_cycle), 0))
 
         # do the memory warmup
         for _ in range(memory_warmup_iters):
@@ -668,16 +662,10 @@
         queue_t_all_cache_flushes = memory_warmup_iters * self.queue_t_per_cache_flush
         queue_t_all_benchmark_iters = benchmark_iters * queue_t_per_iter
         sleep_t = (queue_t_all_cache_flushes + queue_t_all_benchmark_iters) - (
-            memory_warmup_iters * self.gpu_t_per_cache_flush 
+            memory_warmup_iters * self.gpu_t_per_cache_flush
         )
         # put the GPU to sleep to start packing the event queue
-<<<<<<< HEAD
-        torch.cuda._sleep(max(int(sleep_t / self.gpu_t_per_clock_cycle)), 0)
-=======
-        torch.cuda._sleep(
-            int((queue_t_per_iter * benchmark_iters) / self.gpu_t_per_clock_cycle)
-        )
->>>>>>> 1233acce
+        torch.cuda._sleep(max(int(sleep_t / self.gpu_t_per_clock_cycle), 0))
 
         # do the memory warmup
         for _ in range(memory_warmup_iters):
