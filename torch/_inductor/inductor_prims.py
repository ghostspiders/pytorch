# mypy: allow-untyped-defs
from __future__ import annotations

import functools
import logging
import operator
from typing import Optional, TYPE_CHECKING

import torch
from torch import _prims, Tensor


if TYPE_CHECKING:
    from collections.abc import Sequence


log = logging.getLogger(__name__)


def make_prim(
    schema: str,
    impl_aten,
    return_type=_prims.RETURN_TYPE.NEW,
    doc: str = "",
    tags: Optional[Sequence[torch.Tag]] = None,
):
    if isinstance(return_type, tuple):

        def meta(*args, **kwargs):
            return tuple(_prims.TensorMeta(o) for o in impl_aten(*args, **kwargs))

    else:

        def meta(*args, **kwargs):
            return _prims.TensorMeta(impl_aten(*args, **kwargs))

    return _prims._make_prim(
        schema=schema,
        return_type=return_type,
        meta=meta,
        impl_aten=impl_aten,
        doc=doc,
        tags=tags,
    )


def eager_force_stride(input_tensor: Tensor, stride) -> Tensor:
    if input_tensor.stride() == stride:
        return input_tensor
    new_tensor = input_tensor.clone().as_strided(
        input_tensor.shape,
        stride,
    )
    new_tensor.copy_(input_tensor)
    return new_tensor


# Custom prims used for handling randomness
seed = make_prim(
    "inductor_seed(Device device) -> Tensor",
    lambda device: torch.randint(2**63 - 1, [], device=device),
    doc="create a fresh seed (one per call) for use with inductor_rand",
    tags=(torch.Tag.nondeterministic_seeded,),
)
seeds = make_prim(
    "inductor_seeds(int count, Device device) -> Tensor",
    lambda count, device: torch.randint(2**63 - 1, [count], device=device),
    doc="Horizontal fusion of many inductor_seed() calls",
    tags=(torch.Tag.nondeterministic_seeded,),
)
lookup_seed = make_prim(
    # if inductor_lookup_seed changes, update partitioners.py
    "inductor_lookup_seed(Tensor seeds, int index) -> Tensor",
    lambda seeds, index: seeds[index].clone(),
    doc="Extract a single seed from the result of inductor_seeds()",
)
# inductor_random() doesn't accept a dtype.
# instead, its lowering always burns in float32, and conversions to a different type
# are explicit in the graph. We therefore need this impl (used during tracing) to hardcoded
# the dtype, so it always faithfully produces a float32 tensor during tracing,
# even if the default dtype is set to something else.
random = make_prim(
    "inductor_random(SymInt[] size, Tensor seed, str mode) -> Tensor",
    lambda size, seed, mode: getattr(torch, mode)(
        size, device=seed.device, dtype=torch.float32
    ),
    doc="torch.rand()/torch.randn() using backend-specific RNG that can be fused",
)
randint = make_prim(
    "inductor_randint(SymInt low, SymInt high, SymInt[] size, Tensor seed) -> Tensor",
    lambda low, high, size, seed: torch.randint(low, high, size, device=seed.device),
    doc="torch.randint() using backend-specific RNG that can be fused",
)
force_stride_order = make_prim(
    "inductor_force_stride_order(Tensor input, SymInt[] stride) -> Tensor",
    eager_force_stride,
    doc="Force the stride order for input tensor. No-op if the input tensor already has the stride. Do a copy otherwise",
)
_unsafe_index_put_ = make_prim(
    "_unsafe_index_put_(Tensor(a!) self, Tensor?[] indices, Tensor values, bool accumulate=False) -> Tensor(a!)",
    lambda self, indices, values, accumulate=False: torch.ops.aten.index_put_(
        self, indices, values, accumulate
    ),
    doc="Unsafe index_put_ (doesn't issue device asserts)",
)
fma = make_prim(
    "fma(Tensor a, Tensor b, Tensor c) -> Tensor",
    lambda a, b, c: (a * b) + c,
    doc="Fused multiply add: fma(a, b, c) -> (a * b) + c without rounding after the multiplication",
)


def _flattened_index_to_nd(indices, width):
    dim = len(width)

    if dim == 2:
        ih = indices // width[-1]
        iw = indices - (ih * width[-1])
        return [ih, iw]
    elif dim >= 2:
        m = functools.reduce(operator.mul, width[1:])
        ih = indices // m
        indices_new = indices - (ih * m)
        return [ih, *_flattened_index_to_nd(indices_new, width[1:])]
    else:
        raise ValueError(f"Unknown dim: {dim}")


def _flatten_index(indices, width):
    result = indices[0]
    for d in range(1, len(indices)):
        result = width[d] * result + indices[d]
    return result


def _low_memory_max_pool_with_offsets_aten(
    self,
    kernel_size,
    stride,
    padding,
    dilation,
    ceil_mode,
):
    dim = len(kernel_size)
    if dim == 2:
        vals, indices = torch.ops.aten.max_pool2d_with_indices(
            self, kernel_size, stride, padding, dilation, ceil_mode
        )
    else:
        vals, indices = torch.ops.aten.max_pool3d_with_indices(
            self, kernel_size, stride, padding, dilation, ceil_mode
        )

    idhw = _flattened_index_to_nd(indices, self.shape[-dim:])

    dhw_inc = []

<<<<<<< HEAD
    for d in range(dim):
        bh_shape = [1] * self.ndim
        bh_shape[-dim + d] = -1
        bh = torch.arange(
            indices.shape[-dim + d], dtype=torch.int64, device=self.device
        ).view(bh_shape)
        hbase = bh * stride[d] - padding[d]
        h_inc = idhw[d] - hbase
        dhw_inc.append(h_inc)
=======
    h_inc = (ih - hbase) // dilation[0]
    w_inc = (iw - wbase) // dilation[1]
>>>>>>> eb769a1e

    offsets = _flatten_index(dhw_inc, kernel_size)

    return vals, offsets.to(torch.int8)


<<<<<<< HEAD
def _low_memory_max_pool_offsets_to_indices_aten(
    offsets, kernel_size, input_size, stride, padding, dim
=======
def _low_memory_max_pool2d_offsets_to_indices_aten(
    offsets,
    kernel_width,
    input_width,
    stride,
    padding,
    dilation,
>>>>>>> eb769a1e
):
    offsets = offsets.to(torch.int64)
    dhw_inc = _flattened_index_to_nd(offsets, kernel_size)

    idhw = []
    for d in range(dim):
        bh_shape = [1] * offsets.ndim
        bh_shape[-dim + d] = -1
        bh = torch.arange(
            offsets.shape[-dim + d], dtype=torch.int64, device=offsets.device
        ).view(bh_shape)
        hbase = bh * stride[d] - padding[d]
        idhw.append(hbase + dhw_inc[d])

<<<<<<< HEAD
    return _flatten_index(idhw, input_size)
=======
    ih = hbase + h_inc * dilation[0]
    iw = wbase + w_inc * dilation[1]
    return ih * input_width + iw
>>>>>>> eb769a1e


_low_memory_max_pool_with_offsets = make_prim(
    "_low_memory_max_pool_with_offsets(Tensor self, SymInt[] kernel_size, SymInt[] stride,  SymInt[] padding, SymInt[] dilation, bool ceil_mode) -> (Tensor, Tensor)",  # noqa: B950
    _low_memory_max_pool_with_offsets_aten,
    return_type=(_prims.RETURN_TYPE.NEW, _prims.RETURN_TYPE.NEW),
    doc="Instead of returning indices, returns indices offsets.",
)

<<<<<<< HEAD
_low_memory_max_pool_offsets_to_indices = make_prim(
    "_low_memory_max_pool_offsets_to_indices(Tensor self, SymInt[] kernel_size, SymInt[] input_size, SymInt[] stride, SymInt[] padding) -> Tensor",  # noqa: B950
    _low_memory_max_pool_offsets_to_indices_aten,
=======
_low_memory_max_pool2d_offsets_to_indices = make_prim(
    "_low_memory_max_pool2d_offsets_to_indices(Tensor self, SymInt kernel_w, SymInt input_w, SymInt[2] stride, SymInt[2] padding, SymInt[2] dilation) -> Tensor",  # noqa: B950
    _low_memory_max_pool2d_offsets_to_indices_aten,
>>>>>>> eb769a1e
    doc="Convert small int offsets to regular indices.",
)<|MERGE_RESOLUTION|>--- conflicted
+++ resolved
@@ -155,7 +155,6 @@
 
     dhw_inc = []
 
-<<<<<<< HEAD
     for d in range(dim):
         bh_shape = [1] * self.ndim
         bh_shape[-dim + d] = -1
@@ -163,31 +162,23 @@
             indices.shape[-dim + d], dtype=torch.int64, device=self.device
         ).view(bh_shape)
         hbase = bh * stride[d] - padding[d]
-        h_inc = idhw[d] - hbase
+        h_inc = (idhw[d] - hbase) // dilation[d]
         dhw_inc.append(h_inc)
-=======
-    h_inc = (ih - hbase) // dilation[0]
-    w_inc = (iw - wbase) // dilation[1]
->>>>>>> eb769a1e
 
     offsets = _flatten_index(dhw_inc, kernel_size)
 
     return vals, offsets.to(torch.int8)
 
 
-<<<<<<< HEAD
 def _low_memory_max_pool_offsets_to_indices_aten(
-    offsets, kernel_size, input_size, stride, padding, dim
-=======
-def _low_memory_max_pool2d_offsets_to_indices_aten(
     offsets,
-    kernel_width,
-    input_width,
+    kernel_size,
+    input_size,
     stride,
     padding,
     dilation,
->>>>>>> eb769a1e
 ):
+    dim = len(kernel_size)
     offsets = offsets.to(torch.int64)
     dhw_inc = _flattened_index_to_nd(offsets, kernel_size)
 
@@ -199,15 +190,9 @@
             offsets.shape[-dim + d], dtype=torch.int64, device=offsets.device
         ).view(bh_shape)
         hbase = bh * stride[d] - padding[d]
-        idhw.append(hbase + dhw_inc[d])
-
-<<<<<<< HEAD
+        idhw.append(hbase + dhw_inc[d] * dilation[d])
+
     return _flatten_index(idhw, input_size)
-=======
-    ih = hbase + h_inc * dilation[0]
-    iw = wbase + w_inc * dilation[1]
-    return ih * input_width + iw
->>>>>>> eb769a1e
 
 
 _low_memory_max_pool_with_offsets = make_prim(
@@ -217,14 +202,8 @@
     doc="Instead of returning indices, returns indices offsets.",
 )
 
-<<<<<<< HEAD
 _low_memory_max_pool_offsets_to_indices = make_prim(
-    "_low_memory_max_pool_offsets_to_indices(Tensor self, SymInt[] kernel_size, SymInt[] input_size, SymInt[] stride, SymInt[] padding) -> Tensor",  # noqa: B950
+    "_low_memory_max_pool_offsets_to_indices(Tensor self, SymInt[] kernel_size, SymInt[] input_size, SymInt[] stride, SymInt[] padding, SymInt[] dilation) -> Tensor",  # noqa: B950
     _low_memory_max_pool_offsets_to_indices_aten,
-=======
-_low_memory_max_pool2d_offsets_to_indices = make_prim(
-    "_low_memory_max_pool2d_offsets_to_indices(Tensor self, SymInt kernel_w, SymInt input_w, SymInt[2] stride, SymInt[2] padding, SymInt[2] dilation) -> Tensor",  # noqa: B950
-    _low_memory_max_pool2d_offsets_to_indices_aten,
->>>>>>> eb769a1e
     doc="Convert small int offsets to regular indices.",
 )