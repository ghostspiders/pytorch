--- conflicted
+++ resolved
@@ -102,7 +102,6 @@
             f"std::array<{c_type}, {len(elements)}>{{{', '.join(elements)}}}.{ptr_call}"
         )
 
-<<<<<<< HEAD
     @staticmethod
     def _is_inplace_aten_operator(op: Any) -> bool:
         # To be complete, this function would also have to handle dunder methods like
@@ -115,10 +114,7 @@
             and op._opname.endswith("_")
         )
 
-    def generate_kernel_call(
-=======
     def _generate_kernel_call_helper(
->>>>>>> f091e386
         self,
         kernel_name: str,
         call_args,
