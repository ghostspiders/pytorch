# mypy: allow-untyped-defs
import atexit
import functools
import logging
import os
import shutil
import sys
import time
from dataclasses import dataclass
from pathlib import Path
from typing import Any, Optional

import sympy

import torch
from torch._inductor.utils import clear_on_fresh_inductor_cache

from ... import config
from ...ir import Layout
from ...runtime.runtime_utils import cache_dir
from ...virtualized import V
from .cuda_env import get_cuda_arch, get_cuda_version


log = logging.getLogger(__name__)

CUTLASS_OPERATION_KIND: str = "gemm"


@atexit.register
def move_cutlass_compiled_cache() -> None:
    """Move CUTLASS compiled cache file to the cache directory if it exists."""
    if "cutlass" not in sys.modules:
        return

    import cutlass  # type: ignore[import-not-found]

    if not os.path.exists(cutlass.CACHE_FILE):
        return

    try:
        filename = os.path.basename(cutlass.CACHE_FILE)
        shutil.move(cutlass.CACHE_FILE, os.path.join(cache_dir(), filename))
        log.debug("Moved CUTLASS compiled cache file to %s", cache_dir())
    except OSError as e:
        log.warning("Failed to move CUTLASS compiled cache file: %s", str(e))


def _rename_cutlass_import(content: str, cutlass_modules: list[str]) -> str:
    for cutlass_module in cutlass_modules:
        content = content.replace(
            f"from {cutlass_module} import ",
            f"from cutlass_library.{cutlass_module} import ",
        )
    return content


@functools.lru_cache(None)
def try_import_cutlass() -> bool:
    """
    We want to support three ways of passing in CUTLASS:
    1. fbcode, handled by the internal build system.
    2. pip install nvidia-cutlass, which provides the cutlass_library package
       and the header files in the cutlass_library/source directory.
    3. User specifies cutlass_dir. The default is ../third_party/cutlass/,
       which is the directory when developers build from source.
    """
    if config.is_fbcode():
        try:
            import cutlass  # type: ignore[import-not-found]
            import cutlass_library  # type: ignore[import-not-found]
        except ImportError as e:
            log.warning(
                "Failed to import CUTLASS packages in fbcode: %s, ignoring the CUTLASS backend.",
                str(e),
            )
            return False

        return True

    try:
        import cutlass  # type: ignore[import-not-found]  # noqa: F811
        import cutlass_library  # type: ignore[import-not-found]  # noqa: F811

        cutlass_minor_vesion = int(cutlass.__version__.split(".")[1])
        if cutlass_minor_vesion < 7:
            log.warning("CUTLASS version < 3.7 is not recommended.")

        log.debug(
            "Found cutlass_library in python search path, overriding config.cuda.cutlass_dir"
        )
        cutlass_library_dir = os.path.dirname(cutlass_library.__file__)
        assert os.path.isdir(cutlass_library_dir), (
            f"{cutlass_library_dir} is not a directory"
        )
        config.cuda.cutlass_dir = os.path.abspath(
            os.path.join(
                cutlass_library_dir,
                "source",
            )
        )

        return True
    except ModuleNotFoundError:
        log.debug(
            "cutlass_library not found in sys.path, trying to import from config.cuda.cutlass_dir"
        )

    # Copy CUTLASS python scripts to a temp dir and add the temp dir to Python search path.
    # This is a temporary hack to avoid CUTLASS module naming conflicts.
    # TODO(ipiszy): remove this hack when CUTLASS solves Python scripts packaging structure issues.

    # TODO(mlazos): epilogue visitor tree currently lives in python/cutlass,
    # but will be moved to python/cutlass_library in the future (later 2025)
    def path_join(path0, path1):
        return os.path.abspath(os.path.join(path0, path1))

    # contains both cutlass and cutlass_library
    # we need cutlass for eVT
    cutlass_python_path = path_join(config.cuda.cutlass_dir, "python")
    torch_root = os.path.abspath(os.path.dirname(torch.__file__))
    mock_src_path = os.path.join(
        torch_root,
        "_inductor",
        "codegen",
        "cuda",
        "cutlass_lib_extensions",
        "cutlass_mock_imports",
    )

    cutlass_library_src_path = path_join(cutlass_python_path, "cutlass_library")
    cutlass_src_path = path_join(cutlass_python_path, "cutlass")
    pycute_src_path = path_join(cutlass_python_path, "pycute")

    tmp_cutlass_full_path = os.path.abspath(os.path.join(cache_dir(), "torch_cutlass"))

    dst_link_library = path_join(tmp_cutlass_full_path, "cutlass_library")
    dst_link_cutlass = path_join(tmp_cutlass_full_path, "cutlass")
    dst_link_pycute = path_join(tmp_cutlass_full_path, "pycute")

    # mock modules to import cutlass
    mock_modules = ["cuda", "scipy", "pydot"]

    if os.path.isdir(cutlass_python_path):
        if tmp_cutlass_full_path not in sys.path:

            def link_and_append(dst_link, src_path, parent_dir):
                if os.path.exists(dst_link):
                    assert os.path.islink(dst_link), (
                        f"{dst_link} is not a symlink. Try to remove {dst_link} manually and try again."
                    )
                    assert os.path.realpath(os.readlink(dst_link)) == os.path.realpath(
                        src_path,
                    ), f"Symlink at {dst_link} does not point to {src_path}"
                else:
                    os.makedirs(parent_dir, exist_ok=True)
                    os.symlink(src_path, dst_link)

                if parent_dir not in sys.path:
                    sys.path.append(parent_dir)

            link_and_append(
                dst_link_library, cutlass_library_src_path, tmp_cutlass_full_path
            )
            link_and_append(dst_link_cutlass, cutlass_src_path, tmp_cutlass_full_path)
            link_and_append(dst_link_pycute, pycute_src_path, tmp_cutlass_full_path)

            for module in mock_modules:
                link_and_append(
                    path_join(tmp_cutlass_full_path, module),  # dst_link
                    path_join(mock_src_path, module),  # src_path
                    tmp_cutlass_full_path,  # parent
                )

        try:
            import cutlass  # noqa: F401
            import cutlass_library.generator  # noqa: F401
            import cutlass_library.library  # noqa: F401
            import cutlass_library.manifest  # noqa: F401
            import pycute  # type: ignore[import-not-found]  # noqa: F401

            return True
        except ImportError as e:
            log.debug(
                "Failed to import CUTLASS packages: %s, ignoring the CUTLASS backend.",
                str(e),
            )
    else:
        log.debug(
            "Failed to import CUTLASS packages: CUTLASS repo does not exist: %s",
            cutlass_python_path,
        )
    return False


@functools.lru_cache(8)
def _normalize_cuda_arch(arch: str) -> str:
    if int(arch) >= 100:
        log.warning(
            "Detected CUDA architecture >= 100: %s. We will generate operations with "
            "GenerateSM100 (if available) and GenerateSM90. Please file an "
            "issue for any problems and feedback. ",
            arch,
        )

    if int(arch) >= 100:
        return "100"
    elif int(arch) >= 90:
        return "90"
    elif int(arch) >= 80:
        return "80"
    elif int(arch) >= 75:
        return "75"
    elif int(arch) >= 70:
        return "70"
    else:
        raise NotImplementedError(f"Unsupported cuda arch: {arch}")


@dataclass
class CUTLASSArgs:
    """
    CUTLASS args used to initialize a CUTLASS Manifest.
    """

    architectures: Optional[str] = None
    cuda_version: Optional[str] = None
    instantiation_level: Optional[str] = None
    operations: Optional[str] = None

    build_dir = ""
    curr_build_dir = ""
    generator_target = ""
    kernels = "all"
    ignore_kernels = ""
    exclude_kernels = ""
    # TODO: these three look dead?
    kernel_filter_file: None = None
    selected_kernel_list: None = None
    interface_dir: None = None
    filter_by_cc = True
    disable_full_archs_compilation = False

    def __post_init__(self):
        if self.architectures is None or self.cuda_version is None:
            raise RuntimeError(
                f"{self.architectures=} or {self.cuda_version=} is None!"
            )
        self.architectures = _normalize_cuda_arch(self.architectures)


@clear_on_fresh_inductor_cache
@functools.lru_cache(None)
def _gen_ops_cached(arch, version) -> dict[Any, Any]:
    # Note: Cache needs to be specific for cuda architecture and version

    # Import cutlass python scripts.
    assert try_import_cutlass()
    import cutlass_library.generator as cutlass_generator
    import cutlass_library.manifest as cutlass_manifest

    if arch is None or version is None:
        log.error(
            "Cannot detect cuda arch %s or cuda version %s. "
            "Will discard all cutlass ops. "
            "Please consider setting _inductor.cuda.arch and _inductor.cuda.version configs.",
            arch,
            version,
        )
        return {}
    arch = _normalize_cuda_arch(arch)
    instantiation_level: str = config.cuda.cutlass_instantiation_level
    args = CUTLASSArgs(
        architectures=arch,
        cuda_version=version,
        instantiation_level=instantiation_level,
        operations=CUTLASS_OPERATION_KIND,
    )
    manifest = cutlass_manifest.Manifest(args)

    start_time = time.time()
    if arch == "100":
        if hasattr(cutlass_generator, "GenerateSM100"):
            cutlass_generator.GenerateSM100(manifest, args.cuda_version)
        cutlass_generator.GenerateSM90(manifest, args.cuda_version)
    else:
        try:
            func = getattr(cutlass_generator, "GenerateSM" + arch)
            func(manifest, args.cuda_version)
        except AttributeError as e:
            raise NotImplementedError(
                "Arch " + arch + " is not supported by current cutlass lib."
            ) from e

    log.info(
        "CUTLASS library generated a dict of %d operation kinds in %.2f seconds",
        len(manifest.operations),
        time.time() - start_time,
    )
    return manifest.operations


def gen_ops() -> dict[Any, Any]:
    """
    Generates all supported CUTLASS operations.
    """
    arch = get_cuda_arch()
    version = get_cuda_version()
    return _gen_ops_cached(arch, version)


<<<<<<< HEAD
@functools.lru_cache(32)
=======
>>>>>>> 15cebeed
def torch_dtype_to_cutlass_type(
    torch_dtype: torch.dtype,
) -> "cutlass_library.library.DataType":  # type: ignore[name-defined] # noqa: F821
    # Import cutlass python scripts.
    assert try_import_cutlass()
    import cutlass_library  # type: ignore[import]

    if torch_dtype == torch.float:
        return cutlass_library.library.DataType.f32
    elif torch_dtype == torch.half:
        return cutlass_library.library.DataType.f16
    elif torch_dtype == torch.bfloat16:
        return cutlass_library.library.DataType.bf16
    else:
        raise NotImplementedError(f"Unsupported data type: {torch_dtype=}")


@functools.lru_cache(32)
def dtype_match(
    torch_dtype: Optional[torch.dtype],
    cutlass_dtype: "cutlass_library.library.DataType",  # type: ignore[name-defined]  # noqa: F821
) -> bool:
    # Import cutlass python scripts.
    assert try_import_cutlass()
    import cutlass_library

    if torch_dtype == torch.float:
        return (
            cutlass_dtype == cutlass_library.library.DataType.f32
            or cutlass_dtype == cutlass_library.library.DataType.tf32
        )
    elif torch_dtype == torch.half:
        return cutlass_dtype == cutlass_library.library.DataType.f16
    elif torch_dtype == torch.bfloat16:
        return cutlass_dtype == cutlass_library.library.DataType.bf16
    elif torch_dtype == torch.int8:
        return cutlass_dtype == cutlass_library.library.DataType.s8
    elif torch_dtype == torch.uint8:
        return cutlass_dtype == cutlass_library.library.DataType.u8
    elif torch_dtype == torch.int32:
        return cutlass_dtype == cutlass_library.library.DataType.s32
    else:
        return False


def get_accumulator_dtype(
    input_torch_dtypes: list[torch.dtype],
) -> Optional[torch.dtype]:
    """
    Given a pair of input torch dtypes, returns the inferred accumulator torch dtype.
    """

    if len(input_torch_dtypes) != 2:
        return None

    torch_dtype = None
    if input_torch_dtypes[0] == input_torch_dtypes[1]:
        torch_dtype = input_torch_dtypes[0]
    else:
        size0 = torch.tensor([], dtype=input_torch_dtypes[0]).element_size()
        size1 = torch.tensor([], dtype=input_torch_dtypes[1]).element_size()
        if size0 > size1:
            dtype0, dtype1 = input_torch_dtypes
        else:
            dtype1, dtype0 = input_torch_dtypes
        if dtype0 in [torch.half, torch.bfloat16] and dtype1 in [
            torch.int8,
            torch.uint8,
        ]:
            torch_dtype = dtype0

    if torch_dtype in (torch.float16, torch.bfloat16, torch.float):
        return torch.float
    if torch_dtype == torch.int8:
        return torch.int32
    raise NotImplementedError(f"Unsupported data types: {input_torch_dtypes=}")


@functools.lru_cache(32)
def get_alignments(torch_dtype: torch.dtype) -> list[int]:
    """
    Returns all possible valid CUTLASS alignments in terms of the number of elements for a given dtype.
    CUTLASS gemm / conv SM80 APIs support 16 bytes max alignment, and 2 bytes min alignment.
    """

    if torch_dtype in (torch.half, torch.bfloat16):
        return [8, 4, 2, 1]
    elif torch_dtype == torch.float:
        return [4, 2, 1]
    elif torch_dtype in (torch.uint8, torch.int8):
        return [16, 8, 4, 2]
    elif torch_dtype == torch.int32:
        return [4, 2, 1]
    else:
        raise NotImplementedError(f"unsupported {torch_dtype=} for alignments")


def get_max_alignment(inductor_layout: Layout) -> int:
    """
    Returns the max alignment (in terms of number of elements) for a given Inductor Layout.
    """

    dtype = inductor_layout.dtype
    size = inductor_layout.size
    offset = inductor_layout.offset

    def is_static_int(number):
        return isinstance(number, (int, sympy.Integer))

    def a_factor_of(x, alignment):
        if is_static_int(x) and is_static_int(alignment):
            return x % alignment == 0
        rem = sympy.Mod(x, alignment)
        return V.graph.sizevars.evaluate_expr(sympy.Eq(rem, 0))

    try:
        contiguous_dim = inductor_layout.stride.index(1)
    except ValueError:
        # No dim with stride 1 found, return 1
        return 1
    alignments = get_alignments(dtype)
    for alignment in alignments:
        if not a_factor_of(size[contiguous_dim], alignment) or not a_factor_of(
            offset, alignment
        ):
            continue
        if all(
            (dim == contiguous_dim)
            or a_factor_of(inductor_layout.stride[dim], alignment)
            for dim in range(len(size))
        ):
            return alignment
    return 1


class CUDACompileSourceCapturingContext:
    # Helper class for Benchmarking and Testing CUTLASS Kernels in isolation.
    # Can be used to capture the sourcecode passed to CUDACodeCache.compile

    def __init__(self):
        self.sources = []
        self._compile_patch = None

    def __enter__(self, *args, **kwargs):
        import unittest.mock as mock

        import torch._inductor.codecache

        _compile_method_orig = torch._inductor.codecache.CUDACodeCache.compile

        def my_compile(source_code, dst_file_ext):
            self.sources.append(source_code)
            return _compile_method_orig(source_code, dst_file_ext)

        self._compile_patch = mock.patch(
            "torch._inductor.codecache.CUDACodeCache.compile", my_compile
        )
        self._compile_patch.__enter__(*args, **kwargs)  # type: ignore[union-attr]
        return self

    def __exit__(self, *args, **kwargs):
        self._compile_patch.__exit__(*args, **kwargs)  # type: ignore[union-attr]


def cuda_standalone_runner_compile_command(srcpath: Path, exepath: Path):
    # returns command string to compile a (captured) CUDA GEMM Kernel source to a standalone executable that's ready to run
    # Passes the correct preprocessor define to nvcc to ensure the standalone runner is enabled.
    from torch._inductor.codecache import cuda_compile_command

    extra_args = ["-DGENERATE_STANDALONE_RUNNER=1", "-DCUTLASS_DEBUG_TRACE_LEVEL=1"]
    compile_command = cuda_compile_command(
        [str(srcpath)], str(exepath), "exe", extra_args=extra_args
    )
    return compile_command<|MERGE_RESOLUTION|>--- conflicted
+++ resolved
@@ -309,10 +309,6 @@
     return _gen_ops_cached(arch, version)
 
 
-<<<<<<< HEAD
-@functools.lru_cache(32)
-=======
->>>>>>> 15cebeed
 def torch_dtype_to_cutlass_type(
     torch_dtype: torch.dtype,
 ) -> "cutlass_library.library.DataType":  # type: ignore[name-defined] # noqa: F821
@@ -330,7 +326,6 @@
         raise NotImplementedError(f"Unsupported data type: {torch_dtype=}")
 
 
-@functools.lru_cache(32)
 def dtype_match(
     torch_dtype: Optional[torch.dtype],
     cutlass_dtype: "cutlass_library.library.DataType",  # type: ignore[name-defined]  # noqa: F821
@@ -391,7 +386,6 @@
     raise NotImplementedError(f"Unsupported data types: {input_torch_dtypes=}")
 
 
-@functools.lru_cache(32)
 def get_alignments(torch_dtype: torch.dtype) -> list[int]:
     """
     Returns all possible valid CUTLASS alignments in terms of the number of elements for a given dtype.
