--- conflicted
+++ resolved
@@ -916,15 +916,8 @@
                     )
                 else:
                     device_type_test_class.instantiate_test(name, copy.deepcopy(test))
-<<<<<<< HEAD
-            else:  # Ports non-test member
-                assert name not in device_type_test_class.__dict__, (
-                    f"Redefinition of directly defined member {name}"
-                )
-=======
             # Ports non-test member. Setup / teardown have already been handled above
             elif name not in device_type_test_class.__dict__:
->>>>>>> d0fc47b2
                 nontest = getattr(generic_test_class, name)
                 setattr(device_type_test_class, name, nontest)
 
