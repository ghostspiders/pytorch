--- conflicted
+++ resolved
@@ -2191,20 +2191,10 @@
 
             @staticmethod
             def _backward_impl(ctx, all_args):
-<<<<<<< HEAD
-                assert not ctx._is_compiled_autograd_tracing(), (
-                    "compiled autograd reimplements this function at proxy_call_aot_backward"
-                )
-
+                # compiled autograd reimplements this function at proxy_call_aot_backward
                 assert not backward_state_indices, (
                     "BackwardState requires CompiledAutograd"
                 )
-=======
-                # compiled autograd reimplements this function at proxy_call_aot_backward
-                assert (
-                    not backward_state_indices
-                ), "BackwardState requires CompiledAutograd"
->>>>>>> f703d6d4
                 ctx.maybe_clear_saved_tensors()
 
                 saved_tensors_use_once = (
@@ -2236,7 +2226,6 @@
 
                     context = torch._C._DisableAutocast if disable_amp else nullcontext
                     metrics_context = get_metrics_context()
-<<<<<<< HEAD
                     with (
                         tracing(saved_context),
                         compile_context(saved_compile_context),
@@ -2248,20 +2237,9 @@
                             phase_name="entire_backward_compile",
                             log_pt2_compile_event=True,
                             dynamo_compile_column_us="backward_cumulative_compile_time_us",
+                            log_waitcounter=True,
+                            waitcounter_name_override="entire_backward_compile",
                         ),
-=======
-                    with tracing(saved_context), compile_context(
-                        saved_compile_context
-                    ), context(), track_graph_compiling(
-                        aot_config, "backward"
-                    ), metrics_context, dynamo_timed(
-                        "backward._backward_impl",
-                        phase_name="entire_backward_compile",
-                        log_pt2_compile_event=True,
-                        dynamo_compile_column_us="backward_cumulative_compile_time_us",
-                        log_waitcounter=True,
-                        waitcounter_name_override="entire_backward_compile",
->>>>>>> f703d6d4
                     ):
                         CompileEventLogger.compilation_metric(is_forward=False)
                         # See Note: [Backward graph lazy lowering]
