# mypy: allow-untyped-defs
import copy
import warnings
from dataclasses import asdict
from typing import Any, Optional, Union

import torch
from torch._subclasses import FakeTensor
from torch.ao.quantization import (
    _DerivedObserverOrFakeQuantize,
    FixedQParamsFakeQuantize,
    FixedQParamsObserver,
    ObserverBase,
    ObserverOrFakeQuantize,
    PlaceholderObserver,
)
from torch.ao.quantization.backend_config import (
    BackendConfig,
    DTypeConfig,
    get_native_backend_config,
)
from torch.ao.quantization.backend_config.utils import (
    get_fusion_pattern_to_root_node_getter,
    get_module_to_qat_module,
    get_pattern_to_dtype_configs,
)
from torch.ao.quantization.observer import _is_activation_post_process, _PartialWrapper
from torch.ao.quantization.qconfig import _is_reuse_input_qconfig, QConfigAny
from torch.ao.quantization.qconfig_mapping import QConfigMapping
from torch.ao.quantization.quantize import convert, propagate_qconfig_
from torch.ao.quantization.quantizer import (
    DerivedQuantizationSpec,
    EdgeOrNode,
    FixedQParamsQuantizationSpec,
    QuantizationSpec,
    QuantizationSpecBase,
    SharedQuantizationSpec,
)
from torch.ao.quantization.utils import (
    _parent_name,
    get_qconfig_dtypes,
    get_swapped_custom_module_class,
    NodePattern,
    Pattern,
)
from torch.fx import GraphModule
from torch.fx.graph import Graph, Node
from torch.fx.node import Argument

from ._equalize import is_equalization_observer, node_supports_equalization
from .custom_config import PrepareCustomConfig, StandaloneModuleConfigEntry
from .match_utils import _find_matches, _MatchResultWithQConfig
from .pattern_utils import _sorted_patterns_dict
from .qconfig_mapping_utils import (
    _generate_node_name_to_qconfig,
    _get_flattened_qconfig_dict,
    _update_qconfig_for_fusion,
    _update_qconfig_for_qat,
)
from .quantize_handler import (
    _default_root_node_getter,
    _get_pattern_to_quantize_handlers,
    QuantizeHandler,
)
from .utils import (
    _insert_dequant_stubs_for_custom_module_lstm_output,
    _is_custom_module_lstm,
    _maybe_get_custom_module_lstm_from_node_arg,
    _qconfig_satisfies_dtype_config_constraints,
    all_node_args_have_no_tensors,
    assert_and_get_unique_device,
    get_custom_module_class_keys,
    get_new_attr_name_with_prefix,
    get_non_observable_arg_indexes_and_types,
    node_arg_is_bias,
    node_arg_is_weight,
    NON_QUANTIZABLE_WEIGHT_OPS,
    ObservedGraphModuleAttrs,
)


__all__ = [
    "insert_observers_for_model",
    "prepare",
    "propagate_dtypes_for_known_nodes",
]


# list of dtypes to not add observers to
_DO_NOT_OBS_DTYPE_LIST = [int, float, torch.bool, None]
_OBS_DTYPE_LIST = [
    torch.quint8,
    torch.qint8,
    torch.qint32,
    torch.float16,
    torch.uint8,
    torch.int8,
    torch.int16,
    torch.int32,
    torch.float8_e5m2,
    torch.float8_e4m3fn,
]

_DEFAULT_FP32_OBS_OR_FQ_CTR = PlaceholderObserver.with_args(dtype=torch.float)

# note: the following default target dtype info dicts are temporary,
# should be moved to the new programmable API class soon
_DEFAULT_FP32_QCONFIG_FOR_TARGET_DTYPE_INFO = {
    "input_act_obs_or_fq_ctr": torch.ao.quantization.qconfig._default_fp32_placeholder_qconfig.activation,
    "output_act_obs_or_fq_ctr": torch.ao.quantization.qconfig._default_fp32_placeholder_qconfig.activation,
}

_DEFAULT_QUINT8_QCONFIG_FOR_TARGET_DTYPE_INFO = {
    "input_act_obs_or_fq_ctr": torch.ao.quantization.qconfig._default_quint8_placeholder_qconfig.activation,
    "output_act_obs_or_fq_ctr": torch.ao.quantization.qconfig._default_quint8_placeholder_qconfig.activation,
}


def _get_observer_kwargs(
    quant_spec: Union[QuantizationSpec, FixedQParamsQuantizationSpec],
):
    kwargs_dict = asdict(quant_spec)
    return copy.deepcopy(kwargs_dict)


def _get_qspec_for_arg(
    arg: Node,
    input_qspec_map: dict[Node, QuantizationSpecBase],
    named_modules: dict[str, torch.nn.Module],
) -> Optional[QuantizationSpecBase]:
    while _is_activation_post_process_node(arg, named_modules):
        arg = arg.args[0]  # type: ignore[assignment]
    return input_qspec_map.get(arg, None)


def _create_obs_or_fq_from_qspec(
    quantization_spec: Optional[QuantizationSpecBase],
    obs_or_fq_map: dict[EdgeOrNode, ObserverOrFakeQuantize],
    is_qat: bool,
):
    """Create observer or fake quantize objects based on quantization spec

    Args:
       quantization_spec: used to store parameters to create the observer or fake quantizer
       obs_or_fq_map: this is a map from edge/output to the corresponding observer/fake_quant
       instance, it may be reused for different edge/output depending on configuration
    """
    if quantization_spec is None:
        return None
    if isinstance(quantization_spec, SharedQuantizationSpec):
        edge_or_node = quantization_spec.edge_or_node
        assert edge_or_node in obs_or_fq_map, (
            "please make sure only refer to edge or node that has "
            f"observer/fake_quant inserted: '{edge_or_node}' not in\n{obs_or_fq_map.keys()}"
        )
        return obs_or_fq_map[edge_or_node]
    elif isinstance(quantization_spec, DerivedQuantizationSpec):
        # can't use asdict, so not calling get_observer_kwargs here
        kwargs = {
            "dtype": quantization_spec.dtype,
            "derive_qparams_fn": quantization_spec.derive_qparams_fn,
            "quant_min": quantization_spec.quant_min,
            "quant_max": quantization_spec.quant_max,
            "qscheme": quantization_spec.qscheme,
            "ch_axis": quantization_spec.ch_axis,
        }
        edge_or_nodes = quantization_spec.derived_from
        obs_or_fqs = [obs_or_fq_map[k] for k in edge_or_nodes]
        kwargs["obs_or_fqs"] = obs_or_fqs
        return _DerivedObserverOrFakeQuantize.with_args(**kwargs)()
    elif isinstance(quantization_spec, FixedQParamsQuantizationSpec):
        kwargs = _get_observer_kwargs(quantization_spec)
        observer_ctr = FixedQParamsObserver.with_args(**kwargs)
        if is_qat:
            return FixedQParamsFakeQuantize.with_args(observer=observer_ctr)()
        else:
            return observer_ctr()

    assert isinstance(quantization_spec, QuantizationSpec)
    observer_or_fake_quant_ctr = quantization_spec.observer_or_fake_quant_ctr
    kwargs = _get_observer_kwargs(quantization_spec)
    kwargs.pop("observer_or_fake_quant_ctr")
    # we will remove is_dynamic from QuantizationSpec because
    # it seems that dynamic range quantization
    obs_or_fq_class = observer_or_fake_quant_ctr
    if isinstance(observer_or_fake_quant_ctr, _PartialWrapper):
        obs_or_fq_class = observer_or_fake_quant_ctr.p.func  # type: ignore[union-attr, assignment]
    if "PerChannel" not in obs_or_fq_class.__name__:  # type: ignore[operator, union-attr]
        kwargs.pop("ch_axis")
    return observer_or_fake_quant_ctr.with_args(**kwargs)()


def _needs_obs_or_fq(
    prev_output_dtype: Any,
    prev_output_is_dynamic: bool,
    cur_target_dtype: Any,
    cur_target_is_dynamic: bool,
    reuse_input_obs_or_fq: bool,
    is_zeroth_arg: bool = False,
) -> bool:
    """
    note: we will treat "not specified" as torch.float for now
    utility function that checks if we should insert an observer or fake quant node
    base on the requested dtype for the nodes from user

    is_zeroth_arg: we only dynamically quantize the first arg of the node right now
      this should be removed when we enable configuring dynamic quantization
      for a specific argument, this can be removed if we deprecate fx graph mode
      quantization

    """

    # need to insert placeholder observer for dynamic quantization so that it can
    # be converted to choose_qparams -> q -> dq in convert step
    if cur_target_is_dynamic:
        assert cur_target_dtype in _OBS_DTYPE_LIST, (
            f"Expected cur_target_dtype to be torch.float, but got: {cur_target_dtype}"
        )
        assert prev_output_dtype not in _DO_NOT_OBS_DTYPE_LIST
        return is_zeroth_arg
    if reuse_input_obs_or_fq:
        return False
    # non dynamic quantization
    if cur_target_dtype in _OBS_DTYPE_LIST:
        return (
            prev_output_dtype in _OBS_DTYPE_LIST + [torch.float]
            and cur_target_dtype != prev_output_dtype
        )

    # lots of error checking are skipped here for now
    return False


def _is_activation_post_process_node(
    node: Node, named_modules: dict[str, torch.nn.Module]
) -> bool:
    return (
        isinstance(node, torch.fx.Node)
        and node.op == "call_module"
        and _is_activation_post_process(named_modules[str(node.target)])
    )


def _get_dtype_and_is_dynamic(
    obs_or_fq: Optional[ObserverOrFakeQuantize],
) -> tuple[Optional[torch.dtype], bool]:
    """Given a constructor for observer or fake quant module, returns
    a Tuple of dtype and is_dynamic
    """
    # TODO: instead of instantiating the instance, we can use inspect to get the default args
    if obs_or_fq is None:
        return None, False
    else:
        return obs_or_fq.dtype, getattr(obs_or_fq, "is_dynamic", False)  # type: ignore[return-value]


def _is_input_arg_dtype_supported_by_backend(
    arg: Argument,
    node: Node,
    qconfig: QConfigAny,
    dtype_config: DTypeConfig,
    backend_config: BackendConfig,
) -> bool:
    """Check if the configured qconfig for the argument
    is supported by the backend or not
    """
    if isinstance(arg, (list, tuple)):
        return all(
            _is_input_arg_dtype_supported_by_backend(
                a, node, qconfig, dtype_config, backend_config
            )
            for a in arg
        )
    if not isinstance(arg, Node):
        return True
    # TODO: support check for standalone module
    is_weight = node_arg_is_weight(node, arg)
    is_bias = node_arg_is_bias(node, arg)
    is_activation = not is_weight and not is_bias
    if is_activation:
        input_act_obs_or_fq_ctr = node.meta["target_dtype_info"].get(
            "input_act_obs_or_fq_ctr"
        )
        input_act_obs_or_fq = (
            input_act_obs_or_fq_ctr() if input_act_obs_or_fq_ctr else None
        )
        qconfig_dtype, qconfig_is_dynamic = _get_dtype_and_is_dynamic(
            input_act_obs_or_fq
        )
        # TODO(future PR): remove the cast to bool below after figuring
        # out why backend_config has is_dynamic set to None in some cases.
        return (dtype_config.input_dtype is None) or (
            dtype_config.input_dtype == qconfig_dtype
            and bool(dtype_config.is_dynamic) == bool(qconfig_is_dynamic)
            and _qconfig_satisfies_dtype_config_constraints(
                qconfig, dtype_config.input_dtype_with_constraints
            )
        )
    elif is_weight:
        # TODO: move dtype check into `_qconfig_satisfies_dtype_config_constraints` as well
        weight_obs_or_fq_ctr = node.meta["target_dtype_info"].get(
            "weight_obs_or_fq_ctr", None
        )
        weight_obs_or_fq = weight_obs_or_fq_ctr() if weight_obs_or_fq_ctr else None
        qconfig_weight_dtype, _ = _get_dtype_and_is_dynamic(weight_obs_or_fq)
        backend_config_weight_dtype = dtype_config.weight_dtype
        dtype_matches = qconfig_weight_dtype == backend_config_weight_dtype
        qconfig_satisfies_constraints = _qconfig_satisfies_dtype_config_constraints(
            qconfig, dtype_config.weight_dtype_with_constraints, is_activation=False
        )
        return backend_config_weight_dtype is None or (
            dtype_matches and qconfig_satisfies_constraints
        )
    else:  # bias
        # TODO: move dtype check into `_qconfig_satisfies_dtype_config_constraints` as well
        bias_obs_or_fq_ctr = node.meta["target_dtype_info"].get(
            "bias_obs_or_fq_ctr", None
        )
        bias_obs_or_fq = bias_obs_or_fq_ctr() if bias_obs_or_fq_ctr else None
        qconfig_bias_dtype, _ = _get_dtype_and_is_dynamic(bias_obs_or_fq)
        backend_config_bias_dtype = dtype_config.bias_dtype
        return (
            backend_config_bias_dtype is None
            or qconfig_bias_dtype == backend_config_bias_dtype
        )


def _is_output_dtype_supported_by_backend(
    node: Node,
    qconfig: QConfigAny,
    dtype_config: DTypeConfig,
) -> bool:
    """Check if the configured qconfig for the output
    is supported by the backend or not
    """
    # TODO: move dtype check into `_qconfig_satisfies_dtype_config_constraints` as well
    backend_config_output_dtype = dtype_config.output_dtype
    # TODO: we should check is_dynamic here as well, the code from _is_input_arg_dtype_supported_by_backend
    # from input activation check can be reused here
    qconfig_output_dtype = None
    output_act_obs_or_fq_ctr = node.meta["target_dtype_info"].get(
        "output_act_obs_or_fq_ctr", _DEFAULT_FP32_OBS_OR_FQ_CTR
    )
    output_act_obs_or_fq = (
        output_act_obs_or_fq_ctr() if output_act_obs_or_fq_ctr else None
    )
    qconfig_output_dtype, qconfig_output_is_dynamic = _get_dtype_and_is_dynamic(
        output_act_obs_or_fq
    )
    # TODO: this is a hack because we can only specify one activation_obs_or_fq for
    # qconfig (qconfig.activation), and we are only supporting dynamically quantized
    # linear op which has fp32 output dtype, this should be removed if we generalize
    # the structure of qconfig in the future
    if qconfig_output_is_dynamic:
        qconfig_output_dtype = torch.float32
    dtype_matches = qconfig_output_dtype == backend_config_output_dtype
    qconfig_satisfies_constraints = _qconfig_satisfies_dtype_config_constraints(
        qconfig, dtype_config.output_dtype_with_constraints
    )
    return backend_config_output_dtype is None or (
        dtype_matches and qconfig_satisfies_constraints
    )


def _is_observer_in_same_graph(
    node: Node,
    named_modules: dict[str, torch.nn.Module],
    obs_or_fq_map: dict[EdgeOrNode, ObserverOrFakeQuantize],
    is_qat,
):
    """Check if observer in same graph
    when the node output is not fp32 and input is 'placeholder'
    the input is assumed to be quantized, so it is observed
    in a different place rather than not observed.
    """
    node_output_dtype = _get_arg_target_dtype_as_output(
        node, named_modules, obs_or_fq_map, is_qat
    )
    if len(node.args) > 0 and isinstance(node.args[0], Node):
        if (
            node_output_dtype in [torch.quint8, torch.uint8]
            and node.args[0].op == "placeholder"
        ):
            return False
    return True


def _is_pattern_dtype_config_and_qconfig_supported_by_backend(
    pattern: Optional[Pattern],
    matched_node_pattern: Optional[list[Node]],
    qconfig: QConfigAny,
    backend_config: BackendConfig,
) -> bool:
    """Check if the dtype configuration of a pattern is supported by
    the backend or not, and whether the qconfig satisfies constraints
    specified in the corresponding dtype config.
    """
    if backend_config is None or pattern is None:
        return True
    assert matched_node_pattern is not None and len(matched_node_pattern) >= 1
    pattern_to_dtype_configs = get_pattern_to_dtype_configs(backend_config)
    dtype_configs: list[DTypeConfig] = pattern_to_dtype_configs.get(pattern, [])
    pattern_to_root_node_getter = get_fusion_pattern_to_root_node_getter(backend_config)

    root_node_getter = pattern_to_root_node_getter.get(
        pattern, _default_root_node_getter
    )
    root_node = root_node_getter(matched_node_pattern)
    input_node = root_node
    output_node = matched_node_pattern[0]
    for dtype_config in dtype_configs:
        # check if arg dtype are supported
        supported = True
        for arg in list(input_node.args) + list(input_node.kwargs.values()):
            supported = supported and _is_input_arg_dtype_supported_by_backend(
                arg, input_node, qconfig, dtype_config, backend_config
            )
        # check if output dtype is supported
        supported = supported and _is_output_dtype_supported_by_backend(
            output_node, qconfig, dtype_config
        )
        if supported:
            return True
    return False


def _get_standalone_module_configs(
    node: Node,
    named_modules: dict[str, torch.nn.Module],
    prepare_custom_config: PrepareCustomConfig,
    parent_qconfig: QConfigAny,
    parent_backend_config: Optional[BackendConfig],
) -> tuple[
    QConfigMapping, tuple[Any, ...], PrepareCustomConfig, Optional[BackendConfig]
]:
    """
    Returns the standalone module QConfigMapping and PrepareCustomConfig
    for `node`, assuming that the module pointed to by `node` is
    a standalone modules.
    """
    module_name = str(node.target)
    module_type = type(named_modules[module_name])  # type: ignore[index]
    # name config has precedence over type config
    config_entry = StandaloneModuleConfigEntry(None, (), None, None)
    config_entry = prepare_custom_config.standalone_module_classes.get(
        module_type, config_entry
    )
    config_entry = prepare_custom_config.standalone_module_names.get(
        module_name, config_entry
    )
    # fallback to use parent module's qconfig if user didn't specify qconfig dict
    qconfig_mapping = config_entry.qconfig_mapping or QConfigMapping().set_global(
        parent_qconfig
    )
    example_inputs = config_entry.example_inputs
    prepare_custom_config = config_entry.prepare_custom_config or PrepareCustomConfig()
    backend_config = config_entry.backend_config or parent_backend_config
    return (qconfig_mapping, example_inputs, prepare_custom_config, backend_config)


def _qat_swap_modules(
    root: torch.nn.Module, module_to_qat_module: dict[Pattern, type[torch.nn.Module]]
) -> None:
    convert(root, mapping=module_to_qat_module, inplace=True, remove_qconfig=False)


def _add_matched_node_name_to_set(matched_node_pattern: NodePattern, s: set[str]):
    if isinstance(matched_node_pattern, Node):
        s.add(matched_node_pattern.name)
    elif isinstance(matched_node_pattern, (list, tuple)):
        for maybe_node in matched_node_pattern:
            _add_matched_node_name_to_set(maybe_node, s)


def _insert_obs_or_fq(
    node: Node,
    obs_or_fq: ObserverOrFakeQuantize,
    model: torch.nn.Module,
    named_modules: dict[str, torch.nn.Module],
    graph: Graph,
) -> Node:
    """
    Attaches `obs_or_fq` to `model`, and creates a node which calls
    `obs_or_fq` on the output of `node`.

    obs_or_fq: an instance of Observer or FakeQuantize module
    """
    model_device = assert_and_get_unique_device(model)
    if model_device:
        obs_or_fq.to(model_device)
    # add obs_or_fq module as attribute
    if is_equalization_observer(obs_or_fq):
        prefix = node.name + "_equalization_process_"
    else:
        prefix = "activation_post_process_"
    get_new_obs_or_fq_name = get_new_attr_name_with_prefix(prefix)
    obs_or_fq_name = get_new_obs_or_fq_name(model)
    setattr(model, obs_or_fq_name, obs_or_fq)
    named_modules[obs_or_fq_name] = obs_or_fq
    with graph.inserting_after(node):
        new_obs = graph.create_node("call_module", obs_or_fq_name, (node,), {})
    return new_obs


def _set_target_dtype_info_for_matched_node_pattern(
    matched_node_pattern: NodePattern,
    last_node: Node,
    qconfig: QConfigAny,
    qhandler: Optional[QuantizeHandler],
    backend_config: BackendConfig,
    named_modules: dict[str, torch.nn.Module],
    cache_for_no_tensor_check: dict[Node, bool],
    processed_nodes: set[Node],
) -> None:
    """Sets the target_dtype_info for each node in matched_node_pattern
    Note: processed_nodes is used to ensure we only process each node once
    """
    if isinstance(matched_node_pattern, (list, tuple)):
        for node_pattern in matched_node_pattern:
            _set_target_dtype_info_for_matched_node_pattern(
                node_pattern,
                last_node,
                qconfig,
                qhandler,
                backend_config,
                named_modules,
                cache_for_no_tensor_check,
                processed_nodes,
            )

    # set target_dtype_info if matched_node_pattern is a Node
    # other types of matched object, e.g. int, float literals, are ignored
    elif isinstance(matched_node_pattern, Node):
        # for pyre
        assert isinstance(matched_node_pattern, Node)
        node = matched_node_pattern
        if node in processed_nodes:
            return
        processed_nodes.add(node)

        if qconfig is None:
            return
        # TODO: refactor the following code in terms of apply a qconfig to a pattern
        # e.g. for a pattern with op1 -> op2 -> op3, and qconfig = QConfig(input_act=obs0, output_act=obs1)
        # we set the input_obs_or_fq_ctr for the arguments of op1 to based on qconfig.input_act,
        # and set output_obs_or_fq_ctr based on qconfig.output_act
        # this also requires we extend the structure of QConfig to support more fine
        # grained configurations
        target_dtype_info: dict[str, Any] = _get_target_activation_dtype_for_node(
            node,
            qconfig,
            qhandler,
            named_modules,
            backend_config,
            cache_for_no_tensor_check,
        )
        node.meta["target_dtype_info"] = target_dtype_info


def _get_target_activation_dtype_for_node(
    node: Node,
    qconfig: QConfigAny,
    qhandler: Optional[QuantizeHandler],
    named_modules: dict[str, torch.nn.Module],
    backend_config: BackendConfig,
    cache_for_no_tensor_check: dict[Node, bool],
) -> dict[str, Any]:
    """
    For each op attribute in the op's input activation, output activation,
    weight, bias - returns the settings of dtype and is_dynamic we expect
    for the `quantize` call in the reference model representation, or None
    if there is no `quantize` call needed.

    For example, if we have a node corresponding to `op0` in

      x0 -> op0 -> x1

    And we want a reference quantized representation to be

      x0 -> quant_static -> dequant -> op0 -> quant_dynamic -> dequant -> x1

    Then this function will return

      {
        "input_act_obs_or_fq_ctr": MinMaxObserver.with_args(dtype=torch.quint8, is_dynamic=False),
        "output_act_obs_or_fq_ctr": MinMaxObserver.with_args(dtype=torch.quint8, is_dynamic=False),
      }

    TODO(future PR, if needed): explicitly spell out the non-Tensor
    dtypes.
    """
    args_have_no_tensors = all_node_args_have_no_tensors(
        node, named_modules, cache_for_no_tensor_check
    )
    if args_have_no_tensors:
        return {
            "input_act_obs_or_fq_ctr": None,
            "output_act_obs_or_fq_ctr": None,
        }
    # get qconfig to determine the eventual dtype of this node
    if qconfig is not None:
        act_dtype, weight_dtype, input_act_is_dynamic = get_qconfig_dtypes(qconfig)

        # Currently `QConfig` only has one `activation` field.
        # For static quantization, it is reused for both input
        # and output activation. For dynamic quantization, this
        # field is currently only used for the input activation,
        # with the output activation being in fp32.
        # In the future this may change as we add more fields
        # to the `QConfig` object.
        bias_dtype = (
            torch.float16
            if (
                act_dtype == torch.float16
                and weight_dtype == torch.float16
                and (not input_act_is_dynamic)
            )
            else torch.float
        )

        is_general_tensor_value_op = (
            qhandler is not None and qhandler.is_general_tensor_value_op()
        )

        _is_standalone_module = qhandler is not None and qhandler.is_standalone_module()

        weight_index = None
        if (
            isinstance(node, Node)
            and node.op == "call_function"
            and node.target in backend_config._pattern_complex_format_to_config
        ):
            weight_index = backend_config._pattern_complex_format_to_config[
                node.target
            ]._input_type_to_index.get("weight")

        bias_index = None
        if (
            isinstance(node, Node)
            and node.op == "call_function"
            and node.target in backend_config._pattern_complex_format_to_config
        ):
            bias_index = backend_config._pattern_complex_format_to_config[
                node.target
            ]._input_type_to_index.get("bias")

        return {
            "input_act_obs_or_fq_ctr": qconfig.activation,
            "weight_obs_or_fq_ctr": qconfig.weight,
            "bias_obs_or_fq_ctr": PlaceholderObserver.with_args(dtype=bias_dtype),
            "weight_index": weight_index,
            "bias_index": bias_index,
            "output_act_obs_or_fq_ctr": qconfig.activation,
            "reuse_input_obs_or_fq": _is_reuse_input_qconfig(qconfig),
            "input_output_share_observers": is_general_tensor_value_op,
            "_is_standalone_module": _is_standalone_module,
        }
    return copy.copy(_DEFAULT_FP32_QCONFIG_FOR_TARGET_DTYPE_INFO)


def _get_output_act_obs_or_fq(
    arg: Node,
    named_modules: dict[str, torch.nn.Module],
    obs_or_fq_map: dict[EdgeOrNode, ObserverOrFakeQuantize],
    is_qat: bool,
) -> Optional[ObserverOrFakeQuantize]:
    """Get the constructor for observer or fake quant object for
    the argument in the original graph as the output of previous node,
    skipping inserted observers

    We are assuming that the observers are inserted correctly, and the dtype for
    argument in quantized graph will match what is specified by the qconfig
    """
    assert isinstance(arg, Node)
    if "quantization_annotation" in arg.meta:
        return _create_obs_or_fq_from_qspec(
            arg.meta["quantization_annotation"].output_qspec, obs_or_fq_map, is_qat
        )

    # Custom module LSTM output is a tuple that we broke down into the internal nodes in order
    # to insert DeQuantStubs (see `_insert_dequant_stubs_for_custom_module_lstm_output`).
    # Since we modified the graph in this case, we must trace back from the args through
    # the specific nodes we added in order to reach the original LSTM node. Otherwise, we would
    # not be able to accurately detect whether this node is a consumer of custom module LSTM.
    custom_module_lstm_node = _maybe_get_custom_module_lstm_from_node_arg(
        arg, named_modules
    )
    output_act_obs_or_fq_ctr = None
    if custom_module_lstm_node is not None:
        output_act_obs_or_fq_ctr = custom_module_lstm_node.meta["target_dtype_info"][
            "output_act_obs_or_fq_ctr"
        ]
        output_act_obs_or_fq = (
            output_act_obs_or_fq_ctr() if output_act_obs_or_fq_ctr else None
        )
    elif _is_activation_post_process_node(arg, named_modules):
        observed_arg = arg.args[0]
        assert isinstance(observed_arg, Node), (
            "Currently we only support observing Node"
        )
        if "quantization_annotation" in observed_arg.meta:
            output_act_obs_or_fq = _create_obs_or_fq_from_qspec(
                observed_arg.meta["quantization_annotation"].output_qspec,
                obs_or_fq_map,
                is_qat,
            )
        else:
            assert "target_dtype_info" in observed_arg.meta
            output_act_obs_or_fq_ctr = observed_arg.meta["target_dtype_info"][
                "output_act_obs_or_fq_ctr"
            ]
            output_act_obs_or_fq = (
                output_act_obs_or_fq_ctr() if output_act_obs_or_fq_ctr else None
            )
    else:
        if "target_dtype_info" in arg.meta:
            output_act_obs_or_fq_ctr = arg.meta["target_dtype_info"].get(
                "output_act_obs_or_fq_ctr", _DEFAULT_FP32_OBS_OR_FQ_CTR
            )
        else:
            output_act_obs_or_fq_ctr = _DEFAULT_FP32_OBS_OR_FQ_CTR
        output_act_obs_or_fq = (
            output_act_obs_or_fq_ctr() if output_act_obs_or_fq_ctr else None
        )

    return output_act_obs_or_fq


def _get_arg_target_dtype_as_output(
    arg: Node,
    named_modules: dict[str, torch.nn.Module],
    obs_or_fq_map: dict[EdgeOrNode, ObserverOrFakeQuantize],
    is_qat: bool,
) -> Optional[torch.dtype]:
    arg_as_output_act_obs_or_fq = _get_output_act_obs_or_fq(
        arg, named_modules, obs_or_fq_map, is_qat
    )
    arg_as_output_target_dtype, _ = _get_dtype_and_is_dynamic(
        arg_as_output_act_obs_or_fq
    )
    return arg_as_output_target_dtype


def _get_arg_as_input_act_obs_or_fq(
    arg: Node,
    node: Node,
    named_modules: dict[str, torch.nn.Module],
    obs_or_fq_map: dict[EdgeOrNode, ObserverOrFakeQuantize],
    is_qat: bool,
) -> Optional[ObserverOrFakeQuantize]:
    """Get the observer or fake quant constructor for the Argument `arg`, as input
    to Node `node`
    """
    assert isinstance(arg, Node)
    # "input_qspec_map" is the more general design we'll use for pt2e path
    # it is a map from input argument node to observer or fake quant constructor, for example
    # for the following graph:
    # x -> conv -> output
    #
    # we may annotate conv node like the following:
    # conv.meta[...] = QuantizationAnnotation("input_qspec_map": {x: MinMaxObserver.with_args(dtype=torch.qint8)}, ...)
    #
    if "quantization_annotation" in node.meta:
        input_qspec_map = node.meta["quantization_annotation"].input_qspec_map
        input_arg_qspec = _get_qspec_for_arg(arg, input_qspec_map, named_modules)
        if input_arg_qspec is None:
            input_arg_obs_or_fq = _DEFAULT_FP32_OBS_OR_FQ_CTR()
        else:
            input_arg_obs_or_fq = _create_obs_or_fq_from_qspec(
                input_arg_qspec, obs_or_fq_map, is_qat
            )
        return input_arg_obs_or_fq

    # we can remove the following path in the future if fx graph mode quantization is
    # no longer used
    is_weight = node_arg_is_weight(node, arg)
    is_bias = node_arg_is_bias(node, arg)
    is_activation = not is_weight and not is_bias
    obs_or_fq_ctr = None
    if is_activation:
        obs_or_fq_ctr = node.meta["target_dtype_info"].get(
            "input_act_obs_or_fq_ctr", _DEFAULT_FP32_OBS_OR_FQ_CTR
        )
    elif is_weight:
        if node.target not in NON_QUANTIZABLE_WEIGHT_OPS:
            obs_or_fq_ctr = node.meta["target_dtype_info"].get(
                "weight_obs_or_fq_ctr", _DEFAULT_FP32_OBS_OR_FQ_CTR
            )
    else:
        obs_or_fq_ctr = node.meta["target_dtype_info"].get(
            "bias_obs_or_fq_ctr", _DEFAULT_FP32_OBS_OR_FQ_CTR
        )
    return obs_or_fq_ctr() if obs_or_fq_ctr else None


def _maybe_insert_input_observer_for_arg_or_kwarg(
    node: Union[Node, Any],
    arg: Argument,
    qconfig: QConfigAny,
    model: torch.nn.Module,
    named_modules: dict[str, torch.nn.Module],
    graph: Graph,
    qhandler: Optional[QuantizeHandler],
    prepare_custom_config: PrepareCustomConfig,
    obs_or_fq_map: dict[EdgeOrNode, ObserverOrFakeQuantize],
    is_qat: bool,
    backend_config: Optional[BackendConfig] = None,
) -> Argument:
    """
    Given a `node` and an `arg`, inserts an input observer between
    `node` and `arg` if necessary.
    """
    # for ops such as torch.cat([x0, x1]),
    # traverse through the list
    if isinstance(arg, (list, tuple)):
        new_arg_to_return = []
        for inner_arg in arg:
            new_inner_arg = _maybe_insert_input_observer_for_arg_or_kwarg(
                node,
                inner_arg,
                qconfig,
                model,
                named_modules,
                graph,
                qhandler,
                prepare_custom_config,
                obs_or_fq_map,
                is_qat,
                backend_config,
            )
            new_arg_to_return.append(new_inner_arg)
        return type(arg)(new_arg_to_return)

    if not isinstance(arg, Node):
        return arg
    assert isinstance(arg, Node)
    # default (no observer)
    new_arg = arg

    is_standalone_module = qhandler is not None and qhandler.is_standalone_module()
    # TODO: move this to a separate function
    if not is_standalone_module:
        # Note: qconfig can be None in this branch this we are getting act/fq from
        # node.meta now
        # regular flow for most nodes, except standalone modules

        if "quantization_annotation" in node.meta:
            reuse_input_obs_or_fq = node.meta[
                "quantization_annotation"
            ]._reuse_input_obs_or_fq
        else:
            assert "target_dtype_info" in node.meta
            # TODO: we are assuming "target_dtype_info" exists here, maybe
            # a default value also need to be provided here
            target_dtype_info = node.meta["target_dtype_info"]
            # for nodes that doesn't have `reuse_input_obs_or_fq` configured,
            # we'll default to False, this makes configuring this field optional for users
            reuse_input_obs_or_fq = target_dtype_info.get(
                "reuse_input_obs_or_fq", False
            )
        arg_as_input_act_obs_or_fq = _get_arg_as_input_act_obs_or_fq(
            arg, node, named_modules, obs_or_fq_map, is_qat
        )
        (
            arg_as_input_target_dtype,
            arg_as_input_target_is_dynamic,
        ) = _get_dtype_and_is_dynamic(arg_as_input_act_obs_or_fq)

        arg_as_output_act_obs_or_fq = _get_output_act_obs_or_fq(
            arg, named_modules, obs_or_fq_map, is_qat
        )
        (
            arg_as_output_target_dtype,
            arg_as_output_target_is_dynamic,
        ) = _get_dtype_and_is_dynamic(arg_as_output_act_obs_or_fq)

        needs_obs_or_fq = _needs_obs_or_fq(
            arg_as_output_target_dtype,
            arg_as_output_target_is_dynamic,
            arg_as_input_target_dtype,
            arg_as_input_target_is_dynamic,
            reuse_input_obs_or_fq,
            is_zeroth_arg=len(node.args) > 0 and arg is node.args[0],
        )

    else:
        assert qconfig is not None
        # custom flow for standalone modules
        _, _, sm_prepare_custom_config, _ = _get_standalone_module_configs(
            node, named_modules, prepare_custom_config, qconfig, backend_config
        )
        sm_input_quantized_idxs = sm_prepare_custom_config.input_quantized_indexes

        # for args, this is set to the index of the current arg
        # for kwargs, this is left at None
        cur_input_idx = None
        for arg_idx, arg_to_check in enumerate(node.args):
            if arg_to_check is arg:
                cur_input_idx = arg_idx
                break

        if cur_input_idx is None:
            needs_obs_or_fq = False
        else:
            arg_as_output_target_dtype = _get_arg_target_dtype_as_output(
                arg, named_modules, obs_or_fq_map, is_qat
            )
            arg_as_input_target_dtype = (
                torch.quint8
                if cur_input_idx in sm_input_quantized_idxs
                else torch.float
            )
            needs_obs_or_fq = (
                arg_as_output_target_dtype != arg_as_input_target_dtype
            ) and (arg_as_input_target_dtype != torch.float)

        act_post_process_ctr = qconfig.activation
        arg_as_input_act_obs_or_fq = (
            act_post_process_ctr() if act_post_process_ctr else None
        )

    if needs_obs_or_fq:
        existing_obs_node = None

        # Before using the new observer, check if an observer
        # of the correct type already exists. If it does, use it.
        # This prevents duplicate observer insertions if a node is
        # used by multiple nodes.
        # TODO: this is looking into how the value is used in the future
        # we should remove this
        # removing this means we insert one observer for each use, even if they
        # have the same dtype, we can have an extra pass that removes the extra observers
        for maybe_obs_node in arg.users.keys():
            if maybe_obs_node.op == "call_module":
                maybe_obs_mod = named_modules[maybe_obs_node.target]  # type: ignore[index]
                if (
                    type(maybe_obs_mod) == type(arg_as_input_act_obs_or_fq)
                    and maybe_obs_mod.dtype == arg_as_input_target_dtype  # type: ignore[possibly-undefined]
                ):
                    arg_as_input_act_obs_or_fq = maybe_obs_mod  # type: ignore[assignment]
                    existing_obs_node = maybe_obs_node
                    break

        assert arg_as_input_act_obs_or_fq is not None
        obs_or_fq_map[(arg, node)] = arg_as_input_act_obs_or_fq
        if existing_obs_node is None:
            new_obs_node = _insert_obs_or_fq(
                arg, arg_as_input_act_obs_or_fq, model, named_modules, graph
            )
            # override this arg to be the observed arg
            new_arg = new_obs_node
        else:
            new_arg = existing_obs_node

    return new_arg


def _maybe_insert_input_observers_for_node(
    node: Node,
    qconfig: QConfigAny,
    model: torch.nn.Module,
    named_modules: dict[str, torch.nn.Module],
    graph: Graph,
    qhandler: Optional[QuantizeHandler],
    prepare_custom_config: PrepareCustomConfig,
    obs_or_fq_map: dict[EdgeOrNode, ObserverOrFakeQuantize],
    is_qat: bool,
    backend_config: Optional[BackendConfig] = None,
) -> None:
    """
    If needed, inserts observers to the input args and kwargs of `node`.
    Note: modifies `node` inplace.

    For example, if cur_node needs an observer after prev_node, we change from

      prev_node -> cur_node

    To

      prev_node -> obs -> cur_node

    Note: backend_config only needed for standalone_module node
    """
    # Look through every input arg.  If that arg's target dtype does not
    # match the current node's target dtype, insert an observer.
    new_args = []
    for arg in node.args:
        new_arg = _maybe_insert_input_observer_for_arg_or_kwarg(
            node,
            arg,
            qconfig,
            model,
            named_modules,
            graph,
            qhandler,
            prepare_custom_config,
            obs_or_fq_map,
            is_qat,
            backend_config,
        )
        new_args.append(new_arg)

    new_kwargs = {}
    for k, kwarg in node.kwargs.items():
        new_kwarg = _maybe_insert_input_observer_for_arg_or_kwarg(
            node,
            kwarg,
            qconfig,
            model,
            named_modules,
            graph,
            qhandler,
            prepare_custom_config,
            obs_or_fq_map,
            is_qat,
            backend_config,
        )
        new_kwargs[k] = new_kwarg

    # assign the new args and kwargs to the node, inplace
    node.args = tuple(new_args)
    node.kwargs = new_kwargs


def _maybe_insert_input_equalization_observers_for_node(
    node: Node,
    equalization_qconfig: Any,
    model: torch.nn.Module,
    named_modules: dict[str, torch.nn.Module],
    graph: Graph,
    is_branch: bool,
) -> None:
    """
    If `node` needs to be equalized, find the input/weight observers it needs in
    `equalization_qconfig`, creates them, and inserts it into `graph`.

    If `node` does not need an equalization observer, returns None.
    """
    if equalization_qconfig is None or not node_supports_equalization(
        node, named_modules
    ):
        return

    if is_branch:
        warnings.warn(f"Cannot equalize {node} because it is part of a branch.")
        return

    new_args = []
    for arg in node.args:
        if not isinstance(arg, Node) or node_arg_is_bias(node, arg):
            new_args.append(arg)
            continue

        is_weight = node_arg_is_weight(node, arg)

        act_eq_process_ctr = (
            equalization_qconfig.weight
            if is_weight
            else equalization_qconfig.input_activation
        )

        new_eq_obs_mod = act_eq_process_ctr()
        new_eq_obs_node = _insert_obs_or_fq(
            arg, new_eq_obs_mod, model, named_modules, graph
        )

        new_args.append(new_eq_obs_node)

    # assign the new args and kwargs to the node, inplace
    node.args = tuple(new_args)


def _maybe_insert_output_observer_for_node(
    node: Node,
    model: torch.nn.Module,
    named_modules: dict[str, torch.nn.Module],
    graph: Graph,
    obs_or_fq_map: dict[EdgeOrNode, ObserverOrFakeQuantize],
    is_qat: bool,
) -> Optional[Node]:
    """
    If `node` needs an output observer, creates it, inserts it into `graph`
    and returns it.

    If `node` does not need an output observer, returns None.

    Note: inserting dynamic quantization ops for output is not supported in fx graph mode
    quantization code path right now
    """
    assert node.op != "output", "observer insertion for outputs is handled elsewhere"

    is_standalone_module = False
    if "quantization_annotation" in node.meta:
        output_act_obs_or_fq = _create_obs_or_fq_from_qspec(
            node.meta["quantization_annotation"].output_qspec, obs_or_fq_map, is_qat
        )
    else:
        assert "target_dtype_info" in node.meta
        is_standalone_module = node.meta["target_dtype_info"].get(
            "_is_standalone_module", False
        )
        output_act_obs_or_fq_ctr = node.meta["target_dtype_info"].get(
            "output_act_obs_or_fq_ctr"
        )
        output_act_obs_or_fq = (
            output_act_obs_or_fq_ctr() if output_act_obs_or_fq_ctr else None
        )
    target_dtype, target_is_dynamic = _get_dtype_and_is_dynamic(output_act_obs_or_fq)
    # uncomment after we support reuse_input_obs_or_fq properly by having separate
    # implemntations for this key instead of reusing the input_output_share_observers
    # code
    # reuse_input_obs_or_fq = node.meta["target_dtype_info"].get("reuse_input_obs_or_fq", False)
    # for now we set this to False since reuse_input_obs_or_fq for
    # the output of a node is implementation in the same code path as observer sharing,
    # we should refactor this part to make it clearer in the future
    # and we would be able to read this from config directly
    reuse_input_obs_or_fq = False

    # Note: prev_output_dtype = torch.float and prev_output_is_dynamic=False
    # because the prev_output is the output of an fp32 op, althought technically
    # we should get the dtype of the output from node.meta["val"] in the future
    # if we deprecate fx graph mode quantization
    needs_obs_or_fq = _needs_obs_or_fq(
        torch.float, False, target_dtype, target_is_dynamic, reuse_input_obs_or_fq
    )
    # currently the activation in QConfig(activation=...,) is for both input
    # and output, and when the activation is configured to be dynamic quantization
    # e.g. PlaceholderObserver(dtype=torch.quint8, is_dynamic=True, ...), it means
    # the input should by dynamically quantized, but output should not be quantized
    #
    # there is no way we can specify different observer/fq for input and output
    # activation through QConfig today, this limitation is lifted in the
    # quantizer/annotation API in pytorch 2.0 export quantization code path,
    # but since this code is reused, annotating output to be dynamically quantized
    # would not work either for that.
    # we can change QConfig to support input/output activation if we want
    # to remove the following check, or if we can deprecate fx graph mode quantization
    if target_is_dynamic:
        needs_obs_or_fq = False

    # we never insert observers to output of standalone module, we assume
    # if needed, they are inserted inside the standalone module
    needs_obs_or_fq = needs_obs_or_fq and (not is_standalone_module)

    if needs_obs_or_fq:
        obs_or_fq_map[node] = output_act_obs_or_fq
        return _insert_obs_or_fq(
            node, output_act_obs_or_fq, model, named_modules, graph
        )
    else:
        return None


def _maybe_insert_observers_before_graph_output(
    graph_output_node: Node,
    model: torch.nn.Module,
    named_modules: dict[str, torch.nn.Module],
    graph: Graph,
    obs_or_fq_map: dict[EdgeOrNode, ObserverOrFakeQuantize],
    is_qat: bool,
) -> None:
    """
    If the output needs to be quantized and there are any nodes
    in the output which are not already observed, inserts observers
    for those nodes.
    """

    def _recursive_maybe_replace_node_with_obs(
        maybe_node: Argument,
        model: torch.nn.Module,
        named_modules: dict[str, torch.nn.Module],
        graph: Graph,
    ) -> Argument:
        """
        Navigate an arbitrary data structure of lists, tuples, dicts.
        For each container type, recurse on all inputs. Once any Node
        is found, insert an observer if needed and do not recurse further.

        For example, given a structure of

          {'foo1': [[bar1]], 'foo2': {'foo3': [[[bar3]]]}}

        we recurse down to bar1 and bar3, observe them if necessary,
        and if we inserted an observer then replace the original node
        with its observer.

        Returns the data structure with all nodes needing observation being
        replaced by their observers.
        """
        if isinstance(maybe_node, Node):
            # check dtype of this node
            arg_as_output_target_dtype = _get_arg_target_dtype_as_output(
                maybe_node, named_modules, obs_or_fq_map, is_qat
            )
            observer_mod = None
            arg_as_input_target_dtype = torch.float
            if "target_dtype_info" in maybe_node.meta:
                observer_cls = maybe_node.meta["target_dtype_info"].get(
                    "input_act_obs_or_fq_ctr", None
                )
                if observer_cls is not None:
                    observer_mod = observer_cls()
                    arg_as_input_target_dtype = observer_mod.dtype
            # TODO: this does not handle dynamic quantization yet
            need_obs = (
                arg_as_output_target_dtype != arg_as_input_target_dtype
                and arg_as_input_target_dtype != torch.float
            )
            if need_obs:
                assert observer_mod is not None
                # insert observer
                observer_node = _insert_obs_or_fq(
                    maybe_node, observer_mod, model, named_modules, graph
                )
                return observer_node
            else:
                return maybe_node
        elif isinstance(maybe_node, (list, tuple)):
            results = [
                _recursive_maybe_replace_node_with_obs(
                    inner_node, model, named_modules, graph
                )
                for inner_node in maybe_node
            ]
            if isinstance(maybe_node, list):
                return results
            else:
                return tuple(results)
        elif isinstance(maybe_node, dict):
            results_dict = {}
            for k, inner_v in maybe_node.items():
                results_dict[k] = _recursive_maybe_replace_node_with_obs(
                    inner_v, model, named_modules, graph
                )
            return results_dict
        elif maybe_node is None:
            return None
        else:
            raise Exception(  # noqa: TRY002
                "Unhandled type for returned node:", maybe_node
            )

    new_args = [
        _recursive_maybe_replace_node_with_obs(old_arg, model, named_modules, graph)
        for old_arg in graph_output_node.args
    ]

    graph_output_node.args = tuple(new_args)  # type: ignore[assignment]


def _maybe_propagate_dtype_for_node(
    node: Node,
    target_dtype: Union[torch.dtype, type],
    node_name_to_match_result_with_qconfig: dict[str, _MatchResultWithQConfig],
) -> None:
    """
    Assigns `target_dtype` to `node`, setting `is_dynamic` to False. If `node`
    is a general tensor shape op, also call this function recursively on
    the first argument, to propagate the dtype to the caller.
    """
    node.meta["target_dtype_info"]["input_act_obs_or_fq_ctr"] = None
    node.meta["target_dtype_info"]["output_act_obs_or_fq_ctr"] = None
    # if this is a copy node, propagate to first arg
    (
        _root_node,
        _,
        _pattern,
        qhandler,
        _qconfig,
    ) = node_name_to_match_result_with_qconfig.get(
        node.name, (None, None, None, None, None)
    )
    # TODO: probably need to remove `is_general_tensor_value_op`
    if qhandler is not None and qhandler.is_general_tensor_value_op():
        prev_node = node.args[0]
        if isinstance(prev_node, Node):
            _maybe_propagate_dtype_for_node(
                prev_node, target_dtype, node_name_to_match_result_with_qconfig
            )


def propagate_dtypes_for_known_nodes(
    graph: Graph,
    node_name_to_match_result_with_qconfig: dict[str, _MatchResultWithQConfig],
) -> None:
    """
    Currently we assume that inputs to the graph are either `torch.float` or
    `torch.quint8`, which is not always correct. For ops such as
    `x.masked_fill(mask, value)`, we know that the dtype of  `mask` is a
    `BoolTensor`. Propagate this information throughout the graph.

    Note: not all dtypes in the graph will be correct after this pass, but a
    higher percentage of them will be correct. Hopefully in the future we can
    replace this with a better way to reason about dtypes of tensors.
    """
    for node in graph.nodes:
        non_observable_arg_dict = get_non_observable_arg_indexes_and_types(node)

        for arg_type in non_observable_arg_dict:
            non_observable_indices = non_observable_arg_dict[arg_type](node)

            for index in non_observable_indices:
                arg = node.args[index]

                # when an argument is a tuple, it does not show up as another node so we need to go through
                # all elements of the tuple manually
                if isinstance(arg, (tuple, list)):
                    arg_list = list(arg)
                else:
                    arg_list = [arg]

                for cur_arg in arg_list:
                    # hard coded arguments show up but aren't `Node` typed and do not need dtype propagated
                    if isinstance(cur_arg, torch.fx.node.Node):
                        _maybe_propagate_dtype_for_node(
                            cur_arg, arg_type, node_name_to_match_result_with_qconfig
                        )


def _maybe_make_input_output_share_observers(
    node: Node,
    model: torch.nn.Module,
    named_modules: dict[str, torch.nn.Module],
) -> bool:
    """
    Ensures that we share an observer
    for all input arguments as well as the output argument. In detail, given
    a graph of

      x0 -> obs0 -> op -> x2
                  /
      x1 -> obs1 /

    where node obs0 points to observer instance observer0,
    obs1 points to observer1 and obs2 points to observer2, we make nodes obs1
    and ob2 point to observer0.
    Returns: whether the operation succeeded or not
    """
    first_arg = None
    # find the first non-Tensor arg
    for i in range(len(node.args)):
        if isinstance(node.args[i], (Node, list, tuple)):
            first_arg = node.args[i]
            break

    # if there is no non-Tensor arg, return directly
    if first_arg is None:
        return False

    if isinstance(first_arg, (list, tuple)):
        first_arg_arg = first_arg[0]
    elif isinstance(first_arg, Node):
        first_arg_arg = first_arg
    else:
        return False

    # if we have a graph such as
    #   observed_node -> non_observed_node -> cat
    # we need to navigate up to the first observer
    iteration_guard = 0
    while not _is_activation_post_process_node(first_arg_arg, named_modules):
        if not isinstance(first_arg_arg, Node):
            return False
        # did not find an activation_post_process for the op
        if first_arg_arg.op == "placeholder":
            return False
        # trace back the args until we found the first Tensor/Node
        trace_back_node = None
        for i in range(len(first_arg_arg.args)):
            trace_back_node = first_arg_arg.args[i]
            if isinstance(trace_back_node, Node):
                break
        if trace_back_node is None:
            return False
        first_arg_arg = trace_back_node

        iteration_guard += 1
        if iteration_guard > 10000:
            raise AssertionError("Unable to find observer of previous node")

    assert isinstance(first_arg_arg, Node)
    target_to_use = first_arg_arg.target
    assert isinstance(target_to_use, str)
    obs_mod_to_use = named_modules[target_to_use]

    if isinstance(first_arg, (list, tuple)):
        # set all other input observer nodes to use that module
        for input_idx, input_arg in enumerate(first_arg):
            if input_idx == 0:
                continue
            iteration_guard = 0
            while not _is_activation_post_process_node(input_arg, named_modules):
                # failed to trace back since no input arg for the current node
                if len(input_arg.args) < 1:
                    return False
                input_arg = input_arg.args[0]
                iteration_guard += 1
                if iteration_guard > 10000:
                    raise AssertionError("Unable to find observer of previous node")

            parent_name, name = _parent_name(input_arg.target)
            setattr(named_modules[parent_name], name, obs_mod_to_use)

    # set the output observer node to use that module
    for output_obs_node in node.users.keys():
        assert _is_activation_post_process_node(output_obs_node, named_modules)
        parent_name, name = _parent_name(output_obs_node.target)
        setattr(named_modules[parent_name], name, obs_mod_to_use)

    # TODO(future PR): delete the orphaned observer modules
    return True


def _remove_output_observer(
    node: Node, model: torch.nn.Module, named_modules: dict[str, torch.nn.Module]
):
    items = list(node.users.items())
    for output_obs_node, _ in items:
        assert _is_activation_post_process_node(output_obs_node, named_modules)
        output_obs_node.replace_all_uses_with(node)
        model.graph.erase_node(output_obs_node)  # type: ignore[union-attr, operator]


def _swap_custom_module_to_observed(
    node: Node,
    qconfig: QConfigAny,
    named_modules: dict[str, torch.nn.Module],
    prepare_custom_config: PrepareCustomConfig,
):
    custom_module = named_modules[node.target]  # type: ignore[index]
    custom_module_class_mapping = prepare_custom_config.float_to_observed_mapping
    observed_custom_module_class = get_swapped_custom_module_class(
        custom_module, custom_module_class_mapping, qconfig
    )
    observed_custom_module = observed_custom_module_class.from_float(custom_module)
    parent_name, name = _parent_name(node.target)
    setattr(named_modules[parent_name], name, observed_custom_module)


def insert_observers_for_model(
    model: GraphModule,
    node_name_to_match_result_with_qconfig: dict[str, _MatchResultWithQConfig],
    node_name_to_qconfig: dict[str, QConfigAny],
    prepare_custom_config: PrepareCustomConfig,
    equalization_config_map: dict[str, Any],
    backend_config: BackendConfig,
    observed_node_names: set[str],
    is_qat: bool,
) -> Optional[Node]:
    """
    Inserts observers, using the following high level algorithm:

    For each node in the graph:
      1. determine the target dtype of this node in the quantized graph, and save
           it for future steps
      2. determine the target dtype or all args and kwargs of this node
      3. if any arg or kwarg's target dtype does not match the current node's
           dtype, insert an observer
      4. if the current node needs an output observer, insert it

    For example:

    - starting graph:
        x0 -> linear -> x1

    - observed graph after processing x0:
        x0(fp32)

    - observed graph after processing linear:
        x0(fp32) -> x0_obs0(int8) -> linear(int8) -> linear_obs0(int8)

    - observed graph after processing x1:
        x0(fp32) -> x0_obs0(int8) -> linear(int8) -> linear_obs0(int8) -> x1

    After a node is processed, the naive observer placement is guaranteed to be
    complete for that node and all of its predecessors. There can be future
    passes which optimize the graph by deduplicating observers, etc.
    """

    # node.meta["target_dtype_info"] stores the target dtype information
    # that's derived from qconfig for the Node, for example, if we have
    # a conv2d node that has a qconfig
    # qconfig = QConfig(activation=..., weight=...)
    # # information for input and bias node omitted
    # # for getattr node
    # # weight = getattr(self, 'weight')
    # weight.meta["target_dtype_info"] = {
    #    'output_act_obs_or_fq_ctr': qconfig.weight,
    # }
    # # for conv2d node
    # # conv2d = call_function[target=torch.nn.functional.conv2d](
    # #            args=(input, weight, bias))
    # conv2d.meta["target_dtype_info"] = {
    #   'input_act_obs_or_fq_ctr': qconfig.activation
    #   'weight_obs_or_fq_ctr': qconfig.weight,
    #   'bias_obs_or_fq_ctr': PlaceholderObserver.with_args(dtype=torch.float32),
    #   'output_act_obs_or_fq_ctr': qconfig.activation,
    # }
    #
    cache_for_no_tensor_check: dict[Node, bool] = {}

    # first, populate the dtype map based only on qconfig and qhandler
    # this assumes:
    # graph inputs are fp32 by default, and int8 where overriden
    # other nodes output dtype is specified by the qconfig
    named_modules = dict(model.named_modules(remove_duplicate=False))

    input_quantized_idxs: list[int] = prepare_custom_config.input_quantized_indexes
    output_quantized_idxs: list[int] = prepare_custom_config.output_quantized_indexes
    processed_nodes: set[Node] = set()
    # initialize target_dtype_info
    for node in model.graph.nodes:
        node.meta["target_dtype_info"] = copy.copy(
            _DEFAULT_FP32_QCONFIG_FOR_TARGET_DTYPE_INFO
        )

    inputs_seen_counter = 0
    outputs_seen_counter = 0
    placeholder_node_to_input_index: dict[Node, int] = {}
    # TODO: we probably don't need this counter since each graph will only have
    # one output node?
    output_node_to_output_index: dict[Node, int] = {}
    for node in model.graph.nodes:
        if node.op == "placeholder":
            placeholder_node_to_input_index[node] = inputs_seen_counter
            inputs_seen_counter += 1
        if node.op == "output":
            output_node_to_output_index[node] = outputs_seen_counter
            outputs_seen_counter += 1

    # Step 1, set the observer or fake quantize module constructor for each node in the
    # matched_node_pattern

    for match_res_with_qconfig in node_name_to_match_result_with_qconfig.values():
        (
            last_node,
            matched_node_pattern,
            pattern,
            qhandler,
            qconfig,
        ) = match_res_with_qconfig
        assert qhandler is not None
        _set_target_dtype_info_for_matched_node_pattern(
            matched_node_pattern,
            last_node,
            qconfig,
            qhandler,
            backend_config,
            named_modules,
            cache_for_no_tensor_check,
            processed_nodes,
        )

    # Step 2. Special cases for some operators, we might be able to remove them
    # in the future if we know dtype information of each node better

    # Step 2.1. some settings are not based on patterns, we need to process each node
    # instead
    for node in model.graph.nodes:
        if (
            node.op == "placeholder"
            and placeholder_node_to_input_index[node] in input_quantized_idxs
        ):
            # users are not supposed to call calculate_qparams on PlaceholderObserver, and
            # this is OK because we are using this as a way to encode the dtypes of input
            # tensor, we won't actually insert these observers in the graph and won't
            # actually call calculate_qparams
            node.meta["target_dtype_info"] = copy.copy(
                _DEFAULT_QUINT8_QCONFIG_FOR_TARGET_DTYPE_INFO
            )
        elif node.op in ("call_module", "call_method", "call_function"):
            args_have_no_tensors = all_node_args_have_no_tensors(
                node, named_modules, cache_for_no_tensor_check
            )
            if args_have_no_tensors:
                node.meta["target_dtype_info"] = {
                    "input_act_obs_or_fq_ctr": None,
                    "output_act_obs_or_fq_ctr": None,
                }
        elif (
            node.op == "output"
            and output_node_to_output_index[node] in output_quantized_idxs
        ):
            # TODO(future PR): update the output_quantized_idxs API to match
            # arbitrary data structures. There is always a single output, and
            # that output can have arbitrary nesting of values. List[int] is
            # not the right data type for this.

            # TODO(future PR): support more dtypes in model outputs, if necessary
            node.meta["target_dtype_info"] = copy.copy(
                _DEFAULT_QUINT8_QCONFIG_FOR_TARGET_DTYPE_INFO
            )

    # Step 2.2, for nodes with known input dtypes, propagate them throughout the
    # graph. For example, if there is a call such as
    #   x1 = x0.masked_fill(mask, 1)
    # we propagate the type of mask to be torch.bool
    propagate_dtypes_for_known_nodes(
        model.graph, node_name_to_match_result_with_qconfig
    )

    # Step 3, check if the requested target_dtype_info is supported by backend or not
    # if not, we'll reset the target_dtye_info to use the default (float Tensor)

    # reset the counters and set of processed_nodes
    processed_nodes: set[Node] = set()
    for match_res_with_qconfig in node_name_to_match_result_with_qconfig.values():
        (
            last_node,
            matched_node_pattern,
            pattern,
            qhandler,
            qconfig,
        ) = match_res_with_qconfig
        is_supported_by_backend = (
            _is_pattern_dtype_config_and_qconfig_supported_by_backend(
                pattern, matched_node_pattern, qconfig, backend_config
            )
        )
        assert qhandler is not None

        # get output_act_dtype so that we don't also reset the special typed nodes
        # TODO: we might want to handle these more uniformly with the default path
        # this can be improved if we can use node.meta["val"]
        output_act_or_fq_ctr = node.meta["target_dtype_info"][
            "output_act_obs_or_fq_ctr"
        ]
        output_act_or_fq = output_act_or_fq_ctr() if output_act_or_fq_ctr else None
        output_act_dtype, _ = _get_dtype_and_is_dynamic(output_act_or_fq)
        if not is_supported_by_backend and output_act_dtype not in [
            None,
            int,
            float,
            torch.bool,
        ]:
            # restore target_dtype_info to default if it is not supported by backend
            _set_target_dtype_info_for_matched_node_pattern(
                matched_node_pattern,
                last_node,
                torch.ao.quantization.qconfig._default_fp32_placeholder_qconfig,
                None,
                backend_config,
                named_modules,
                cache_for_no_tensor_check,
                processed_nodes,
            )

    # After this point, the current node and all of its arguments
    # have a target_dtype_info assigned. Now, we insert observers for inputs
    # of this node (if needed for this node), and the output of this node
    # (if needed for this node).

    # Since we are mutating the graph as we go, we iterate over the original
    # nodes before observer insertion, instead of model.graph.nodes.
    nodes_before_observation = list(model.graph.nodes)

    # Avoid duplicates custom module swaps for multiple nodes with same target.
    custom_module_names_already_swapped: set[str] = set()

    # TODO: reuse placeholder_node_to_input_index and output_node_to_output_index
    # reset inputs/outputs counters
    inputs_seen_counter = 0
    outputs_seen_counter = 0
    results_node = None
    obs_or_fq_map: dict[EdgeOrNode, ObserverOrFakeQuantize] = {}

    # TODO: change this to insert obs/fq by pattern instead of by node
    for node in nodes_before_observation:
        if node.op == "placeholder":
            # if a graph input is in fp32, it does not need observation
            # if a graph input is in int8, we assume the observation happens
            #   outside of the graph, and no additional observation is needed
            pass

        elif node.op in ("call_module", "call_method", "call_function", "output"):
            # check for matches
            (
                last_node,
                matched_node_pattern,
                pattern,
                qhandler,
                qconfig,
            ) = node_name_to_match_result_with_qconfig.get(  # type: ignore[assignment]
                node.name, (None, None, None, None, None)
            )
            equalization_qconfig = equalization_config_map.get(node.name, None)

            this_node_dtype_info = node.meta["target_dtype_info"]
            if "val" in node.meta:
                output_is_a_tensor = this_node_dtype_info is not None and isinstance(
                    node.meta["val"], FakeTensor
                )
            else:
                output_is_a_tensor = this_node_dtype_info is not None

            skip_inserting_observers = (
                (qconfig is None) or not output_is_a_tensor
            ) and (not node.op == "output")

            # TODO: take a closer look to see if we can remove this check
            # right now it is here because of `observed_node_names`, we are using
            # it as an indicator for swapping the modules to reference modules in
            # convert
            is_supported_by_backend = (
                _is_pattern_dtype_config_and_qconfig_supported_by_backend(
                    pattern, matched_node_pattern, qconfig, backend_config
                )
            )

            if not skip_inserting_observers and is_supported_by_backend:
                named_modules = dict(model.named_modules(remove_duplicate=False))
                if node.op != "output":
                    assert matched_node_pattern is not None
                    # add matched nodes to the observed node name set
                    _add_matched_node_name_to_set(
                        matched_node_pattern, observed_node_names
                    )

                    # This is currently only used for equalization.
                    # Checks if the current node is in a branch in which the two
                    # first layers are both being quantized.
                    #
                    # ex.       conv2
                    #         /
                    #      x -> conv1
                    #
                    # If this is the case, we will not apply equalization to the
                    # initial two layers.
                    is_quantized_branch = False
                    if (
                        len(node.args) > 0
                        and isinstance(node.args[0], Node)
                        and len(node.args[0].users) > 1
                    ):
                        for user in node.args[0].users:
                            # Checks if there exists another user being quantized
                            is_user_quantized = node_name_to_qconfig.get(
                                user.name, None
                            ) is not None or (
                                user.op == "call_module"
                                and isinstance(
                                    named_modules[str(user.target)], ObserverBase
                                )
                            )
                            if user != node and is_user_quantized:
                                is_quantized_branch = True

                    pattern_to_root_node_getter = (
                        get_fusion_pattern_to_root_node_getter(backend_config)
                    )
                    root_node_getter = pattern_to_root_node_getter.get(
                        pattern, _default_root_node_getter
                    )
                    root_node = root_node_getter(matched_node_pattern)
                    is_input_node_of_the_pattern = node is root_node
                    if is_input_node_of_the_pattern:
                        # this modifies node inplace
                        _maybe_insert_input_observers_for_node(
                            node,
                            qconfig,
                            model,
                            named_modules,
                            model.graph,
                            qhandler,
                            prepare_custom_config,
                            obs_or_fq_map,
                            is_qat,
                            backend_config,
                        )

                        # insert equalization input observers if needed
                        _maybe_insert_input_equalization_observers_for_node(
                            node,
                            equalization_qconfig,
                            model,
                            named_modules,
                            model.graph,
                            is_quantized_branch,
                        )

                    is_last_node_of_pattern = node is last_node
                    input_output_share_observers = node.meta["target_dtype_info"].get(
                        "input_output_share_observers", False
                    )
                    reuse_input_obs_or_fq = node.meta["target_dtype_info"].get(
                        "reuse_input_obs_or_fq", False
                    )

                    if is_last_node_of_pattern:
                        if _is_custom_module_lstm(
                            node, named_modules, qconfig, qhandler
                        ):
                            # Currently custom module outputs are assumed to be already quantized,
                            # so we need to insert a DeQuantStub after the output. For custom module
                            # LSTM specifically, the outputs are also a nested tuple, so we must first
                            # break down the tuple to insert DeQuantStubs after the internal nodes.

                            # TODO: This currently diverges from how custom modules are handled today,
                            # where we insert observers after the output instead of DeQuantStubs, and
                            # replace these observers with "dequantize" nodes during convert. Conceptually,
                            # these output observers are the same as DeQuantStubs. In the future, we
                            # should resolve this inconsistency by inserting DeQuantStubs for all custom
                            # modules, not just for LSTM.
                            _insert_dequant_stubs_for_custom_module_lstm_output(
                                node, model, named_modules, model.graph
                            )
                            if node.target not in custom_module_names_already_swapped:
                                custom_module_names_already_swapped.add(node.target)
                                _swap_custom_module_to_observed(
                                    node, qconfig, named_modules, prepare_custom_config
                                )
                        else:
                            # this returns the new observer node if it was needed
                            maybe_output_obs_node = (
                                _maybe_insert_output_observer_for_node(
                                    node,
                                    model,
                                    named_modules,
                                    model.graph,
                                    obs_or_fq_map,
                                    is_qat,
                                )
                            )

                            if maybe_output_obs_node is not None:
                                # Update users of original node to use the output observer
                                # instead. For example, change
                                #
                                #           next_node
                                #          /
                                #   cur_node -> obs
                                #
                                # to
                                #
                                #                 next_node
                                #                 /
                                #   cur_node -> obs
                                #
                                # We need to save orig users before updating uses because
                                # the list of users will change as we update uses
                                orig_users = list(node.users.keys())
                                for user_node in orig_users:
                                    if user_node is maybe_output_obs_node:
                                        continue
                                    user_node.replace_input_with(
                                        node, maybe_output_obs_node
                                    )

                                _is_observer_in_same_graph_ = (
                                    _is_observer_in_same_graph(
                                        node, named_modules, obs_or_fq_map, is_qat
                                    )
                                )

                                # for ops whose inputs and outputs share observer/fqs, we modify the graph
                                # to make all inputs and outputs use the first input's
                                # observer/fq
                                if (
                                    input_output_share_observers
                                    and _is_observer_in_same_graph_
                                ) or reuse_input_obs_or_fq:
                                    if not _maybe_make_input_output_share_observers(
                                        node, model, named_modules
                                    ):
                                        _remove_output_observer(
                                            node, model, named_modules
                                        )

                                if qhandler is not None and qhandler.is_custom_module():
                                    if (
                                        node.target
                                        not in custom_module_names_already_swapped
                                    ):
                                        custom_module_names_already_swapped.add(
                                            node.target
                                        )
                                        _swap_custom_module_to_observed(
                                            node,
                                            qconfig,
                                            named_modules,
                                            prepare_custom_config,
                                        )

                else:  # output
                    _maybe_insert_observers_before_graph_output(
                        node, model, named_modules, model.graph, obs_or_fq_map, is_qat
                    )

        #
        # After this point, the current node has input and output observers
        # that it needs for itself inserted.
        #

        # increment the counters, so future inputs and outputs are assigned
        # correct dtypes
        if node.op == "placeholder":
            inputs_seen_counter += 1
        elif node.op == "output":
            outputs_seen_counter += 1
            results_node = node

    return results_node


def _run_prepare_fx_on_standalone_modules(
    model: torch.nn.Module,
    is_qat: bool,
    named_modules: dict[str, torch.nn.Module],
    node_name_to_match_result_with_qconfig: Any,
    prepare_custom_config: PrepareCustomConfig,
    backend_config: BackendConfig,
) -> None:
    """
    Runs prepare_fx on each standalone module. Note: this does
    not modify the graph, it just replaces the unobserved modules with
    their observed versions.
    """
    for (
        root_node,
        _,
        _pattern,
        qhandler,
        qconfig,
    ) in node_name_to_match_result_with_qconfig.values():
        if qhandler is None:
            continue
        elif not qhandler.is_standalone_module():
            continue

        (
            sm_qconfig_mapping,
            sm_example_inputs,
            sm_prepare_custom_config,
            sm_backend_config,
        ) = _get_standalone_module_configs(
            root_node, named_modules, prepare_custom_config, qconfig, backend_config
        )

        standalone_module = named_modules[root_node.target]
        prepare = torch.ao.quantization.quantize_fx._prepare_standalone_module_fx  # type: ignore[attr-defined]
        observed_standalone_module = prepare(
            standalone_module,
            sm_qconfig_mapping,
            is_qat,
            example_inputs=sm_example_inputs,
            prepare_custom_config=sm_prepare_custom_config,
            backend_config=sm_backend_config,
        )
        parent_name, name = _parent_name(root_node.target)
        setattr(named_modules[parent_name], name, observed_standalone_module)
        named_modules[root_node.target] = observed_standalone_module


def _save_state(
    observed: GraphModule,
    node_name_to_qconfig: dict[str, QConfigAny],
    node_name_to_scope: dict[str, tuple[str, type]],
    prepare_custom_config: PrepareCustomConfig,
    equalization_node_name_to_qconfig: dict[str, Any],
    qconfig_mapping: QConfigMapping,
    is_qat: bool,
    observed_node_names: set[str],
) -> None:
    observed.meta["_observed_graph_module_attrs"] = ObservedGraphModuleAttrs(
        node_name_to_qconfig=node_name_to_qconfig,
        node_name_to_scope=node_name_to_scope,
        prepare_custom_config=prepare_custom_config,
        equalization_node_name_to_qconfig=equalization_node_name_to_qconfig,
        qconfig_mapping=qconfig_mapping,
        is_qat=is_qat,
        observed_node_names=observed_node_names,
    )


def prepare(
    model: GraphModule,
    qconfig_mapping: Union[QConfigMapping, dict[str, Any]],
    is_qat: bool,
    node_name_to_scope: dict[str, tuple[str, type]],
    example_inputs: tuple[Any, ...],
    prepare_custom_config: Union[PrepareCustomConfig, dict[str, Any], None] = None,
    _equalization_config: Union[QConfigMapping, dict[str, Any], None] = None,
    backend_config: Union[BackendConfig, dict[str, Any], None] = None,
    is_standalone_module: bool = False,
) -> GraphModule:
    """standalone_module means it a submodule that is not inlined in
    parent module, and will be quantized separately as one unit.

    How the standalone module is observed is specified by `input_quantized_idxs` and
    `output_quantized_idxs` in the prepare_custom_config for the standalone module
    Args:
        node_name_to_scope: mapping from node name to the scope of the module which contains the node.
        The scope is a tuple of fully qualified path of the module and the type of the module
    Returns:
        model(GraphModule): prepared standalone module
        attributes related to standalone module
        in model.meta["_observed_graph_module_attrs"]:
            is_observed_standalone_module (bool): boolean value that shows whether the
            current model is a observed standalone module or not
            standalone_module_input_quantized_idxs(List[Int]): a list of
                indexes for the graph input that is expected to be quantized,
                same as input_quantized_idxs configuration provided
                for the standalone module
            standalone_module_output_quantized_idxs(List[Int]): a list of
                indexs for the graph output that is quantized
                same as input_quantized_idxs configuration provided
                for the standalone module
    """
    if prepare_custom_config is None:
        prepare_custom_config = PrepareCustomConfig()
    if _equalization_config is None:
        _equalization_config = QConfigMapping()

    if isinstance(qconfig_mapping, dict):
        warnings.warn(
            "Passing a QConfig dictionary to prepare is deprecated and will not be supported "
            "in a future version. Please pass in a QConfigMapping instead.",
            FutureWarning,
            stacklevel=2,
        )
        qconfig_mapping = QConfigMapping.from_dict(qconfig_mapping)

    if isinstance(_equalization_config, dict):
        warnings.warn(
            "Passing a QConfig dictionary to prepare for equalization is deprecated and will not "
            "be supported in a future version. Please pass in a QConfigMapping instead.",
            FutureWarning,
            stacklevel=2,
        )
        _equalization_config = QConfigMapping.from_dict(_equalization_config)

    if isinstance(prepare_custom_config, dict):
        warnings.warn(
            "Passing a prepare_custom_config_dict to prepare is deprecated and will not be supported "
            "in a future version. Please pass in a PrepareCustomConfig instead.",
            FutureWarning,
            stacklevel=2,
        )
        prepare_custom_config = PrepareCustomConfig.from_dict(prepare_custom_config)

    if isinstance(backend_config, dict):
        warnings.warn(
            "Passing a backend_config_dict to prepare is deprecated and will not be supported "
            "in a future version. Please pass in a BackendConfig instead.",
            FutureWarning,
            stacklevel=2,
        )
        backend_config = BackendConfig.from_dict(backend_config)

    assert isinstance(qconfig_mapping, QConfigMapping)
    assert isinstance(_equalization_config, QConfigMapping)
    qconfig_mapping = copy.deepcopy(qconfig_mapping)
    _equalization_config = copy.deepcopy(_equalization_config)

    # mapping from a tuple of nodes in reverse order to uninitialized
    #   QuantizeHandler subclass. For example,
    # {
    #   # match a single node
    #   (<class 'torch.nn.modules.conv.Conv3d'>:
    #     <class 'torch.ao.quantization.fx.quantize.ConvRelu'>),
    #   # match multiple nodes in reverse order
    #   ((<function relu at 0x7f766a7360d0>, <built-in function add>):
    #     <class 'torch.ao.quantization.fx.quantize.Add'>),
    # }

    pattern_to_quantize_handler: dict[Pattern, QuantizeHandler] = {}
    if backend_config is None:
        backend_config = get_native_backend_config()
    pattern_to_quantize_handler = _get_pattern_to_quantize_handlers(backend_config)
    pattern_to_quantize_handler = _sorted_patterns_dict(pattern_to_quantize_handler)

    root_node_getter_mapping = get_fusion_pattern_to_root_node_getter(backend_config)

    _update_qconfig_for_fusion(model, qconfig_mapping)
    _update_qconfig_for_fusion(model, _equalization_config)
    flattened_qconfig_dict = _get_flattened_qconfig_dict(qconfig_mapping)
    # TODO: support regex as well
    propagate_qconfig_(model, flattened_qconfig_dict, prepare_custom_config.to_dict())

    if is_qat:
        module_to_qat_module = get_module_to_qat_module(backend_config)
        _qat_swap_modules(model, module_to_qat_module)
        _update_qconfig_for_qat(qconfig_mapping, backend_config)

    # mapping from fully qualified module name to module instance
    # for example,
    # {
    #   '': Model(...),
    #   'linear': Linear(...),
    #   'linear.weight_fake_quant': PerChannelMinMaxObserver(...),
    # }
    named_modules = dict(model.named_modules(remove_duplicate=False))

    # fill node_name_to_qconfig, a map from node name to qconfig, used in _find_matches
    equalization_node_name_to_qconfig = _generate_node_name_to_qconfig(
        model, named_modules, model.graph, _equalization_config, node_name_to_scope
    )
    node_name_to_qconfig = _generate_node_name_to_qconfig(
        model, named_modules, model.graph, qconfig_mapping, node_name_to_scope
    )

    # match the patterns that will get quantized
    standalone_module_names = list(prepare_custom_config.standalone_module_names.keys())
    standalone_module_classes = list(
        prepare_custom_config.standalone_module_classes.keys()
    )

    custom_module_classes = get_custom_module_class_keys(
        prepare_custom_config.float_to_observed_mapping
    )
    matches_without_qconfig = _find_matches(
        model.graph,
        named_modules,
        pattern_to_quantize_handler,
        root_node_getter_mapping,
        standalone_module_names,
        standalone_module_classes,
        custom_module_classes,
    )

    # map qconfig instances to matches
    node_name_to_match_result_with_qconfig = {}
    for node_name, match_without_qconfig in matches_without_qconfig.items():
        match_with_qconfig = (*match_without_qconfig, node_name_to_qconfig[node_name])
        node_name_to_match_result_with_qconfig[node_name] = match_with_qconfig

    _run_prepare_fx_on_standalone_modules(
        model,
        is_qat,
        named_modules,
        node_name_to_match_result_with_qconfig,
        prepare_custom_config,
        backend_config,
    )

    # record names for the set of observed node, so that in convert step
    # we know whether we need to convert a floating point module to reference
    # quantized module or not
    observed_node_names: set[str] = set()

    result_node = insert_observers_for_model(
        model,
        node_name_to_match_result_with_qconfig,
        node_name_to_qconfig,
        prepare_custom_config,
        equalization_node_name_to_qconfig,
        backend_config,
        observed_node_names,
        is_qat,
    )
    model = GraphModule(model, model.graph)

    _save_state(
        model,
        node_name_to_qconfig,
        node_name_to_scope,
        prepare_custom_config,
        equalization_node_name_to_qconfig,
        qconfig_mapping,
        is_qat,
        observed_node_names,
    )

    if is_standalone_module:
        assert result_node is not None
        assert isinstance(result_node.args[0], Node), (
            "standalone module only supports returning simple value currently"
            "(not tuple, dict etc.)"
        )
        # these inputs are observed in parent
        # converting List[int] to Tensor since module attribute is
        # Union[Tensor, Module]
<<<<<<< HEAD
        input_quantized_idxs: List[int] = prepare_custom_config.input_quantized_indexes
        output_quantized_idxs: List[int] = (
            prepare_custom_config.output_quantized_indexes
        )
=======
        input_quantized_idxs: list[int] = prepare_custom_config.input_quantized_indexes
        output_quantized_idxs: list[
            int
        ] = prepare_custom_config.output_quantized_indexes
>>>>>>> d48eb58d
        observed_graph_module_attrs = model.meta["_observed_graph_module_attrs"]
        # inplace modification
        observed_graph_module_attrs.is_observed_standalone_module = True
        observed_graph_module_attrs.standalone_module_input_quantized_idxs = (
            input_quantized_idxs
        )
        observed_graph_module_attrs.standalone_module_output_quantized_idxs = (
            output_quantized_idxs
        )
    return model<|MERGE_RESOLUTION|>--- conflicted
+++ resolved
@@ -2170,17 +2170,10 @@
         # these inputs are observed in parent
         # converting List[int] to Tensor since module attribute is
         # Union[Tensor, Module]
-<<<<<<< HEAD
-        input_quantized_idxs: List[int] = prepare_custom_config.input_quantized_indexes
-        output_quantized_idxs: List[int] = (
+        input_quantized_idxs: list[int] = prepare_custom_config.input_quantized_indexes
+        output_quantized_idxs: list[int] = (
             prepare_custom_config.output_quantized_indexes
         )
-=======
-        input_quantized_idxs: list[int] = prepare_custom_config.input_quantized_indexes
-        output_quantized_idxs: list[
-            int
-        ] = prepare_custom_config.output_quantized_indexes
->>>>>>> d48eb58d
         observed_graph_module_attrs = model.meta["_observed_graph_module_attrs"]
         # inplace modification
         observed_graph_module_attrs.is_observed_standalone_module = True
