--- conflicted
+++ resolved
@@ -272,18 +272,6 @@
             "Maybe try converting your ScriptModule to an ExportedProgram "
             "using `TS2EPConverter(mod, args, kwargs).convert()` instead."
         )
-<<<<<<< HEAD
-
-    if os.environ.get("DRAFT_EXPORT"):
-        return draft_export(
-            mod,
-            args,
-            kwargs,
-            dynamic_shapes=dynamic_shapes,
-            strict=strict,
-            preserve_module_call_signature=preserve_module_call_signature,
-            pre_dispatch=True,
-        )
 
     try:
         return _export(
@@ -300,8 +288,7 @@
             "The error above occurred when calling torch.export.export. If you would "
             "like to view some more information about this error, and get a list "
             "of all other errors that may occur in your export call, you can "
-            "rerun your program with the `DRAFT_EXPORT=1` envvar, or replace your "
-            "`export()` call with `draft_export()`."
+            "replace your `export()` call with `draft_export()`."
         )
 
         # For errors that we know can be caught by draft-export, add the message
@@ -321,17 +308,6 @@
             new_msg = str(e) + "\n\n" + draft_export_msg
             e.args = (new_msg,)
         raise e
-=======
-    return _export(
-        mod,
-        args,
-        kwargs,
-        dynamic_shapes,
-        strict=strict,
-        preserve_module_call_signature=preserve_module_call_signature,
-        pre_dispatch=True,
-    )
->>>>>>> 34d24d28
 
 
 DEFAULT_PICKLE_PROTOCOL = 2
