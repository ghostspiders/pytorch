# mypy: allow-untyped-defs

"""
Core module responsible for converting Python bytecode into TorchDynamo's symbolic execution format.

This module implements the bytecode-level tracing system that allows TorchDynamo to analyze
and transform Python code. It converts Python bytecode instructions into a symbolic format
that tracks the flow of tensors and other values through the program.

Key components:
- InstructionTranslatorBase: Base class for converting bytecode to symbolic execution
- InstructionTranslator: Main translator for function bytecode
- InliningInstructionTranslator: Handles inlining of called functions
- SpeculationLog: Manages state for speculative execution and rollback

The symbolic conversion process handles:
- Control flow (loops, conditionals, etc.)
- Function inlining and call stack management
- Tracking of program values and side effects
- Graph breaks and resumption points
- Exception handling and stack frame management

This is a core part of TorchDynamo's tracing system that enables ahead-of-time
optimization of PyTorch programs.
"""

import collections
import collections.abc
import contextlib
import copy
import dataclasses
import dis
import functools
import importlib
import inspect
import itertools
import linecache
import logging
import operator
import re
import sys
import threading
import traceback
import types
import typing
import weakref
from typing import Any, Callable, cast, NoReturn, Optional, Union
from unittest.mock import patch

import torch
import torch._logging
from torch._dynamo.exc import TensorifyScalarRestartAnalysis
from torch._guards import tracing, TracingContext
from torch.fx.experimental.symbolic_shapes import guard_bool
from torch.utils._functools import cache_method

from . import (
    config,
    exc,
    graph_break_hints,
    logging as torchdynamo_logging,
    trace_rules,
    variables,
)
from .bytecode_analysis import (
    get_indexof,
    JUMP_OPNAMES,
    livevars_analysis,
    propagate_line_nums,
)
from .bytecode_transformation import (
    cleaned_instructions,
    create_call_function,
    create_instruction,
    create_jump_absolute,
    create_swap,
    get_code_keys,
    Instruction,
    is_generator,
    unique_id,
)
from .code_context import code_context
from .codegen import PyCodegen
from .exc import (
    ArgsMismatchError,
    BackendCompilerFailed,
    collapse_resume_frames,
    format_graph_break_message,
    get_stack_above_dynamo,
    unimplemented_v2,
    Unsupported,
)
from .funcname_cache import get_funcname
from .guards import GuardBuilder, install_guard
from .output_graph import GraphCompileReason, OutputGraph
from .replay_record import DummyModule, ExecutionRecorder
from .resume_execution import ContinueExecutionCache, ReenterWith
from .source import (
    AttrSource,
    DictGetItemSource,
    GlobalSource,
    GlobalWeakRefSource,
    LocalCellSource,
    LocalSource,
    Source,
)
from .trace_rules import is_builtin_constant, is_forbidden
from .utils import (
    counters,
    get_fake_value,
    get_instruction_source_311,
    get_metrics_context,
    graph_break_dup_warning_checker,
    istype,
    LazyString,
    proxy_args_kwargs,
)
from .variables.base import typestr, ValueMutationNew, VariableTracker
from .variables.builder import FrameStateSizeEntry, wrap_fx_proxy
from .variables.builtin import BuiltinVariable
from .variables.constant import ConstantVariable
from .variables.ctx_manager import (
    ContextWrappingVariable,
    GenericContextWrappingVariable,
    WithExitFunctionVariable,
)
from .variables.dicts import ConstDictVariable, SetVariable
from .variables.functions import (
    BaseUserFunctionVariable,
    LocalGeneratorFunctionVariable,
    LocalGeneratorObjectVariable,
    NestedUserFunctionVariable,
    SkipFunctionVariable,
    UserFunctionVariable,
    UserMethodVariable,
)
from .variables.iter import MAX_ITERATOR_LIMIT
from .variables.lazy import LazyVariableTracker
from .variables.lists import (
    BaseListVariable,
    ListIteratorVariable,
    ListVariable,
    SliceVariable,
    TupleVariable,
)
from .variables.misc import (
    CellVariable,
    ExceptionVariable,
    GetAttrVariable,
    NullVariable,
    PythonModuleVariable,
    UnknownVariable,
)
from .variables.nn_module import NNModuleVariable
from .variables.tensor import supported_comparison_ops, SymNodeVariable, TensorVariable
from .variables.torch_function import (
    SymbolicTorchFunctionState,
    TorchFunctionModeVariable,
)
from .variables.user_defined import (
    RemovableHandleVariable,
    UserDefinedClassVariable,
    UserDefinedExceptionClassVariable,
    UserDefinedExceptionObjectVariable,
    UserDefinedObjectVariable,
)


log = logging.getLogger(__name__)
graph_break_log = torch._logging.getArtifactLogger(__name__, "graph_breaks")
trace_call_log = torch._logging.getArtifactLogger(__name__, "trace_call")
trace_source_log = torch._logging.getArtifactLogger(__name__, "trace_source")
trace_bytecode_log = torch._logging.getArtifactLogger(__name__, "trace_bytecode")
tls = threading.local()
compare_op_handlers: dict[str, Any] = {
    k: BuiltinVariable(v).call_function for k, v in supported_comparison_ops.items()
}
handle_contains = BuiltinVariable(operator.contains).call_function
handle_not = BuiltinVariable(operator.not_).call_function
compare_op_handlers["in"] = lambda tx, args, _: handle_contains(
    tx, [*reversed(args)], {}
)
compare_op_handlers["not in"] = lambda tx, args, _: handle_not(
    tx, [handle_contains(tx, [*reversed(args)], {})], {}
)


PT2_ISSUE_TRACKER_URL = "https://github.com/pytorch/pytorch/issues/new?&labels=oncall%3A+pt2&projects=&template=pt2-bug-report.yml"


@functools.cache
def _import_module(name: str) -> types.ModuleType:
    """
    Import the named module and cache the result. importlib.import_module()
    seems to do some filesystem checking to validate the name so not caching
    this can be slow.
    """
    return importlib.import_module(name)


@dataclasses.dataclass
class SpeculationEntry:
    filename: str
    lineno: int
    instruction_pointer: int
    inst: Instruction  # for debugging only
    failed: bool = False
    reason: Optional[GraphCompileReason] = None

    def fail_and_restart_analysis(self):
        """
        Start tracing of the current frame over again, and don't take this branch.
        """
        self.failed = True
        if self.reason is not None:
            restart_reason = self.reason.reason
        else:
            restart_reason = "Unknown fail_and_restart_analysis"
        raise exc.SpeculationRestartAnalysis(restart_reason=restart_reason)


@dataclasses.dataclass
class SpeculationLog:
    """
    SpeculationLog replaces the prior copy_graphstate/restore_graphstate
    checkpointing.  Rather than saving/restoring state, we restart the
    dynamo conversion process over from the beginning -- but when we
    hit the start of the speculation that failed, we instead generate
    a graph break.
    """

    entries: list[SpeculationEntry] = dataclasses.field(default_factory=list)
    index: int = 0

    def restart(self):
        self.index = 0

    def clear(self):
        self.entries.clear()
        self.index = 0

    def next(
        self, filename: str, lineno: int, instruction_pointer, inst
    ) -> SpeculationEntry:
        """
        Lookup or create a SpeculationEntry() that is shared across
        RestartAnalysis calls.  Args are used only for debug checks.
        """
        if len(self.entries) == self.index:
            self.entries.append(
                SpeculationEntry(filename, lineno, instruction_pointer, inst)
            )
        entry = self.entries[self.index]
        prev_entry_msg = ""
        if self.index != 0:
            prev_entry = self.entries[self.index - 1]
            prev_entry_msg = (
                f"Previous instruction: {prev_entry.filename}:{prev_entry.lineno}"
                f"({prev_entry.inst.opname} @ {prev_entry.instruction_pointer})\n"
            )
        if not (
            entry.instruction_pointer == instruction_pointer
            and entry.filename == filename
            and entry.lineno == lineno
        ):
            raise SpeculationLogDivergence(
                f"""
SpeculationLog diverged at index {self.index} (log had {len(self.entries)} entries):
- Expected: {entry.filename}:{entry.lineno} ({entry.inst.opname} at ip={entry.instruction_pointer})
- Actual: {filename}:{lineno} ({inst.opname} at ip={instruction_pointer})
{prev_entry_msg}
There are two usual reasons why this may have occured:
- When Dynamo analysis restarted, the second run took a different path than
  the first.  If this occurred, the previous instruction is the critical instruction that
  behaved differently.
- Speculation entries are only added under certain conditions (as seen in
  step()), e.g., there must exist operators in the graph; those conditions may
  have changed on restart.

If this divergence was intentional, clear the speculation log before restarting (do NOT
do this for graph breaks, you will infinite loop).

Otherwise, please submit a bug report, ideally including the contents of TORCH_LOGS=+dynamo
"""
            )
        self.index += 1
        return entry


@dataclasses.dataclass
class LocalState:
    automatic_dynamic: dict[str, FrameStateSizeEntry] = dataclasses.field(
        default_factory=dict
    )

    def render(self) -> str:
        return "\n".join(
            f"{k}: {v.render()}" for k, v in self.automatic_dynamic.items()
        )


# Mutable box that is shared across restarts
@dataclasses.dataclass
class DistributedState:
    compile_pg: Any
    local_state: LocalState
    all_states: Optional[list[LocalState]] = None


class TensorifyState:
    # These are the set of string symfloats names (eg. "zf0") that we collect
    # from the tensorify_python_scalars.py joint fx pass to inform us about
    # which float inputs we should specialize when we restart analysis.
    force_specializations: set[str] = set()

    @classmethod
    def specialize(cls, index: str) -> None:
        cls.force_specializations.add(index)

    @classmethod
    def should_specialize(cls, index: str) -> bool:
        return index in cls.force_specializations

    @classmethod
    def clear(cls) -> None:
        cls.force_specializations.clear()

    @classmethod
    def empty(cls) -> bool:
        return len(cls.force_specializations) == 0


@functools.lru_cache(None)
def _step_logger():
    return torchdynamo_logging.get_step_logger(log)


@contextlib.contextmanager
def save_and_restart_speculation_log(tx: "InstructionTranslatorBase"):
    # When reconstructing a generator after a graph break, we advance it until
    # it is fully exhausted. This process adds new entries to the speculation
    # log that were not previously observed. Without temporarily clearing the
    # speculation log, this could lead to a divergence error.

    entries = tx.speculation_log.entries
    index = tx.speculation_log.index
    try:
        tx.speculation_log.entries = []
        tx.speculation_log.index = 0
        yield
    finally:
        tx.speculation_log.entries = entries
        tx.speculation_log.index = index


@contextlib.contextmanager
def temporarely_allow_writes_to_output_graph(tx: "InstructionTranslatorBase"):
    try:
        tmp = tx.output.should_exit
        tx.output.should_exit = False
        yield
    finally:
        tx.output.should_exit = tmp


@dataclasses.dataclass
class BlockStackEntry:
    # Current instruction that pushes something to block_stack
    inst: Instruction
    target: Instruction
    stack_index: int
    with_context: Optional[
        Union[ContextWrappingVariable, GenericContextWrappingVariable]
    ] = None

    def can_restore(self):
        return self.with_context is not None

    def resume_fn(self):
        assert self.stack_index is not None
        if (
            self.with_context
            and hasattr(self.with_context, "target_values")
            and self.with_context.target_values
        ):
            return ReenterWith(
                self.stack_index - 1, tuple(self.with_context.target_values)
            )
        else:
            return ReenterWith(self.stack_index - 1)

    def exit(self, tx, is_graph_break):
        assert self.with_context is not None
        if (
            is_graph_break and self.with_context.exit_on_graph_break()
        ) or not is_graph_break:
            return self.with_context.exit(tx)


class SpeculationLogDivergence(AssertionError):
    pass


class ReturnValueOp(Exception):
    pass


class YieldValueOp(Exception):
    """
    Signal to the symbolic tracer to stop and return control flow to the
    caller
    """


def stack_op(fn: typing.Callable[..., object]):
    nargs = len(inspect.signature(fn).parameters)
    fn_var = BuiltinVariable(fn)

    @functools.wraps(fn)
    def impl(self: "InstructionTranslator", inst: Instruction):
        self.push(fn_var.call_function(self, self.popn(nargs), {}))

    return impl


def _detect_and_normalize_assert_statement(
    self: "InstructionTranslatorBase",
    truth_fn: typing.Callable[[object], bool],
    push: bool,
):
    # Detect if this jump instruction is assert and normalize the assert
    # by pushing dummy error message when nothing is given.
    #
    # Python 3.9 assertion is in following format:
    # 18 POP_JUMP_IF_TRUE       28
    # 20 LOAD_ASSERTION_ERROR
    # 22 LOAD_CONST               3 ('Assert message') -> optional instruction
    # 24 CALL_FUNCTION            1                    -> optional instruction
    # 26 RAISE_VARARGS
    #
    # Python 3.8 assertion is in following format:
    # 18 POP_JUMP_IF_TRUE       28
    # 20 LOAD_GLOBAL              0 (Assertion type)
    # 22 LOAD_CONST               3 ('Assert message') -> optional instruction
    # 24 CALL_FUNCTION            1                    -> optional instruction
    # 26 RAISE_VARARGS            1

    if (truth_fn is not operator.truth) or push:
        return False

    assert isinstance(self.instruction_pointer, int)
    current_instruction_pointer = self.instruction_pointer
    inst = self.instructions[current_instruction_pointer]
    # Detect LOAD_ASSERTION_ERROR or LOAD_GLOBAL 0
    if inst.opname != "LOAD_ASSERTION_ERROR":
        return False

    current_instruction_pointer += 1

    # Use dummy error message if its hard to extract
    error_msg = "assertion error"

    inst = self.instructions[current_instruction_pointer]
    # DETECT RAISE_VARARGS or LOAD CONST
    if inst.opname == "LOAD_CONST":
        if not isinstance(inst.argval, str):
            return False
        error_msg = inst.argval

        # if it is LOAD_CONSTANT, it must be followed by CALL_FUNCTION
        # (PRECALL for Python 3.11, CALL for Python 3.12+)
        current_instruction_pointer += 1
        inst = self.instructions[current_instruction_pointer]
        if inst.opname not in ("CALL_FUNCTION", "PRECALL", "CALL"):
            return False

        # for Python 3.11, PRECALL should be followed by CALL, then RAISE_VARARGS
        # for Python != 3.11, CALL_FUNCTION/CALL should be followed by RAISE_VARARGS
        current_instruction_pointer += 1
        if inst.opname == "PRECALL":
            current_instruction_pointer += 1
        inst = self.instructions[current_instruction_pointer]

    if inst.opname != "RAISE_VARARGS":
        return False

    self.push(ConstantVariable.create(error_msg))

    return True


explain = False


def log_graph_break(code_options, reason="", exc_info=False, user_stack=None):
    if user_stack is None:
        user_stack = torch._guards.TracingContext.extract_stack()

    try:
        frame_loc = (user_stack[-1].filename, user_stack[-1].lineno)
    except IndexError:
        # first instruction
        frame_loc = (
            code_options["co_filename"],
            code_options["co_firstlineno"],
        )

    stack_above_dynamo_formatted = ""
    if config.verbose:
        stack_above_dynamo = get_stack_above_dynamo()
        stack_above_dynamo_formatted = "".join(
            traceback.format_list(stack_above_dynamo)
        )
    else:
        user_stack = get_stack_above_dynamo() + user_stack
        user_stack = collapse_resume_frames(user_stack)
    user_stack_formatted = "".join(traceback.format_list(user_stack))
    user_stack_trace = (
        f"Graph break in user code at {frame_loc[0]}:{frame_loc[1]}\n"
        f"Graph Break Reason: {reason}\n"
        "User code traceback:\n"
    )

    if config.verbose:
        user_stack_trace += (
            f"{stack_above_dynamo_formatted}\n"
            "========== most recent `torch.compile` tracing attempt started here ==========\n\n"
            f"{user_stack_formatted}\n"
            "NOTE: the most recent `torch.compile` tracing attempt might not be where you applied `torch.compile`! "
            "This is due to how graph breaks are implemented - the optimized code object returned by Dynamo will call another "
            "Dynamo-generated resume function and tracing is re-enabled by calling the resume function as a normal Python "
            "function, which Dynamo intercepts as a top-level frame.\n"
        )
    else:
        user_stack_trace += str(user_stack_formatted)

    torch._logging.trace_structured(
        "artifact",
        metadata_fn=lambda: {
            "name": "dynamo_graph_break_reason",
            "encoding": "string",
        },
        payload_fn=lambda: f"{user_stack_trace}\n{traceback.format_exc() if exc_info else ''}",
    )

    # torch._dynamo.explain() formats this a little nicer, and presents a slightly
    # more actionable user code pointer
    if (
        graph_break_log.isEnabledFor(logging.DEBUG)
        and not explain
        and graph_break_dup_warning_checker.add(frame_loc)
    ):
        # This log line MUST contain the string "Graph break in user code",
        # This log line is exercised from
        #   python test/dynamo/test_exc.py -k test_graph_break_log
        graph_break_log.debug(
            user_stack_trace,
        )
    else:
        # This log line MUST not contain the string "Graph break in user code",
        # exercised by
        #   python test/dynamo/test_misc.py -k test_duplicate_graph_break_log
        graph_break_log.debug(
            "Graph break (user stack suppressed due to duplicate graph break) in user code at %s:%s\nGraph Break Reason: %s",
            frame_loc[0],
            frame_loc[1],
            reason,
        )


def generic_jump(truth_fn: typing.Callable[[object], bool], push: bool):
    # graph break message fields for data dependent branching
    _gb_type = "Data-dependent branching"
    _explanation = (
        "Detected data-dependent branching (e.g. `if my_tensor.sum() > 0:`). "
        "Dynamo does not support tracing dynamic control flow."
    )
    _hints = [
        *graph_break_hints.FUNDAMENTAL,
        "Use `torch.cond` to express dynamic control flow.",
    ]

    def jump_graph_break(self, inst, value, extra_msg=""):
        log_graph_break(
            self.code_options,
            reason=format_graph_break_message(
                gb_type=_gb_type,
                context=f"attempted to jump with {value}",
                explanation=_explanation,
                hints=_hints,
            ),
        )
        assert self.should_compile_partial_graph()
        # compile a partial subgraph prefix then jump into user code
        if self.maybe_has_backedge():
            msg = (
                "Skipping frame because there is a graph break in a for/while loop\n"
                f"{self.frame_summary()}"
            )
            log.info(msg)
            raise exc.SkipFrame(msg)

        self.push(value)
        log.debug("generic_jump triggered compile")
        self.output.compile_subgraph(
            self,
            reason=GraphCompileReason(
                f"generic_jump {typestr(value)}{extra_msg}", [self.frame_summary()]
            ),
        )
        self.pop()

        if_next = self.create_call_resume_at(self.next_instruction)
        if push:
            self.push(value)
        if_jump = self.create_call_resume_at(inst.target)

        if sys.version_info >= (3, 13):
            # 3.13 requires stack[-1] to be bool type
            self.output.add_output_instructions([create_instruction("TO_BOOL")])

        jump_inst = create_instruction(inst.opname, target=if_jump[0])
        jump_inst.copy_positions(inst)
        self.output.add_output_instructions([jump_inst] + if_next + if_jump)

    def inner(self: "InstructionTranslatorBase", inst: Instruction):
        value: VariableTracker = self.pop()
        if (
            config.rewrite_assert_with_torch_assert
            and _detect_and_normalize_assert_statement(self, truth_fn, push)
        ):
            error_msg: VariableTracker = self.pop()
            # Skip over things like `assert True`
            if value.is_python_constant():
                if bool(value.as_python_constant()):
                    return self.jump(inst)
                elif self.should_compile_partial_graph():
                    jump_graph_break(self, inst, value)
                else:
                    unimplemented_v2(
                        gb_type="Data-dependent assertion failed (cannot compile partial graph)",
                        context=f"value: {value}",
                        explanation="Dynamo has determined when encountering a data-dependent assert failure "
                        "that it should not compile the partial graph.",
                        hints=[
                            *graph_break_hints.FUNDAMENTAL,
                            "Use `torch._assert()` to raise a hard AssertionError when the check fails. "
                            "This error will propagate back the user code "
                            "that called the compiled function (i.e. Dynamo wil not trace any exception handling).",
                            "Remove the assert statement.",
                            "Move the assert statement outside of any context managers in order to graph break with "
                            "partial graph compilation (if fullgraph=False).",
                        ],
                    )

            # TODO maybe should respect DtoH sync intention of users later??
            # Manually insert torch._assert_async instead of python assert and jump over
            # assert related instructions as we don't need them anymore.

            # if we see Tensor as assert statement, no need to call scalar_tensor
            if isinstance(value, TensorVariable):
                self.output.create_proxy(
                    "call_function",
                    torch._assert_async,
                    *proxy_args_kwargs((value, error_msg), {}),
                )
                self.jump(inst)
                return

            if isinstance(value, SymNodeVariable):
                # if the assertion is normal shape expression.
                # just install guard and bail out.
                sym_expr = value.sym_num
                if not isinstance(sym_expr, torch.SymBool):
                    sym_expr = sym_expr != 0

                result = torch.fx.experimental.symbolic_shapes.expect_true(sym_expr)
                if not result:
                    unimplemented_v2(
                        gb_type="Assertion failed on symbolic shapes",
                        context=str(sym_expr),
                        explanation="",
                        hints=[*graph_break_hints.USER_ERROR],
                    )
                self.jump(inst)
                return

            scalar_to_tensor_proxy = self.output.create_proxy(
                "call_function", torch.scalar_tensor, *proxy_args_kwargs((value,), {})
            )

            scalar_to_tensor = wrap_fx_proxy(
                self,
                scalar_to_tensor_proxy,
                example_value=get_fake_value(scalar_to_tensor_proxy.node, self),
            )

            self.output.create_proxy(
                "call_function",
                torch._assert_async,
                *proxy_args_kwargs((scalar_to_tensor, error_msg), {}),
            )
            self.jump(inst)
            return

        if value.is_python_constant():
            # ConstDictVariable is optimized to be very lazy about insertion of
            # guards, so we have to manually insert a SEQUENCE_LENGTH guard
            # here.
            if isinstance(value, ConstDictVariable) and value.source:
                install_guard(value.source.make_guard(GuardBuilder.SEQUENCE_LENGTH))
            if truth_fn(value.as_python_constant()):
                if push:
                    self.push(value)
                self.jump(inst)
        elif (
            isinstance(value, (TensorVariable)) and self.should_compile_partial_graph()
        ):
            jump_graph_break(self, inst, value)
        elif isinstance(value, NNModuleVariable):
            # Equivalent of "self.nn_module is not None"
            mod = self.output.get_submodule(value.module_key)
            if truth_fn(mod):
                if push:
                    self.push(value)
                self.jump(inst)
        elif isinstance(value, UserDefinedObjectVariable):
            try:
                x = value.var_getattr(self, "__bool__")  # type: ignore[arg-type]
            except exc.ObservedAttributeError:
                exc.handle_observed_exception(self)
                # if __bool__ is missing, trying __len__ to infer a truth value.
                try:
                    x = value.var_getattr(self, "__len__")  # type: ignore[arg-type]
                except exc.ObservedAttributeError:
                    exc.handle_observed_exception(self)
                    x = None

            # __bool__ or __len__ is function
            if isinstance(x, UserMethodVariable):
                result = x.call_function(self, [], {})  # type: ignore[arg-type, assignment]
                if isinstance(result, ConstantVariable) and isinstance(
                    result.value, (bool, int)
                ):
                    if truth_fn(result.value):
                        if push:
                            self.push(value)
                        self.jump(inst)
                elif isinstance(result, SymNodeVariable):
                    if result.evaluate_expr():
                        if push:
                            self.push(value)
                        self.jump(inst)
                else:
                    unimplemented_v2(
                        gb_type="Data-dependent branching with non-constant __bool__",
                        context=f"method: {x}, result: {result}",
                        explanation="Attempted to perform data-dependent branching on a user-defined "
                        "object with a __bool__ method that did not return a constant.",
                        hints=[],
                    )
            # __bool__ or __len__ is non-function or not existed in the user defined object
            else:
                if truth_fn(True):
                    if push:
                        self.push(value)
                    self.jump(inst)
        elif not isinstance(value, TensorVariable) and value.has_unpack_var_sequence(
            self
        ):
            if truth_fn(len(value.unpack_var_sequence(self))):
                if push:
                    self.push(value)
                self.jump(inst)
        elif isinstance(value, SymNodeVariable):
            try:
                # if the user is branching on a SymBool, guard on it
                # if the user has code like:
                #    if size:
                #        ...
                # then they are just testing truthiness: guard that the expr != 0
                if isinstance(value.sym_num, torch.SymBool):
                    eval_result = value.evaluate_expr(self.output)
                else:
                    eval_result = guard_bool(value.sym_num != 0)
            except exc.UserError as e:
                if self.should_compile_partial_graph():
                    return jump_graph_break(self, inst, value, extra_msg=f"\n{e}")
                raise
            if truth_fn(eval_result):
                if push:
                    self.push(value)
                self.jump(inst)
        elif isinstance(value, variables.BackwardHookVariable):
            if truth_fn(True):
                if push:
                    self.push(value)
                self.jump(inst)
        else:
            from .source import is_constant_source

            if value.source is not None and is_constant_source(value.source):
                if truth_fn(value.get_real_value()):  # type: ignore[attr-defined]
                    if push:
                        self.push(value)
                    self.jump(inst)
            else:
                unimplemented_v2(
                    gb_type=_gb_type,
                    context=f"attempted to jump with {value}",
                    explanation=_explanation,
                    hints=_hints,
                )

    return inner


def break_graph_if_unsupported(*, push):
    def decorator(inner_fn):
        @functools.wraps(inner_fn)
        def wrapper(self: "InstructionTranslatorBase", inst: Instruction):
            speculation = self.speculate()
            if speculation.failed:
                assert speculation.reason is not None
                return handle_graph_break(self, inst, speculation.reason)
            try:
                return inner_fn(self, inst)
            except Unsupported as excp:
                if self.active_generic_context_managers:
                    # We don't support graph break under GenericContextWrappingVariable,
                    # If there is, we roll back to the checkpoint and fall back.
                    excp.remove_from_stats()
                    unimplemented_v2(
                        gb_type="Graph break under GenericContextWrappingVariable",
                        context=f"Active generic context managers: {self.active_generic_context_managers}",
                        explanation="Attempted to graph break in an active context manager(s) that doesn't support graph breaking.",
                        hints=[
                            "Move the offending context manager(s) to outside the compiled region.",
                            *graph_break_hints.CAUSED_BY_EARLIER_GRAPH_BREAK,
                        ],
                        from_exc=excp,
                    )

                if isinstance(excp, exc.UncapturedHigherOrderOpError):
                    raise

                if not self.should_compile_partial_graph():
                    raise

                log_graph_break(
                    self.code_options,
                    exc_info=True,
                    reason=str(excp),
                    user_stack=excp.real_stack,
                )

                if self.maybe_has_backedge():
                    msg = (
                        "Skipping frame because there is a graph break in a for/while loop\n"
                        f"{self.frame_summary()}"
                    )
                    log.info(msg)
                    raise exc.SkipFrame(msg) from excp

                excp.remove_from_stats()
                excp.add_to_stats("graph_break")
                speculation.reason = GraphCompileReason(excp.msg, excp.real_stack)
            speculation.fail_and_restart_analysis()

        def handle_graph_break(
            self: "InstructionTranslatorBase",
            inst: Instruction,
            reason: GraphCompileReason,
        ):
            self.output.compile_subgraph(self, reason=reason)
            cg = PyCodegen(self)
            cleanup: list[Instruction] = []
            # Reconstruct the context variable CLASS in the block stack
            for b in self.block_stack:
                # Don't exit any modes we have entered,
                # output bytecode will mutate the tf mode stack accordingly
                if isinstance(b.with_context, TorchFunctionModeVariable):
                    cg.extend_output(
                        b.resume_fn().try_except_torch_function_mode(
                            cg.code_options, cleanup
                        )
                    )
                    continue
                assert b.with_context is not None
                assert isinstance(b.with_context, (ContextWrappingVariable))
                b.with_context.reconstruct_type(cg)
                cg.extend_output(b.resume_fn().try_finally(cg.code_options, cleanup))
            self.output.add_output_instructions(cg.get_instructions())
            del cg

            if sys.version_info >= (3, 11) and inst.opname == "CALL":
                kw_names = (
                    self.kw_names.as_python_constant()
                    if self.kw_names is not None
                    else ()
                )
                if len(kw_names) > 0:
                    # KW_NAMES no longer used in 3.13
                    assert sys.version_info < (3, 13)
                    self.output.add_output_instructions(
                        [create_instruction("KW_NAMES", argval=kw_names)]
                    )
                call_insts = create_call_function(inst.arg, False)
                call_insts[-1].copy_positions(inst)
                self.output.add_output_instructions(call_insts)
            else:
                # copy instruction, but without exception table data
                assert inst.target is None
                inst_copy = copy.copy(inst)
                inst_copy.exn_tab_entry = None
                self.output.add_output_instructions([inst_copy])

            self.output.add_output_instructions(cleanup)

            if (
                sys.version_info >= (3, 11)
                and sys.version_info < (3, 12)
                and inst.opname == "CALL"
            ):
                # stack effect for PRECALL + CALL is split between the two instructions
                stack_effect = dis.stack_effect(
                    dis.opmap["PRECALL"], inst.arg
                ) + dis.stack_effect(dis.opmap["CALL"], inst.arg)
            else:
                stack_effect = dis.stack_effect(inst.opcode, inst.arg)
            self.popn(push - stack_effect)

            for _ in range(push):
                self.push(UnknownVariable())
            self.output.add_output_instructions(
                self.create_call_resume_at(self.next_instruction)
            )

        return wrapper

    return decorator


class BytecodeDistpatchTableMeta(type):
    """Installs a `cls.dispatch_table` on every subclass to speed up calls to self.OPCODE()"""

    def __init__(cls, name, bases, dct) -> None:
        super().__init__(name, bases, dct)

        def _missing(opname, *args):
            unimplemented_v2(
                gb_type="Missing bytecode handler",
                context=f"{opname} with args {args}",
                explanation=f"Dynamo does not know how to handle the bytecode instruction `{opname}`.",
                hints=[
                    f"Do not trace code that produces the `{opname}` bytecode instruction "
                    "(see https://docs.python.org/3/library/dis.html for bytecode semantics).",
                    *graph_break_hints.SUPPORTABLE,
                ],
            )

        dispatch_table = {
            op: getattr(cls, opname, functools.partial(_missing, opname))
            for opname, op in dis.opmap.items()
        }
        cls.dispatch_table = [dispatch_table.get(i) for i in range(2**8)]


@dataclasses.dataclass
class ExceptionStack:
    """
    Exception stack that it is shared among all InstructionTranslator instances
    """

    # Exception handling in CPython is a bit confusing and some of the bytecode
    # have a slightly different behavior than what is is documented. While reading
    # the documentation, is important to notice that the terms "current exception"
    # and "stack" sometimes refers to a C variable with the same name and the
    # exception stack, respectively.
    #
    # The lifetime of an exception is (Python 3.11+):
    #  + tx._raise_exception_variable(...) := sets the current_exception variable
    #  + PUSH_EXC_INFO := pushes the current_exception to the *exception stack*
    #  + POP_EXCEPT := pops TOS from the *exception stack*

    _exc_stack: list[VariableTracker] = dataclasses.field(default_factory=list)
    _current_exception: Optional[VariableTracker] = dataclasses.field(default=None)

    def clear_current_exception(self):
        self._current_exception = None

    def set_current_exception(self, val):
        self._set_context_and_break_context_reference_cycle(val)
        self._current_exception = val

    def move_current_exception_to_stack(self):
        assert self._current_exception is not None
        self.append(self._current_exception)
        self.clear_current_exception()

    def get_current_exception(self):
        assert self._current_exception is not None
        return self._current_exception

    def _set_context_recursive(self, val, prev_idx):
        if (ctx := val.__context__) and type(ctx) is not ConstantVariable:
            return val
        if len(self._exc_stack) + prev_idx > 0:
            prev = self._exc_stack[prev_idx]
            self._set_context_recursive(prev, prev_idx - 1)
            val.set_context(prev)
        return val

    def _break_context_reference_cycle(self, val):
        # See test_exceptions::test_raise_does_not_create_context_chain_cycle
        # Based on https://github.com/python/cpython/blob/e635bf2e49797ecb976ce45a67fce2201a25ca68/Python/errors.c#L207-L228
        # As noted on CPython, this is O(chain length) but the context chains
        # are usually very small
        o = slow_o = val
        slow_update_toggle = False  # floyd's algorithm for detecting cycle
        while True:
            context = o.__context__
            if type(context) is ConstantVariable:  # context not set
                break

            if context is val:
                o.set_context(ConstantVariable(None))
                break

            o = context
            if o is slow_o:
                # pre-existing cycle - all exceptions on the path were
                # visited and checked
                break

            if slow_update_toggle:
                slow_o = slow_o.__context__  # visited all exceptions
            slow_update_toggle = not slow_update_toggle

    def _set_context_and_break_context_reference_cycle(self, val):
        # set Exception.__context__
        self._set_context_recursive(val, len(self._exc_stack) - 1)
        self._break_context_reference_cycle(val)

    def pop(self):
        return self._exc_stack.pop()

    def append(self, val):
        self._exc_stack.append(val)

    def __len__(self):
        return len(self._exc_stack)

    def __getitem__(self, index):
        return self._exc_stack[index]

    def __str__(self):
        return f"{self._exc_stack=} - {self._current_exception=}"

    __repr__ = __str__


class InstructionTranslatorBase(
    metaclass=BytecodeDistpatchTableMeta,
):
    output: OutputGraph
    symbolic_locals: dict[str, VariableTracker]
    symbolic_globals: dict[str, VariableTracker]
    symbolic_torch_function_state: SymbolicTorchFunctionState
    stack: list[VariableTracker]
    instruction_pointer: Optional[int]
    current_instruction: Instruction
    block_stack: list[BlockStackEntry]
    lineno: int
    kw_names: Optional[ConstantVariable]
    accept_prefix_inst: bool
    prefix_insts: list[Instruction]
    inline_depth: int
    inconsistent_side_effects: bool
    current_speculation: Optional[SpeculationEntry]
    dispatch_table: list[Any]
    exn_vt_stack: ExceptionStack
    exec_recorder: Optional[ExecutionRecorder]
    strict_checks_fn: Optional[Callable[[VariableTracker], bool]]
    start_point: Optional[int]

    def mark_inconsistent_side_effects(self):
        """
        InstructionTranslator has encountered instructions which may cause
        dynamo to see a different version of history from eager
        See: https://github.com/pytorch/pytorch/issues/110765
        """
        self.inconsistent_side_effects = True

    def maybe_has_backedge(self):
        # This function employs a heuristic. It does not reliably detect a backedge.
        # The heuristic is straightforward: starting from the current instruction and
        # continuing to the end, if any jump instruction targets an instruction before
        # the current one, there might be a backedge.

        # Python 3.12 introduced changes to bytecode that group common paths in
        # blockstacks (with or try...else) and allow for early returns. Consequently,
        # there can be multiple RETURN_VALUE instructions. Another heuristic is to
        # halt detection upon encountering the first RETURN_VALUE or RETURN_CONST.

        # These heuristics can result in both false positives and negatives, but
        # in either case, the Dynamo code remains valid. For false positives
        # (where an edge is incorrectly marked as a backedge), Dynamo will
        # perform a SkipFrame instead of potentially applying optimizations. For
        # false negatives (where an edge that should be marked as a backedge
        # isn't), multiple graphs may be generated if there's a break in the
        # graph during a for loop. In general, its better to have fewer false
        # negatives so that Dynamo does not skip the whole frame.

        cur_offset = self.current_instruction.offset
        assert self.instruction_pointer is not None
        for inst in self.instructions[self.instruction_pointer :]:
            if inst.opname in ("RETURN_VALUE", "RETURN_CONST"):
                return False
            if inst.opname in JUMP_OPNAMES:
                jump_offset = inst.argval
                if jump_offset < cur_offset:
                    return True
        return False

    def cellvars(self):
        if not hasattr(self, "_cellvars"):
            self._cellvars = tuple(self.code_options["co_cellvars"] or [])
            # An inlined function might depend on the cellvar of the parent
            # function. So, recursively obtain parent cellvars.
            if isinstance(self, InliningInstructionTranslator):
                self._cellvars += self.parent.cellvars()
        return self._cellvars

    def freevars(self):
        if not hasattr(self, "_freevars"):
            self._freevars = tuple(self.code_options["co_freevars"] or [])
            # An inlined function might depend on the freevar of the parent
            # function. So, recursively obtain parent freevars.
            if isinstance(self, InliningInstructionTranslator):
                self._freevars += self.parent.freevars()
        return self._freevars

    def cell_and_freevars(self):
        if not hasattr(self, "_cell_and_freevars"):
            self._cell_and_freevars = self.cellvars() + self.freevars()
        return self._cell_and_freevars

    def prune_dead_locals(self):
        # Only keep the locals that must remain on the stack.
        reads = livevars_analysis(self.instructions, self.current_instruction)
        self.symbolic_locals = {
            k: v for k, v in self.symbolic_locals.items() if k in reads
        }
        # "Garbage collect the heap".
        self.output.side_effects.prune_dead_object_new(self)

    def call_function(
        self,
        fn: VariableTracker,
        args: list[VariableTracker],
        kwargs: dict[str, VariableTracker],
    ):
        assert isinstance(fn, VariableTracker)
        assert isinstance(args, list)
        assert isinstance(kwargs, dict)
        assert all(
            isinstance(x, VariableTracker)
            for x in itertools.chain(args, kwargs.values())
        )
        inner_fn = None
        if hasattr(fn, "value"):
            inner_fn = fn.value
        if hasattr(fn, "fn"):
            inner_fn = fn.fn
        if inner_fn and callable(inner_fn) and is_forbidden(inner_fn):
            raise AssertionError(f"Attempt to trace forbidden callable {inner_fn}")
<<<<<<< HEAD
        try:
            self.push(fn.call_function(self, args, kwargs))  # type: ignore[arg-type]
        except (exc.ObservedException, exc.TorchDynamoException):
            raise
        except Exception as e:
            exc.raise_observed_exception(
                type(e),
                self,
                args=list(map(ConstantVariable.create, e.args)),
            )
=======
        self.push(fn.call_function(self, args, kwargs))  # type: ignore[arg-type]
>>>>>>> 02e8fa86

    def inline_generator_function(self, fn, args, kwargs):
        """
        Redirect the call to the generator "call_function"
        """
        if not isinstance(fn, LocalGeneratorFunctionVariable):
            fn = LocalGeneratorFunctionVariable(fn)
        return fn.call_function(self, args, kwargs)

    def inline_user_function_return(self, fn, args, kwargs):
        """
        A call to some user defined function by inlining it.
        """
        if config.enable_faithful_generator_behavior and is_generator(fn.get_code()):
            return self.inline_generator_function(fn, args, kwargs)
        else:
            return InliningInstructionTranslator.inline_call(self, fn, args, kwargs)

    def get_line_of_code_header(self, lineno=None):
        if lineno is None:
            lineno = self.lineno
        inline_depth_str = (
            f" (inline depth: {self.inline_depth})" if self.inline_depth > 0 else ""
        )
        funcname = get_funcname(self.f_code.co_filename, lineno)
        funcname_str = "" if funcname is None else f" ({funcname})"
        return f"{self.f_code.co_filename}:{lineno} in {self.f_code.co_name}{funcname_str}{inline_depth_str}"

    def get_log_starts_line_log_str(self):
        log_str = f"TRACE starts_line {self.get_line_of_code_header()}\n"
        line = linecache.getline(self.f_code.co_filename, self.lineno).rstrip()
        log_str += f"    {line}"
        return log_str

    def starts_line(self, lineno):
        if self.lineno == lineno:
            return
        self.lineno = lineno
        TracingContext.set_current_loc(
            self.f_code.co_filename, lineno, self.f_code.co_name
        )
        from torch._logging.structured import dump_file

        dump_file(self.f_code.co_filename)
        if trace_source_log.isEnabledFor(logging.DEBUG):
            trace_source_log.debug("%s", LazyString(self.get_log_starts_line_log_str))

    def step(self):
        """Process exactly one instruction, return False we should exit"""
        ip = self.instruction_pointer
        if ip is None:
            return False
        self.current_instruction = inst = self.instructions[ip]
        self.instruction_pointer = ip + 1

        if inst.starts_line:
            self.starts_line(inst.starts_line)

        if (
            not self.stack
            and self.should_compile_partial_graph()
            and self.is_non_empty_graph()
        ):
            self.current_speculation = self.speculate()
            if self.current_speculation.failed:
                return self.step_graph_break(inst)

        if trace_bytecode_log.isEnabledFor(logging.DEBUG):
            trace_bytecode_log.debug(
                "TRACE %s %s %s", inst.opname, inst.argval, self.stack
            )

        self.update_block_stack(inst)

        try:
            self.dispatch_table[inst.opcode](self, inst)
            return not self.output.should_exit
        except TensorifyScalarRestartAnalysis:
            raise
        except exc.ObservedException as e:
            self.exception_handler(e)
            return True
        except (ReturnValueOp, YieldValueOp):
            return False
        except Unsupported:
            if self.current_speculation is None:
                log.debug("empty checkpoint")
                raise
            log.debug("step triggered compile", exc_info=True)

        self.current_speculation.fail_and_restart_analysis()

    if sys.version_info >= (3, 11):

        def update_block_stack(self, inst):
            # 3.11+ no longer uses a block stack, but we still keep track of one
            # so that we know which contexts are currently active.
            # For our purposes, all exception table entries with the same target
            # are considered to be part of the same "block".
            # NOTE: we only keep track of with blocks that are not contained in try blocks.
            # This is because we will not create continuation functions on graph breaks in try blocks,
            # but we may for with blocks. We do not push blocks here since
            # with blocks are pushed when handling BEFORE_WITH.
            entry = inst.exn_tab_entry
            if entry:
                # Detect when we have exited the top with block.
                # The with blocks on the block stack are not enclosed in try
                # blocks, so a with block's cleanup code should be in the
                # previous with block (if any).
                if (
                    len(self.block_stack) >= 2
                    and entry.target is not self.block_stack[-1].target
                    and entry.target is self.block_stack[-2].target
                ):
                    # exit the current block
                    self.block_stack.pop()
            else:
                # no longer in any block
                # It is possible for NOPs to be between two instructions
                # in the same block, but the NOPs are not covered by an
                # exception table entry. In this case, assume that we
                # are still in the same block.
                # In 3.12+, JUMP_BACKWARD might also not be covered by
                # an exception table entry, so we also assume that we
                # are still in the same block. It is probably safe to do
                # this in 3.11, even though we haven't encountered this case before.
                if self.block_stack and inst.opname not in ("NOP", "JUMP_BACKWARD"):
                    # If we really escape from a block and the current
                    # instruction is not in another block, then there
                    # should be no other nested blocks that we are in.
                    assert len(self.block_stack) == 1
                    self.block_stack.pop()

    else:

        def update_block_stack(self, inst):
            pass

    @property
    def next_instruction(self):
        return self.instructions[self.instruction_pointer]  # type: ignore[index]

    def step_graph_break(self, continue_inst):
        # generate code from checkpoint
        assert not self.output.output_instructions
        assert self.current_speculation is not None
        self.output.compile_subgraph(
            self,
            partial_convert=True,
            reason=GraphCompileReason("step_unsupported", [self.frame_summary()]),
        )
        self.output.add_output_instructions(
            [create_jump_absolute(continue_inst)] + self.instructions
        )

    def run_ctx_mgr(self):
        # NB: Don't push the top level frame summary; set_current_loc will
        # take care of it.  However, DO make sure we attach real_stack to
        # exceptions
        return TracingContext.current_frame(None)

    def run(self):
        with self.run_ctx_mgr():
            try:
                self.output.push_tx(self)
                self.start_point = self.instruction_pointer
                while self.step():
                    pass
            except TensorifyScalarRestartAnalysis:
                raise
            except BackendCompilerFailed:
                raise
            except RuntimeError as e:
                if hasattr(e, "msg") and "Data-dependent" in e.msg:
                    readable_graph = torch.fx.GraphModule(
                        self.output.nn_modules, self.output.graph
                    ).print_readable(
                        print_output=False, include_stride=True, include_device=True
                    )
                    e.partial_fx_graph = readable_graph  # type: ignore[attr-defined]
                    raise

                raise
            except Exception as e:
                if self.exec_recorder:
                    e.exec_record = self.exec_recorder.get_record()  # type: ignore[attr-defined]

                raise
            finally:
                self.output.pop_tx()
                # Cleanup the outputGraph to delete the held tensors. We perform the
                # cleanup only for InstructionTranslator and not
                # InliningInstructionTranslator. The InliningInstructionTranslator
                # mutates the output object and is restored to original state if
                # there was an exception.
                if isinstance(self, InstructionTranslator):
                    self.output.cleanup()

    def push(self, val: Optional[VariableTracker]):
        assert val is None or isinstance(val, VariableTracker), (
            f"push expects VariableTracker, got {typestr(val)}"
        )
        self.stack.append(val)  # type: ignore[arg-type]

    def push_many(self, vals: list[VariableTracker]):
        for val in vals:
            self.push(val)

    def pop(self) -> VariableTracker:
        return self.stack.pop()

    def popn(self, n: int) -> list[VariableTracker]:
        return [*reversed([self.pop() for _ in range(n)])]

    def LOAD_FAST(self, inst):
        name = inst.argval
        if self.exec_recorder and name in self.f_locals:
            self.exec_recorder.add_local_var(name, self.f_locals[name])

        try:
            self.push(self.symbolic_locals[name].unwrap())
        except KeyError:
            if name.startswith("."):
                try:
                    # This happens in dict/list comprehensions
                    new_name = name.replace(".", "implicit")
                    self.push(self.symbolic_locals[new_name])
                except KeyError:
                    unimplemented_v2(
                        gb_type="Attempted to read undefined local variable (implicit)",
                        context=f"LOAD_FAST {name}",
                        explanation=f"Could not find an implicit local variable with name `{name}`",
                        hints=[
                            "This happens in dict/list comprehensions",
                            *graph_break_hints.USER_ERROR,
                        ],
                    )
            else:
                unimplemented_v2(
                    gb_type="Attempted to read undefined local variable",
                    context=f"LOAD_FAST {name}",
                    explanation=f"Could not find a local variable with name `{name}`",
                    hints=[*graph_break_hints.USER_ERROR],
                )

        # for continuation functions
        if name.startswith("___stack"):
            self.symbolic_locals.pop(name)

    def LOAD_DEREF(self, inst):
        assert inst.argval in self.cell_and_freevars()
        cell = self.symbolic_locals[inst.argval]
        contents_var = self.output.side_effects.load_cell(cell)
        self.push(contents_var)

        if self.exec_recorder and inst.argval in self.f_locals:
            self.exec_recorder.add_local_var(inst.argval, self.f_locals[inst.argval])

    def STORE_FAST(self, inst):
        name = inst.argval
        loaded_vt = self.pop()
        loaded_vt.set_name_hint(name)
        self.symbolic_locals[name] = loaded_vt

    def DELETE_FAST(self, inst):
        del self.symbolic_locals[inst.argval]

    def STORE_DEREF(self, inst):  # type: ignore[override]
        assert inst.argval in self.cell_and_freevars()
        cell = self.symbolic_locals[inst.argval]
        val = self.pop()
        self.output.side_effects.store_cell(cell, val)

        assert isinstance(cell, CellVariable)  # tame mypy
        if cell.local_name is not None:
            val.set_name_hint(cell.local_name)  # type: ignore[attr-defined]

    LOAD_CLOSURE = LOAD_FAST

    def _load_const(self, inst):
        i = inst.arg
        if i is None:
            return ConstantVariable.create(value=inst.argval)
        val = self._constants_cache[i]
        if not val:
            self._constants_cache[i] = val = ConstantVariable.create(value=inst.argval)
        return val

    def LOAD_CONST(self, inst):
        self.push(self._load_const(inst))

    def _load_global(self, inst):
        name = inst.argval

        if self.exec_recorder:
            if name in self.f_globals:
                self.exec_recorder.add_global_var(name, self.f_globals[name])
            else:
                assert name in self.f_builtins
                self.exec_recorder.builtins[name] = self.f_builtins[name]

        if name in self.symbolic_globals:
            variable = self.output.side_effects[self.symbolic_globals[name]]
            self.push(self.output.side_effects.load_global(variable, name))
            return

        try:
            value = self.f_globals[name]
        except KeyError:
            return self.load_builtin(inst)

        self.push(VariableTracker.build(self, value, GlobalSource(name)))

    @functools.cached_property
    def nn_modules_globals_vt(self):
        module_name = "torch.nn.modules.module"
        module_source = self.import_source(module_name)
        fglobals_value = _import_module(module_name)
        return VariableTracker.build(self, fglobals_value, module_source)

    def LOAD_GLOBAL(self, inst):
        if sys.version_info >= (3, 11) and sys.version_info < (3, 13) and inst.arg % 2:
            self.PUSH_NULL(inst)
        self._load_global(inst)
        if sys.version_info >= (3, 13) and inst.arg % 2:
            self.PUSH_NULL(inst)

    def STORE_GLOBAL(self, inst):
        value = self.pop()
        name = inst.argval
        source = GlobalSource(name)
        if name not in self.symbolic_globals:
            self.symbolic_globals[name] = object()  # type: ignore[assignment]  # sentinel object
        variable = self.output.side_effects.track_global_existing(
            source, self.symbolic_globals[name]
        )
        if isinstance(value, RemovableHandleVariable):
            unimplemented_v2(
                gb_type="Storing Tensor hook handle in globals",
                context=name,
                explanation="This is not supported.",
                hints=[],
            )
        self.output.side_effects.store_global(variable, name, value)

    # Cache note: This cache only exists for the duration of this
    # InstructionTranslator - so it should be safe to do.
    @cache_method
    def import_source(self, module_name):
        """Create an alias to a module for use in guards"""
        if "torch_package" in module_name:
            value = torch.package.package_importer._package_imported_modules[
                module_name
            ]
            alias = (
                module_name.replace(">", "_").replace("<", "_").replace(".", "_dot_")
            )
        else:
            value = _import_module(module_name)
            alias = f"__import_{module_name.replace('.', '_dot_')}"
        f_globals = self.output.global_scope
        assert alias not in f_globals or f_globals[alias] is value
        f_globals[alias] = value
        self.output.update_co_names(alias)
        return GlobalSource(alias)

    def resolve_name(self, name, package, level):
        """
        Copied from the Cpython implementation of __import__
        Resolve a relative module name to an absolute one.
        https://github.com/python/cpython/blob/5a094f0255eea1db58fb2cf14c200971e64ec36e/Lib/importlib/_bootstrap.py#L902
        """
        bits = package.rsplit(".", level - 1)
        if len(bits) < level:
            raise ImportError("attempted relative import beyond top-level package")
        base = bits[0]
        return f"{base}.{name}" if name else base

    def calc_package(self):
        """
        Copied from the Cpython implementation of __import__
        https://github.com/python/cpython/blob/5a094f0255eea1db58fb2cf14c200971e64ec36e/Lib/importlib/_bootstrap.py#L1090
        """
        package = self.f_globals.get("__package__")
        spec = self.f_globals.get("__spec__")
        if package is not None:
            if spec is not None and package != spec.parent:
                log.warning(
                    "__package__ != __spec__.parent (%r != %r)",
                    package,
                    spec.parent,
                    stacklevel=3,
                )
            return package
        elif spec is not None:
            return spec.parent
        else:
            log.warning(
                "can't resolve package from __spec__ or __package__, "
                "falling back on __name__ and __path__",
                stacklevel=3,
            )
            package = self.f_globals["__name__"]
            if "__path__" not in self.f_globals:
                package = package.rpartition(".")[0]
        return package

    def IMPORT_NAME(self, inst):
        level, fromlist = self.popn(2)
        level = level.as_python_constant()
        fromlist = fromlist.as_python_constant()
        module_name = inst.argval

        # Are we replaying? if so, load recorded module
        recorded_name = (
            f"{ExecutionRecorder.LOCAL_MOD_PREFIX}_{level}_{fromlist}_{module_name}"
        )
        if recorded_name in self.f_globals:
            value = self.f_globals[recorded_name]
            source = GlobalSource(recorded_name)
        else:
            try:
                value = __import__(
                    module_name,
                    fromlist=fromlist,
                    level=level,
                    globals=self.f_globals,
                )
            except ImportError:
                unimplemented_v2(
                    gb_type="Import failure",
                    context=f"module_name: {module_name}, fromlist: {fromlist}, level={level}",
                    explanation="Failure when attempting to import.",
                    hints=[*graph_break_hints.USER_ERROR],
                )

            if level != 0:
                pkg = self.calc_package()
                module_name = self.resolve_name(module_name, pkg, level)

            # For __import__, when the name variable is of the form package.module,
            # normally, the top-level package (the name up till the first dot) is
            # returned, not the module named by module_name. However, when a
            # non-empty fromlist argument is given, the module named by name is
            # returned. Therefore, we set the source correctly here.
            if not fromlist:
                top_level_module_name = module_name.partition(".")[0]
                source = self.import_source(top_level_module_name)
            else:
                source = self.import_source(module_name)

        if self.exec_recorder:
            self.exec_recorder.add_local_mod(recorded_name, value)

        if istype(value, (types.ModuleType, DummyModule)):
            self.push(PythonModuleVariable(value, source=source))
        else:
            unimplemented_v2(
                gb_type="Bad import result",
                context=typestr(value),
                explanation="Import result is not a Python module.",
                hints=[],
            )

    # fb internal 3.12 opcode
    EAGER_IMPORT_NAME = IMPORT_NAME

    def IMPORT_FROM(self, inst):
        self.DUP_TOP(inst)
        self._load_attr(inst)

    def load_builtin_from_argval(self, argval):
        if argval not in self.f_builtins:
            exc.raise_observed_exception(
                NameError,
                self,
                args=[ConstantVariable(f"name '{argval}' is not defined")],
            )
        val = self.f_builtins[argval]

        if callable(val):
            builtins_source = GlobalSource(
                self.output.name_of_builtins_dict_key_in_fglobals
            )
            var_source = DictGetItemSource(builtins_source, argval)
            self.push(VariableTracker.build(self, val, var_source))
        else:
            assert is_builtin_constant(val)
            self.push(ConstantVariable.create(value=val))

    def load_builtin(self, inst):
        self.load_builtin_from_argval(inst.argval)

    def jump(self, inst):
        assert self.instruction_pointer is not None
        assert self.start_point is not None
        get_metrics_context().increment(
            "ir_count", self.instruction_pointer - self.start_point
        )
        self.instruction_pointer = self.indexof[inst.target]
        self.start_point = self.instruction_pointer

    JUMP_FORWARD = jump
    JUMP_ABSOLUTE = jump

    POP_JUMP_IF_FALSE = generic_jump(operator.not_, False)
    POP_JUMP_IF_TRUE = generic_jump(operator.truth, False)
    JUMP_IF_FALSE_OR_POP = generic_jump(operator.not_, True)
    JUMP_IF_TRUE_OR_POP = generic_jump(operator.truth, True)

    def SETUP_LOOP(self, inst):
        # only exists in python<=3.7
        self.block_stack.append(BlockStackEntry(inst, inst.target, len(self.stack)))

    def SETUP_EXCEPT(self, inst):
        # only exists in python<=3.7
        self.block_stack.append(BlockStackEntry(inst, inst.target, len(self.stack)))

    def POP_BLOCK(self, inst):
        self.block_stack.pop()

    def SETUP_WITH(self, inst):
        self.setup_or_before_with(inst)

    def SETUP_FINALLY(self, inst):
        self.block_stack.append(BlockStackEntry(inst, inst.target, len(self.stack)))

    def BEGIN_FINALLY(self, inst):
        self.push(None)

    def WITH_CLEANUP_START(self, inst):
        exit, exc = self.popn(2)
        assert exc is None
        self.push(exc)
        self.push(exit.call_function(self, [ConstantVariable.create(None)] * 3, {}))

    def WITH_CLEANUP_FINISH(self, inst):
        self.popn(2)
        self.push(None)

    def FOR_ITER(self, inst):
        it = self.pop().realize()
        try:
            val = it.next_variable(self)
            self.push(it)
            self.push(val)
        except (StopIteration, exc.ObservedUserStopIteration) as e:
            if isinstance(e, exc.ObservedUserStopIteration):
                exc.handle_observed_exception(self)

            # leave iterator upon exhaustion in 3.12
            if sys.version_info >= (3, 12):
                # CPython 3.12 actually jumps to the instruction after the END_FOR
                # and performs the action of END_FOR as part of FOR_ITER. We jump
                # to the END_FOR and run it, so we need to make sure 2 values are
                # on the stack for it to pop.
                self.push(it)
                self.push(ConstantVariable.create(None))
            self.jump(inst)

    def _create_exception_type(self, val):
        if isinstance(
            val, (variables.BuiltinVariable, UserDefinedExceptionClassVariable)
        ):
            # Create the instance of the exception type
            # https://github.com/python/cpython/blob/3.11/Python/ceval.c#L6547-L6549
            val = val.call_function(self, [], {})  # type: ignore[arg-type]
        return val

    def _raise_exception_variable(self, val) -> NoReturn:
        # User can raise exception in 2 ways
        #   1) raise exception type - raise NotImplementedError
        #   2) raise execption instance - raise NotImplemetedError("foo")

        # 1) when user raises exception type
        val = self._create_exception_type(val)

        if not self._isinstance_exception(val):
            exc.raise_observed_exception(
                TypeError,
                self,
                args=[ConstantVariable("exceptions must derive from BaseException")],
            )

        # Handle https://peps.python.org/pep-0479/
        # CPython 3.12+ has a specific bytecode instruction (CALL_INTRINSIC_1 3) for this
        if (
            is_generator(self.f_code)
            and isinstance(val, variables.ExceptionVariable)
            and val.exc_type is StopIteration
        ):
            val = variables.BuiltinVariable(RuntimeError).call_function(self, [], {})  # type: ignore[arg-type]

        # Save the exception in a global data structure
        self.exn_vt_stack.set_current_exception(val)

        # 2) when user raises exception instance
        if self._isinstance_exception(val):
            observed_exception_type = exc.get_dynamo_observed_exception(val.exc_type)  # type: ignore[attr-defined]
            raise observed_exception_type(f"raised exception {val}")
        unimplemented_v2(
            gb_type="Failed to raise exception",
            context=str(exc),
            explanation="Attempted to raise a non-Exception type/value.",
            hints=[*graph_break_hints.USER_ERROR],
        )

    def RAISE_VARARGS(self, inst):
        if inst.arg == 0:
            if not len(self.exn_vt_stack):
                msg = ConstantVariable("No active exception to reraise")
                exc.raise_observed_exception(RuntimeError, self, args=[msg])

            # re-raise the previous exception. Here CPython refers to the exception
            # on top of the exception stack
            assert len(self.exn_vt_stack)
            val = self.exn_vt_stack[-1]
            assert self._isinstance_exception(val), val
            self._raise_exception_variable(val)
        elif inst.arg == 1:
            # raise TOS
            val = self.stack[-1]
            self._raise_exception_variable(val)
        else:
            # raise .. from ...
            from_vt = self.pop()
            val = self.pop()
            try:
                self._raise_exception_variable(val)
            finally:
                # Update __cause__/__supppress_context__ in the raised exception
                curr_exc = self.exn_vt_stack.get_current_exception()
                cause = self._create_exception_type(from_vt)
                curr_exc.call_setattr(self, ConstantVariable("__cause__"), cause)

    def CLEANUP_THROW(self, inst):
        # https://github.com/python/cpython/pull/96010
        tos = self.stack[-1]
        assert isinstance(tos, ExceptionVariable)
        if tos.exc_type is StopIteration:
            unimplemented_v2(
                gb_type="CLEANUP_THROW with StopIteration",
                context="",
                explanation="Received StopIteration when handling generator.throw/close. This is not supported.",
                hints=[],
            )
        else:
            self.RERAISE(inst)

    def RERAISE(self, inst):
        # https://docs.python.org/3/library/dis.html#opcode-RERAISE
        #   Re-raises the exception currently on top of the stack. If oparg is
        #   non-zero, pops an additional value from the stack which is used to
        #   set f_lasti of the current frame.

        if sys.version_info >= (3, 11):
            # RERAISE is currently supported in a narrow case of `raise ... from None`
            val = self.pop()
            if inst.argval:
                # RERAISE 1
                _ = self.pop()
                self._raise_exception_variable(val)
            else:
                # RERAISE 0
                self.push(val)
                self._raise_exception_variable(val)
        else:
            _exc = self.pop()
            val = self.pop()
            _tb = self.pop()
            self._raise_exception_variable(val)

    def _isinstance_exception(self, val):
        return isinstance(
            val,
            (
                variables.ExceptionVariable,
                UserDefinedExceptionClassVariable,
                UserDefinedExceptionObjectVariable,
            ),
        )

    def WITH_EXCEPT_START(self, inst):
        if sys.version_info >= (3, 11):
            # At the top of the stack are 4 values:
            #    - TOP = exc_info()
            #    - SECOND = previous exception
            #    - THIRD: lasti of exception in exc_info()
            #    - FOURTH: the context.__exit__ bound method
            #    We call FOURTH(type(TOP), TOP, GetTraceback(TOP)).
            #    Then we push the __exit__ return value.
            assert len(self.stack) >= 4
            fn = self.stack[-4]
            val = self.stack[-1]
            assert self._isinstance_exception(val)
            typ = BuiltinVariable(val.exc_type)  # type: ignore[attr-defined]
            tb = ConstantVariable(None)
        else:
            assert len(self.stack) >= 7
            fn = self.stack[-7]
            val = self.stack[-2]
            assert self._isinstance_exception(val)
            typ = BuiltinVariable(val.exc_type)  # type: ignore[attr-defined]
            tb = ConstantVariable(None)

        self.call_function(fn, [typ, val, tb], {})

    def exception_handler(self, raised_exception):
        observed_exn_gb_explanation = (
            "Dynamo found no exception handler at the top-level compiled function "
            "when encountering an exception. Exception will propagate outside the compiled region."
        )

        if sys.version_info >= (3, 11):
            exn_tab_entry = self.current_instruction.exn_tab_entry
            if exn_tab_entry:
                # Implementation is based on https://github.com/python/cpython/blob/3.11/Objects/exception_handling_notes.txt

                # 1) pop values from the stack until it matches the stack depth
                # for the handler
                while len(self.stack) > exn_tab_entry.depth:
                    self.pop()

                # 2) if 'lasti' is true, then push the offset that the exception was raised at
                if exn_tab_entry.lasti:
                    self.push(
                        variables.ConstantVariable(self.current_instruction.offset)
                    )

                # 3) push the exception to the stack
                self.push(self.exn_vt_stack.get_current_exception())

                # 4) jump to the handler
                self.jump(exn_tab_entry)
            else:
                # No handler found. Bubble the exception to the parent
                # instruction translater. We use special exception for this.
                self.stack.clear()
                if type(self) is InstructionTranslator:
                    unimplemented_v2(
                        gb_type="Observed exception",
                        context=str(raised_exception),
                        explanation=observed_exn_gb_explanation,
                        hints=[
                            *graph_break_hints.USER_ERROR,
                            *graph_break_hints.SUPPORTABLE,
                        ],
                    )
                raise raised_exception
        else:
            if len(self.block_stack):
                # base implementation - https://github.com/python/cpython/blob/3.10/Python/ceval.c#L4455

                block_stack_entry = self.block_stack.pop()

                while block_stack_entry.inst.opname == "EXCEPT_HANDLER":
                    # TODO(anijain2305) - This is not tested .. unable to create a testcase
                    # https://github.com/python/cpython/blob/3.10/Python/ceval.c#L1456
                    self.popn(3)
                    self.exn_vt_stack.pop()
                    if len(self.block_stack) == 0:
                        # No handler found in this frame. Bubble the exception to the parent
                        # instruction translater.
                        self.stack.clear()
                        if type(self) is InstructionTranslator:
                            unimplemented_v2(
                                gb_type="Observed exception (EXCEPT_HANDLER)",
                                context=str(raised_exception),
                                explanation=observed_exn_gb_explanation
                                + " This graph break is unexpected.",
                                hints=[*graph_break_hints.DYNAMO_BUG],
                            )

                        raise raised_exception
                    block_stack_entry = self.block_stack.pop()

                exception_var = self.exn_vt_stack.get_current_exception()
                self.exn_vt_stack.move_current_exception_to_stack()

                # 1) pop values from the stack until it matches the stack depth
                # for the handler
                while len(self.stack) > block_stack_entry.stack_index:
                    self.pop()

                # Push a dummy block stack entry of EXCEPT_HANDLER
                # https://github.com/python/cpython/blob/3.10/Python/ceval.c#L1456
                except_handler_inst = Instruction(1e6, "EXCEPT_HANDLER", None, 0)
                self.block_stack.append(
                    BlockStackEntry(except_handler_inst, None, len(self.stack))
                )

                # Push old exception
                if len(self.exn_vt_stack) >= 2:
                    old_exception = self.exn_vt_stack[-2]

                    # Push the old exception on to stack - tb, value, type
                    # Traceback is currently mapped to UnknownVariable
                    self.push(variables.UnknownVariable())
                    self.push(old_exception)
                    self.push(variables.BuiltinVariable(old_exception.exc_type))
                else:
                    # Push empty exception tb, value, type
                    self.push(variables.ConstantVariable(None))
                    self.push(variables.ConstantVariable(None))
                    self.push(variables.ConstantVariable(None))

                # Push new exception - tb, val, type
                # Traceback is currently mapped to UnknownVariable
                self.push(variables.UnknownVariable())
                self.push(exception_var)
                self.push(variables.BuiltinVariable(exception_var.exc_type))

                # Jump to target
                self.jump(block_stack_entry)
            else:
                # No handler found. Bubble the exception to the parent
                # instruction translater. We use special exception for this.
                self.stack.clear()
                if type(self) is InstructionTranslator:
                    unimplemented_v2(
                        gb_type="Observed exception",
                        context=str(raised_exception),
                        explanation=observed_exn_gb_explanation,
                        hints=[
                            *graph_break_hints.USER_ERROR,
                            *graph_break_hints.SUPPORTABLE,
                        ],
                    )
                raise raised_exception

    def PUSH_EXC_INFO(self, inst):
        # https://docs.python.org/3/library/dis.html#opcode-PUSH_EXC_INFO
        #   Pops a value from the stack. Pushes the current exception to the top
        #   of the stack. Pushes the value originally popped back to the stack.
        #
        # The behavior of this opcode in CPython is a bit different than what it
        # is described. It pops a value from the stack, pushes the top of the
        # exception stack to the interpreter stack and moves the
        # "current exception" to the exception stack.
        #
        # As an example, suppose the stack is in the following state:
        #   + stack = [..., ConstantVariable(1), ConstantVariable(2)]
        #   + current_exception = TypeError
        #   + exception_stack = [ValueError]
        #
        # After PUSH_EXC_INFO is executed
        #   + stack = [..., ConstantVariable(1), ValueError, ConstantVariable(2)]
        #   + current_exception = None
        #   + exception_stack = [ValueError, TypeError]

        val = self.pop()
        if len(self.exn_vt_stack) == 0:
            prev_exc = ConstantVariable(None)
        else:
            prev_exc = self.exn_vt_stack[-1]
        self.push(prev_exc)
        self.push(val)
        self.exn_vt_stack.move_current_exception_to_stack()

    def POP_EXCEPT(self, inst):
        if sys.version_info >= (3, 11):
            _ = self.pop()
            # This exception is handled and therefore we can clear the error indicator
            assert len(self.exn_vt_stack)
            self.exn_vt_stack.pop()
        else:
            assert len(self.block_stack) > 0
            if self.block_stack[-1].inst.opname != "EXCEPT_HANDLER":
                raise AssertionError(
                    "Bug in Dynamo tracing of exception handling."
                    "Top of the block stack is not EXCEPT_HANDLER."
                )
            self.block_stack.pop()

            self.popn(3)

            # This exception is handled and therefore we can clear the error indicator
            assert len(self.exn_vt_stack)
            self.exn_vt_stack.pop()

    def check_if_exc_matches(self):
        assert len(self.stack) >= 2
        expected_exc_types = self.pop()
        if sys.version_info >= (3, 11):
            # CHECK_EXC_MATCH (which is used from 3.11 onwards) does not pop.
            # This is the description from the disassembly doc
            #
            # Performs exception matching for ``except``. Tests whether the ``STACK[-2]``
            # is an exception matching ``STACK[-1]``. Pops ``STACK[-1]`` and pushes the boolean
            # result of the test.
            exc_instance = self.stack[-1]
        else:
            # This is used prior to 3.11 via opcode JUMP_IF_NOT_EXC_MATCH
            # There is no documentation but here is the code pointer that does 2 pops
            # https://github.com/python/cpython/blob/3.10/Python/ceval.c#L3650-L3665
            exc_instance = self.stack.pop()

        # Users can check exception in 3 ways
        # 1) except NotImplementedError --> BuiltinVariable
        # 2) except CustomException --> UserDefinedExceptionClasVariable
        # 3) except (NotImplemetedError, AttributeError) -> TupleVariable

        if not isinstance(
            expected_exc_types,
            (
                BuiltinVariable,
                TupleVariable,
                UserDefinedExceptionClassVariable,
                UserDefinedExceptionObjectVariable,
            ),
        ):
            unimplemented_v2(
                gb_type="Exception with bad expected type",
                context=str(expected_exc_types),
                explanation=f"`except ...` has unsupported type {expected_exc_types}.",
                hints=[*graph_break_hints.USER_ERROR],
            )

        if sys.version_info >= (3, 11):
            if not self._isinstance_exception(exc_instance):
                unimplemented_v2(
                    gb_type="Caught non-Exception value",
                    context=str(exc_instance),
                    explanation=f"Except expects to recieve an object of Exception type but received {exc_instance}.",
                    hints=[*graph_break_hints.USER_ERROR],
                )

        if isinstance(expected_exc_types, TupleVariable):
            expected_types = expected_exc_types.items
        else:
            expected_types = [
                expected_exc_types,
            ]

        for expected_type in expected_types:
            if not isinstance(
                expected_type,
                (
                    BuiltinVariable,
                    UserDefinedExceptionObjectVariable,
                    UserDefinedExceptionClassVariable,
                ),
            ):
                unimplemented_v2(
                    gb_type="Exception with non-type expectation",
                    context=str(expected_type),
                    explanation=f"`except ...` expects a non-type: {expected_type}.",
                    hints=[*graph_break_hints.USER_ERROR],
                )
            if self._isinstance_exception(exc_instance) and issubclass(
                exc_instance.exc_type,  # type: ignore[attr-defined]
                expected_type.fn,  # type: ignore[attr-defined]
            ):
                return True
            elif isinstance(exc_instance, variables.BuiltinVariable) and issubclass(
                exc_instance.fn, expected_type.fn
            ):
                return True

        return False

    def CHECK_EXC_MATCH(self, inst):
        self.push(variables.ConstantVariable(self.check_if_exc_matches()))

    def JUMP_IF_NOT_EXC_MATCH(self, inst):
        if not self.check_if_exc_matches():
            self.jump(inst)

    def COMPARE_OP(self, inst):
        if inst.argval == "exception match":
            self.CHECK_EXC_MATCH(inst)
        else:
            self.push(compare_op_handlers[inst.argval](self, self.popn(2), {}))

    def GET_ITER(self, inst):
        self.call_function(BuiltinVariable(iter), [self.pop()], {})

    @break_graph_if_unsupported(push=1)
    def CALL_FUNCTION(self, inst):
        args = self.popn(inst.argval)
        fn = self.pop()
        self.call_function(fn, args, {})

    @break_graph_if_unsupported(push=1)
    def CALL_FUNCTION_EX(self, inst):
        kwargsvars: VariableTracker
        if inst.argval == 0:
            kwargsvars = ConstDictVariable({})
            argsvars = self.pop()
        elif inst.argval == 1:
            kwargsvars = self.pop()
            argsvars = self.pop()
        else:
            unimplemented_v2(
                gb_type="Variadic function call with bad flags",
                context=f"flags: {inst.argval}",
                explanation=f"Attempted to call a variadic function (CALL_FUNCTION_EX) with bad flags {inst.argval}",
                hints=[*graph_break_hints.DYNAMO_BUG],
            )

        if sys.version_info >= (3, 13):
            # 3.13 swapped null and callable
            null = self.pop()
            assert isinstance(null, NullVariable)

        fn = self.pop()

        if sys.version_info >= (3, 11) and sys.version_info < (3, 13):
            null = self.pop()
            assert isinstance(null, NullVariable)

        if isinstance(fn, GetAttrVariable) and isinstance(fn.obj, TensorVariable):
            # realize is requires for Python 3.8
            kwargsvars = kwargsvars.realize()
            if fn.name == "view" and isinstance(
                argsvars, (ConstantVariable, TensorVariable)
            ):
                # Hack to handle special case in some bert models.  Converts
                # x.view(*shape) into x.view(shape), which is correct for view()
                # but not generally.  See test_transpose_for_scores().
                argsvars = TupleVariable([argsvars])
            elif (
                fn.name == "random_"
                and isinstance(argsvars, TupleVariable)
                and len(argsvars.items) == 0
                and isinstance(kwargsvars, ConstDictVariable)
                and ConstantVariable.create("from") in kwargsvars
            ):
                # `from`` is python keyword. Adding random_ with `from` in the
                # Fx graph causes syntax error. Even if we convert the kwargs to
                # args, aot_autograd/inductor while lowering generates
                # aten.random.from, again causing syntax errors. Since this
                # usecase is uncommon, graph break.
                unimplemented_v2(
                    gb_type="Tensor.random_ op called with `from` keyword",
                    context="",
                    explanation="This is not supported.",
                    hints=[],
                )
            elif (
                fn.name == "uniform_"
                and isinstance(argsvars, TupleVariable)
                and len(argsvars.items) == 0
                and isinstance(kwargsvars, ConstDictVariable)
                and ConstantVariable.create("from") in kwargsvars
            ):
                # `from`` is python keyword. Adding uniform_ with `from` in the
                # Fx graph causes syntax error. Even if we convert the kwargs to
                # args, aot_autograd/inductor while lowering generates
                # aten.uniform.from, again causing syntax errors. Since this
                # usecase is uncommon, graph break.
                unimplemented_v2(
                    gb_type="Tensor.uniform_ op called with `from` keyword",
                    context="",
                    explanation="This is not supported.",
                    hints=[],
                )

        if not isinstance(
            argsvars, BaseListVariable
        ) and argsvars.has_force_unpack_var_sequence(self):
            argsvars = TupleVariable(argsvars.force_unpack_var_sequence(self))

        # Unpack for cases like fn(**obj) where obj is a map
        if isinstance(kwargsvars, UserDefinedObjectVariable):
            kwargsvars = BuiltinVariable.call_custom_dict(self, dict, kwargsvars)  # type: ignore[arg-type]

        if not isinstance(argsvars, BaseListVariable) or not isinstance(
            kwargsvars, ConstDictVariable
        ):
            unimplemented_v2(
                gb_type="Variadic function call with bad args/kwargs type",
                context=f"args type: {typestr(argsvars)}, kwargs type: {typestr(kwargsvars)}",
                explanation="Expected args to be a list and kwargs to be a dict",
                hints=[*graph_break_hints.USER_ERROR],
            )

        # Map to a dictionary of str -> VariableTracker
        kwargsvars = kwargsvars.keys_as_python_constant()
        self.call_function(fn, argsvars.items, kwargsvars)

    @break_graph_if_unsupported(push=1)
    def CALL_FUNCTION_KW(self, inst):
        argnames = self.pop()
        args = self.popn(inst.argval)
        fn = self.pop()
        assert isinstance(argnames, TupleVariable) and argnames.is_python_constant()
        argnames = argnames.as_python_constant()
        args, kwargs_list = args[: -len(argnames)], args[-len(argnames) :]
        kwargs = dict(zip(argnames, kwargs_list))
        assert len(kwargs) == len(argnames)
        self.call_function(fn, args, kwargs)

    def LOAD_METHOD_SUPER(self, inst):
        self.CALL_FUNCTION(dataclasses.replace(inst, argval=2))
        arg = inst.argval[0]
        argval = self.code_options["co_names"][arg]
        if sys.version_info < (3, 11):
            self._load_attr(dataclasses.replace(inst, argval=argval))
        else:
            self.LOAD_METHOD(dataclasses.replace(inst, argval=argval))

    def LOAD_ATTR_SUPER(self, inst):
        self.CALL_FUNCTION(dataclasses.replace(inst, argval=2))
        arg = inst.argval[0]
        argval = self.code_options["co_names"][arg]
        self._load_attr(dataclasses.replace(inst, argval=argval))

    def LOAD_METHOD(self, inst):
        self._load_attr(inst)
        obj = self.pop()
        if sys.version_info >= (3, 13):
            self.push(obj)
            self.PUSH_NULL(inst)
        elif sys.version_info >= (3, 11):
            # always follow the NULL + fn convention, since if obj
            # is actually a method, self is already bound to it, so it
            # doesn't need to be passed in as an arg.
            self.PUSH_NULL(inst)
            self.push(obj)
        else:
            self.push(obj)
            self.push(None)

    def CALL_METHOD(self, inst):
        args = self.popn(inst.argval)
        dummy = self.pop()
        assert dummy is None
        fn = self.pop()
        self.call_function(fn, args, {})

    def _load_attr(self, inst):
        obj = self.pop()
        result = BuiltinVariable(getattr).call_function(
            self,  # type: ignore[arg-type]
            [obj, ConstantVariable.create(inst.argval)],
            {},
        )
        self.push(result)

    def LOAD_ATTR(self, inst):
        if sys.version_info >= (3, 12):
            if inst.arg % 2:
                self.LOAD_METHOD(inst)
                return
        self._load_attr(inst)

    def STORE_ATTR(self, inst):
        speculation = self.speculate()
        if speculation.failed:
            return self.store_attr_graph_break(inst)
        val, obj = self.popn(2)

        if isinstance(obj, NNModuleVariable) and not isinstance(val, ConstantVariable):
            # We don't allow side effects during export on non-constant values
            # https://github.com/pytorch/torchdynamo/issues/1475
            assert not self.export, (
                f"Mutating module attribute {inst.argval} during export."
            )

        try:
            BuiltinVariable(setattr).call_function(
                self,  # type: ignore[arg-type]
                [obj, ConstantVariable.create(inst.argval), val],
                {},
            )
            return
        except Unsupported as e:
            if not self.should_compile_partial_graph():
                raise
            log.debug("STORE_ATTR triggered compile", exc_info=True)
            e.remove_from_stats()
            e.add_to_stats("graph_break")
        speculation.fail_and_restart_analysis()

    def store_attr_graph_break(self, inst):
        log_graph_break(self.code_options, reason="STORE_ATTR-caused graph break")
        if not self.should_compile_partial_graph():
            unimplemented_v2(
                gb_type="Should not compile partial graph (STORE_ATTR)",
                context="",
                explanation="Dynamo has determined when encountering an unsupported "
                "STORE_ATTR instruction (i.e. `obj.attr = val`) that it should not compile the partial graph.",
                hints=[],
            )
        self.output.compile_subgraph(
            self, reason=GraphCompileReason("store_attr", [self.frame_summary()])
        )
        self.output.add_output_instructions([copy.copy(inst)])
        self.popn(2)
        self.output.add_output_instructions(
            self.create_call_resume_at(self.next_instruction)
        )

    def DELETE_ATTR(self, inst):
        obj = self.pop()
        BuiltinVariable(delattr).call_function(
            self,  # type: ignore[arg-type]
            [obj, ConstantVariable.create(inst.argval)],
            {},
        )

    def create_call_resume_at(self, offset):
        raise AssertionError(
            f"create_call_resume_at not overridden by subclass {type(self)}"
        )

    def should_compile_partial_graph(self) -> bool:
        raise AssertionError(
            f"should_compile_partial_graph not overridden by subclass {type(self)}"
        )

    @break_graph_if_unsupported(push=0)
    def STORE_SUBSCR(self, inst):
        val, obj, key = self.popn(3)
        obj.call_method(self, "__setitem__", [key, val], {})

    def DELETE_SUBSCR(self, inst):
        obj, key = self.popn(2)
        obj.call_method(self, "__delitem__", [key], {})

    def BUILD_TUPLE(self, inst):
        items = self.popn(inst.argval)
        self.push(TupleVariable(items))

    def BUILD_SLICE(self, inst):
        items = self.popn(inst.argval)
        self.push(SliceVariable(items))

    def BUILD_LIST(self, inst):
        items = self.popn(inst.argval)
        self.push(ListVariable(items, mutation_type=ValueMutationNew()))

    def BUILD_SET(self, inst):
        if config.inject_BUILD_SET_unimplemented_TESTING_ONLY:
            unimplemented_v2(
                gb_type="missing BUILD_SET handler",
                context="",
                explanation="Missing BUILD_SET bytecode handler (for testing purposes).",
                hints=[],
            )
        items = self.popn(inst.argval)
        new_set = SetVariable(items, mutation_type=ValueMutationNew())
        self.push(new_set)

    def BUILD_LIST_UNPACK(self, inst, cls=ListVariable):
        seqs = self.popn(inst.argval)
        items = []
        for seq in seqs:
            try:
                items.extend(seq.force_unpack_var_sequence(self))
            except NotImplementedError:
                unimplemented_v2(
                    gb_type="Failed to unpack object for BUILD_LIST_UNPACK",
                    context=str(seq),
                    explanation=f"{seq} cannot be unpacked into a list for the BUILD_LIST_UNPACK "
                    "bytecode (`[*x, *y, ...]`).",
                    hints=[*graph_break_hints.USER_ERROR],
                )
        self.push(cls(items, mutation_type=ValueMutationNew()))

    def BUILD_TUPLE_UNPACK(self, inst):
        self.BUILD_LIST_UNPACK(inst, cls=TupleVariable)

    BUILD_TUPLE_UNPACK_WITH_CALL = BUILD_TUPLE_UNPACK

    def BUILD_MAP(self, inst):
        items = self.popn(inst.argval * 2)
        d = dict(zip(items[::2], items[1::2]))
        self.push(ConstDictVariable(d, mutation_type=ValueMutationNew()))

    def BUILD_MAP_UNPACK(self, inst):
        items = self.popn(inst.argval)
        # ensure everything is a dict
        items = [BuiltinVariable(dict).call_function(self, [x], {}) for x in items]  # type: ignore[arg-type]
        result = {}
        for x in items:
            assert isinstance(x, ConstDictVariable)
            result.update(x.items)
        self.push(
            ConstDictVariable(
                result,
                mutation_type=ValueMutationNew(),
            )
        )

    BUILD_MAP_UNPACK_WITH_CALL = BUILD_MAP_UNPACK

    def BUILD_CONST_KEY_MAP(self, inst):
        keys = self.pop()
        values = self.popn(inst.argval)
        assert isinstance(keys, TupleVariable)
        assert keys.is_python_constant()

        keys = keys.force_unpack_var_sequence(self)
        assert len(keys) == len(values)

        self.push(
            ConstDictVariable(
                dict(zip(keys, values)),
                mutation_type=ValueMutationNew(),
            )
        )

    def MAP_ADD(self, inst):
        k, v = self.popn(2)
        assert inst.argval > 0
        obj = self.stack[-inst.arg].realize()
        assert isinstance(obj, ConstDictVariable)
        obj.call_method(self, "__setitem__", (k, v), {})  # type: ignore[arg-type]

    def SET_ADD(self, inst):
        v = self.pop()
        assert inst.argval > 0
        obj = self.stack[-inst.arg]
        assert isinstance(obj, SetVariable)
        assert obj.is_mutable()
        return obj.call_method(self, "add", [v], {})

    def SET_UPDATE(self, inst):
        v = self.pop()
        assert inst.argval > 0
        obj = self.stack[-inst.arg]
        assert isinstance(obj, SetVariable)
        assert obj.is_mutable()
        obj.call_method(self, "update", [v], {})

    def LIST_APPEND(self, inst):
        v = self.pop()
        assert inst.argval > 0
        obj = self.stack[-inst.arg].realize()
        assert isinstance(obj, ListVariable)
        assert obj.is_mutable()
        self.output.side_effects.mutation(obj)
        obj.items.append(v)

    def MAKE_FUNCTION(self, inst):
        flags = inst.arg
        if sys.version_info < (3, 11):
            fn_name = self.pop()
        code = self.pop()
        if sys.version_info >= (3, 11):
            # MAKE_FUNCTION behavior actually changed in 3.11, see
            # https://github.com/python/cpython/pull/93189/
            assert hasattr(code.value, "co_qualname")  # type: ignore[attr-defined]
            fn_name = ConstantVariable.create(value=code.value.co_qualname)  # type: ignore[attr-defined]
        defaults = None
        closure = None
        annotations = None
        kwdefaults = None

        if sys.version_info < (3, 13):
            # in 3.13, this is handled in SET_FUNCTION_ATTRIBUTE
            if flags & 0x08:
                closure = self.pop()
            if flags & 0x04:
                annotations = self.pop()
            if flags & 0x02:
                kwdefaults = self.pop()
            if flags & 0x01:
                defaults = self.pop()

        self.push(
            NestedUserFunctionVariable(
                fn_name,
                code,
                self.f_globals,
                defaults,
                kwdefaults,
                annotations,
                closure,
            )
        )

    def UNPACK_SEQUENCE(self, inst):
        seq = self.pop()
        if isinstance(seq, TensorVariable):
            val = seq.unpack_var_sequence(self, idxes=range(inst.argval))  # type: ignore[arg-type]
        elif isinstance(seq, GetAttrVariable) and isinstance(seq.obj, TensorVariable):
            # x, y = a.shape
            proxy = getattr(seq.obj.as_proxy(), seq.name)
            val = [wrap_fx_proxy(self, proxy[i]) for i in range(inst.argval)]
        elif seq.has_force_unpack_var_sequence(self):
            val = seq.force_unpack_var_sequence(self)
        else:
            unimplemented_v2(
                gb_type="Failed to unpack object for UNPACK_SEQUENCE",
                context=str(seq),
                explanation=f"{seq} cannot be unpacked into a list for the UNPACK_SEQUENCE bytecode "
                "(i.e. `a, b, c = d`).",
                hints=[*graph_break_hints.USER_ERROR],
            )
        if len(val) != inst.argval:
            unimplemented_v2(
                gb_type="Length mismatch when unpacking object for UNPACK_SEQUENCE",
                context=f"expected length: {inst.argval}, actual: {len(val)}",
                explanation=f"{seq} unpacked to a list for the UNPACK_SEQUENCE bytecode "
                "(i.e. `a, b, c = d`) with unexpected length.",
                hints=[*graph_break_hints.DYNAMO_BUG],
            )
        for i in reversed(val):
            self.push(i)

    def UNPACK_EX(self, inst):
        assert 0 <= inst.argval <= 0xFFFF
        prefix = inst.argval & 0xFF  # low byte
        suffix = inst.argval >> 8  # high byte
        seq = self.pop()
        if seq.has_force_unpack_var_sequence(self):
            vals = list(seq.force_unpack_var_sequence(self))
            assert len(vals) >= prefix + suffix
            vals_prefix = vals[:prefix]
            vals_list = vals[prefix : len(vals) - suffix]
            vals_suffix = vals[len(vals) - suffix :]
            for item in reversed(vals_suffix):
                self.push(item)
            self.push(TupleVariable(vals_list))
            for item in reversed(vals_prefix):
                self.push(item)
        else:
            unimplemented_v2(
                gb_type="Failed to unpack object for UNPACK_EX",
                context=str(seq),
                explanation=f"{seq} cannot be unpacked into a list for the UNPACK_EX bytecode.",
                hints=[*graph_break_hints.USER_ERROR],
            )

    def NOP(self, inst):
        pass

    def POP_TOP(self, inst):
        self.pop()

    def ROT_TWO(self, inst):
        a = self.pop()
        b = self.pop()
        self.push(a)
        self.push(b)

    def ROT_THREE(self, inst):
        a = self.pop()
        b = self.pop()
        c = self.pop()
        self.push(a)
        self.push(c)
        self.push(b)

    def ROT_FOUR(self, inst):
        a = self.pop()
        b = self.pop()
        c = self.pop()
        d = self.pop()
        self.push(a)
        self.push(d)
        self.push(c)
        self.push(b)

    def DUP_TOP(self, inst):
        a = self.pop()
        self.push(a)
        self.push(a)

    def DUP_TOP_TWO(self, inst):
        a = self.pop()
        b = self.pop()
        self.push(b)
        self.push(a)
        self.push(b)
        self.push(a)

    def _convert_value(self, value, flag):
        if flag == 1:
            return BuiltinVariable(str).call_function(self, [value], {})  # type: ignore[arg-type]
        elif flag == 2:
            return BuiltinVariable(repr).call_function(self, [value], {})  # type: ignore[arg-type]
        elif flag == 3:
            return BuiltinVariable(ascii).call_function(self, [value], {})  # type: ignore[arg-type]
        return value

    def _format_value(self, fmt_spec, flags):
        value = self.pop()
        if isinstance(value, SymNodeVariable):
            from torch._dynamo.variables.lazy import (
                LazySymNodeFormatString,
                LazyVariableTracker,
            )

            value = LazyVariableTracker.create(
                LazySymNodeFormatString(value, fmt_spec), source=value.source
            )
            self.push(value)
            return

        value = self._convert_value(value, flags & 0x03)

        fmt_var = ConstantVariable.create("{:" + fmt_spec.as_python_constant() + "}")

        self.call_function(BuiltinVariable(str.format), [fmt_var, value], {})

    def FORMAT_VALUE(self, inst):
        flags = inst.arg
        if (flags & 0x04) == 0x04:
            fmt_spec = self.pop()
        else:
            fmt_spec = ConstantVariable.create("")

        return self._format_value(fmt_spec, flags)

    def BUILD_STRING(self, inst):
        format_string_parts: list[str] = []
        args: list[VariableTracker] = []
        kwargs: dict[str, VariableTracker] = {}
        for part in self.popn(inst.arg):
            if isinstance(part, ConstantVariable):
                format_string_parts.append("{}")
                args.append(part)
            elif isinstance(part, variables.StringFormatVariable):
                format_string_parts.append(part.format_string)
                args.extend(part.sym_args)
                if set(kwargs.keys()) & set(part.sym_kwargs.keys()):
                    unimplemented_v2(
                        gb_type="BUILD_STRING key conflict",
                        context=f"format_string_parts: {format_string_parts}, kwargs: {kwargs}, part.sym_kwargs: {part.sym_kwargs}",
                        explanation="Failed to build format string due to key conflict",
                        hints=[*graph_break_hints.USER_ERROR],
                    )
                kwargs.update(part.sym_kwargs)
            else:
                unimplemented_v2(
                    gb_type="BUILD_STRING type error",
                    context=str(part),
                    explanation="Format string part type is not correct - expected constant or format string.",
                    hints=[*graph_break_hints.USER_ERROR],
                )
        self.push(
            variables.StringFormatVariable.create(
                "".join(format_string_parts), args, kwargs
            )
        )

    def IS_OP(self, inst):
        assert inst.argval == 0 or inst.argval == 1
        if inst.argval == 0:
            new_argval = "is"
        else:
            new_argval = "is not"
        new_inst = create_instruction("COMPARE_OP", argval=new_argval)
        self.COMPARE_OP(new_inst)

    def CONTAINS_OP(self, inst):
        assert inst.argval == 0 or inst.argval == 1
        left, right = self.popn(2)
        op = inst.argval
        self.push(right.call_method(self, "__contains__", [left], {}))
        if op == 1:
            self.UNARY_NOT(inst)

    def LIST_EXTEND(self, inst):
        v = self.pop()
        assert inst.argval > 0
        obj = self.stack[-inst.arg]
        assert isinstance(obj, ListVariable)
        assert obj.is_mutable()
        obj.call_method(self, "extend", [v], {})

    def LIST_TO_TUPLE(self, inst):
        self.push(BuiltinVariable(tuple).call_function(self, [self.pop()], {}))  # type: ignore[arg-type]

    def STOPITERATION_ERROR(self, inst):
        # wrap the generator body in a try: ... except StopIteration: ... which
        # converts the StopIteration into a RuntimeError
        # https://peps.python.org/pep-0479/
        # https://github.com/python/cpython/pull/99006
        # https://github.com/python/cpython/commit/28187141cc34063ef857976ddbca87ba09a882c2
        val = self.stack[-1]
        assert self._isinstance_exception(val)
        if val.exc_type is StopIteration:  # type: ignore[attr-defined]
            new_val = variables.BuiltinVariable(RuntimeError).call_function(
                self,  # type: ignore[arg-type]
                [ConstantVariable("generator raised StopIteration")],
                {},
            )
            new_val.call_setattr(self, ConstantVariable("__context__"), val)  # type: ignore[attr-defined]
            new_val.call_setattr(self, ConstantVariable("__cause__"), val)  # type: ignore[attr-defined]
            self.stack[-1] = new_val

    def DICT_MERGE(self, inst):
        v = self.pop()
        assert inst.argval > 0
        obj = self.stack[-inst.arg].realize()
        assert isinstance(obj, ConstDictVariable)
        assert obj.is_mutable()
        obj.call_method(self, "update", [v], {})

    DICT_UPDATE = DICT_MERGE

    def GEN_START(self, inst):
        self.pop()

    def GET_LEN(self, inst):
        tos = self.stack[-1]
        if tos.is_python_constant():
            self.push(ConstantVariable.create(len(tos.as_python_constant())))
        else:
            self.push(tos.call_method(self, "__len__", [], {}))

    def MATCH_MAPPING(self, inst):
        tos = self.stack[-1]
        assert isinstance(tos, ConstDictVariable)
        if isinstance(tos.items, collections.abc.Mapping):
            self.push(ConstantVariable.create(True))
        else:
            self.push(ConstantVariable.create(False))

    def MATCH_SEQUENCE(self, inst):
        tos = self.stack[-1]
        assert tos.is_python_constant()
        tos_value = tos.as_python_constant()
        if isinstance(tos_value, collections.abc.Sequence) and not isinstance(
            tos_value, (str, bytes, bytearray)
        ):
            self.push(ConstantVariable.create(True))
        else:
            self.push(ConstantVariable.create(False))

    def MATCH_KEYS(self, inst):
        tos = self.stack[-1]
        tos1 = self.stack[-2]
        assert isinstance(tos1, ConstDictVariable)

        if all(k in tos1 for k in tos):  # type: ignore[attr-defined]
            self.push(TupleVariable([tos1.getitem_const(self, k) for k in tos]))  # type: ignore[attr-defined,arg-type]
            if sys.version_info < (3, 11):
                self.push(ConstantVariable.create(True))
        else:
            self.push(ConstantVariable.create(None))
            if sys.version_info < (3, 11):
                self.push(ConstantVariable.create(False))

    def LOAD_ASSERTION_ERROR(self, inst):
        self.load_builtin_from_argval("AssertionError")

    def LOAD_BUILD_CLASS(self, inst):
        unimplemented_v2(
            gb_type="LOAD_BUILD_CLASS bytecode not supported",
            context="",
            explanation="Dynamo does not support tracing classes that are defined in the compiled region.",
            hints=[
                "Move the class definition out of the compiled region.",
                *graph_break_hints.SUPPORTABLE,
            ],
        )

    UNARY_POSITIVE = stack_op(operator.pos)
    UNARY_NEGATIVE = stack_op(operator.neg)
    UNARY_NOT = stack_op(operator.not_)
    UNARY_INVERT = stack_op(operator.invert)

    BINARY_POWER = stack_op(operator.pow)
    BINARY_MULTIPLY = stack_op(operator.mul)
    BINARY_MATRIX_MULTIPLY = stack_op(operator.matmul)
    BINARY_FLOOR_DIVIDE = stack_op(operator.floordiv)
    BINARY_TRUE_DIVIDE = stack_op(operator.truediv)
    BINARY_MODULO = stack_op(operator.mod)
    BINARY_REMAINDER = stack_op(operator.mod)
    BINARY_ADD = stack_op(operator.add)
    BINARY_SUBTRACT = stack_op(operator.sub)
    BINARY_SUBSCR = break_graph_if_unsupported(push=1)(stack_op(operator.getitem))
    BINARY_LSHIFT = stack_op(operator.lshift)
    BINARY_RSHIFT = stack_op(operator.rshift)
    BINARY_AND = stack_op(operator.and_)
    BINARY_OR = stack_op(operator.or_)
    BINARY_XOR = stack_op(operator.xor)

    INPLACE_POWER = stack_op(operator.ipow)
    INPLACE_MULTIPLY = stack_op(operator.imul)
    INPLACE_MATRIX_MULTIPLY = stack_op(operator.imatmul)
    INPLACE_FLOOR_DIVIDE = stack_op(operator.ifloordiv)
    INPLACE_TRUE_DIVIDE = stack_op(operator.itruediv)
    INPLACE_MODULO = stack_op(operator.imod)
    INPLACE_REMAINDER = stack_op(operator.imod)
    INPLACE_ADD = stack_op(operator.iadd)
    INPLACE_SUBTRACT = stack_op(operator.isub)
    INPLACE_LSHIFT = stack_op(operator.ilshift)
    INPLACE_RSHIFT = stack_op(operator.irshift)
    INPLACE_AND = stack_op(operator.iand)
    INPLACE_XOR = stack_op(operator.ixor)
    INPLACE_OR = stack_op(operator.ior)

    # 3.11 opcodes
    def RESUME(self, inst):
        if inst.arg == 0:
            self.append_prefix_inst(inst)
            self.accept_prefix_inst = False
        else:
            assert not self.accept_prefix_inst

    if sys.version_info >= (3, 11):

        def BINARY_OP(self, inst):
            return _binary_op_lookup[inst.arg](self, inst)

    def PRECALL(self, inst):
        pass

    def KW_NAMES(self, inst):
        kw_names = self.code_options["co_consts"][inst.arg]
        assert isinstance(kw_names, tuple)
        for name in kw_names:
            assert isinstance(name, str)
        assert self.kw_names is None
        self.kw_names = ConstantVariable.create(value=kw_names)  # type: ignore[assignment]

    def PUSH_NULL(self, inst):
        self.push(NullVariable())

    def _call(self, inst, call_kw=False):
        # see https://docs.python.org/3.11/library/dis.html#opcode-CALL
        # for convention
        if call_kw:
            # TOS is kw_names for CALL_KW instruction
            assert sys.version_info >= (3, 13)
            kw_names = self.pop()
            assert isinstance(kw_names, TupleVariable) and kw_names.is_python_constant()
            kw_names = kw_names.as_python_constant()
        else:
            kw_names = self.kw_names.value if self.kw_names else ()

        contents = self.popn(inst.arg + 2)
        if sys.version_info >= (3, 13):
            # NULL and callable swapped
            fn = contents[0]
            args = [] if isinstance(contents[1], NullVariable) else [contents[1]]
        else:
            if isinstance(contents[0], NullVariable):
                fn = contents[1]
                args = []
            else:
                fn = contents[0]
                args = [contents[1]]

        if kw_names:
            args = args + contents[2 : -len(kw_names)]
            kwargs_list = contents[-len(kw_names) :]
            kwargs = dict(zip(kw_names, kwargs_list))
            assert len(kwargs) == len(kw_names)
        else:
            args = args + contents[2:]
            kwargs = {}

        try:
            # if call_function fails, need to set kw_names to None, otherwise
            # a subsequent call may have self.kw_names set to an old value
            self.call_function(fn, args, kwargs)
        finally:
            self.kw_names = None

    @break_graph_if_unsupported(push=1)
    def CALL(self, inst):
        self._call(inst)

    def COPY(self, inst):
        self.push(self.stack[-inst.arg])

    def SWAP(self, inst):
        self.stack[-1], self.stack[-inst.arg] = self.stack[-inst.arg], self.stack[-1]

    JUMP_BACKWARD = jump
    JUMP_BACKWARD_NO_INTERRUPT = jump

    POP_JUMP_FORWARD_IF_TRUE = generic_jump(operator.truth, False)
    POP_JUMP_BACKWARD_IF_TRUE = generic_jump(operator.truth, False)
    POP_JUMP_FORWARD_IF_FALSE = generic_jump(operator.not_, False)
    POP_JUMP_BACKWARD_IF_FALSE = generic_jump(operator.not_, False)

    def CACHE(self, inst):
        pass

    def BEFORE_WITH(self, inst):
        self.setup_or_before_with(inst)

    def setup_or_before_with(self, inst):
        ctx = self.pop()
        if not isinstance(
            ctx, (ContextWrappingVariable, GenericContextWrappingVariable)
        ):
            unimplemented_v2(
                gb_type="Unsupported context manager",
                context=f"Attempted SETUP_WITH/BEFORE_WITH on {ctx}",
                explanation=f"Dynamo does not know how to enter a `{ctx.python_type_name()}` context manager.",
                hints=[
                    "Avoid using the unsupported context manager.",
                    "File an issue to PyTorch. Simple context managers can potentially be supported, "
                    "but note that context managers can't be supported in general",
                ],
            )

        if (
            isinstance(ctx, GenericContextWrappingVariable)
            and not ctx.supports_graph_breaks()
        ):
            self.active_generic_context_managers.append(ctx)

        # Need this redundant check for mypy
        assert isinstance(
            ctx, (ContextWrappingVariable, GenericContextWrappingVariable)
        )

        exit = WithExitFunctionVariable(
            ctx,
            inst.target,
        )

        if sys.version_info >= (3, 11):
            # See create_call_resume_at for block stack details.
            # Only push a block if the current instruction's block is a
            # with block that is not nested in a try block - that is, the current
            # instruction's block target is the same as the top block's target.
            if inst.exn_tab_entry and (
                not self.block_stack
                or inst.exn_tab_entry.target is not self.block_stack[-1].target
            ):
                target = None
            else:
                target = self.next_instruction.exn_tab_entry.target
        else:
            target = inst.target

        self.push(exit)

        if target:
            if isinstance(self, InstructionTranslator):
                self.block_stack.append(
                    BlockStackEntry(inst, target, len(self.stack), ctx)
                )
            else:
                self.block_stack.append(BlockStackEntry(inst, target, len(self.stack)))

        self.push(ctx.enter(self))

    def append_prefix_inst(self, inst):
        assert self.accept_prefix_inst
        self.prefix_insts.append(inst)

    def MAKE_CELL(self, inst):
        if sys.version_info >= (3, 12) and not self.accept_prefix_inst:
            # In 3.12+, MAKE_CELL is not longer necessarily a prefix instruction.
            # It can be generated by inlined comprehensions.
            assert isinstance(self.symbolic_locals[inst.argval], NullVariable)
            self.symbolic_locals[inst.argval] = (
                self.output.side_effects.track_cell_new()
            )
        else:
            self.append_prefix_inst(inst)

    def COPY_FREE_VARS(self, inst):
        self.append_prefix_inst(inst)

    def RETURN_GENERATOR(self, inst):
        self.append_prefix_inst(inst)

    # 3.12 opcodes
    # BINARY/STORE_SLICE opcodes are broken down into
    # BUILD_SLICE 2 and BINARY/STORE_SUBSCR

    def END_FOR(self, inst):
        if sys.version_info >= (3, 13):
            self.pop()
        else:
            self.popn(2)

    def LOAD_FAST_CHECK(self, inst):
        if isinstance(self.symbolic_locals[inst.argval], NullVariable):
            unimplemented_v2(
                gb_type="LOAD_FAST_CHECK on uninitialized variable",
                context=inst.argval,
                explanation=f"Attempted to load uninitialized local variable {inst.argval}",
                hints=[*graph_break_hints.USER_ERROR],
            )
        self.LOAD_FAST(inst)

    def LOAD_FAST_AND_CLEAR(self, inst):
        if inst.argval not in self.symbolic_locals:
            self.push(NullVariable())
        else:
            self.LOAD_FAST(inst)
        self.symbolic_locals[inst.argval] = NullVariable()

    def LOAD_SUPER_ATTR(self, inst):
        self.CALL_FUNCTION(dataclasses.replace(inst, argval=2))
        if inst.arg & 1:
            self.LOAD_METHOD(inst)
        else:
            self._load_attr(inst)

    def CALL_INTRINSIC_1(self, inst):
        if inst.argval == 3:
            # INTRINSIC_STOPITERATION_ERROR
            self.STOPITERATION_ERROR(inst)
        elif inst.argval == 5:
            # INTRINSIC_UNARY_POSITIVE
            self.UNARY_POSITIVE(inst)
        elif inst.argval == 6:
            # INTRINSIC_LIST_TO_TUPLE
            self.push(TupleVariable(self.pop().force_unpack_var_sequence(self)))
        else:
            unimplemented_v2(
                gb_type="Missing CALL_INTRINSIC_1 handler",
                context=f"CALL_INTRINSIC_1 operand: {inst.argval}",
                explanation=f"No handler implemented for CALL_INTRINSIC_1 {inst.argval} instruction.",
                hints=[*graph_break_hints.SUPPORTABLE],
            )

    def END_SEND(self, inst):
        tos = self.pop()
        self.pop()
        self.push(tos)

    # 3.13 opcodes
    # fused instructions LOAD_FAST_LOAD_FAST, STORE_FAST_STORE_FAST, STORE_FAST_LOAD_FAST
    # are broken down.
    @break_graph_if_unsupported(push=1)
    def CALL_KW(self, inst):
        self._call(inst, call_kw=True)

    def TO_BOOL(self, inst):
        # TO_BOOL only precedes a conditional jump or UNARY_NOT (see compile.c in CPython)
        # So we can skip this instruction as long as we remember to codegen a TO_BOOL
        # before conditional jumps/UNARY_NOT.
        assert self.next_instruction.opname in (
            "POP_JUMP_IF_TRUE",
            "POP_JUMP_IF_FALSE",
            "UNARY_NOT",
        )

    def SET_FUNCTION_ATTRIBUTE(self, inst):
        flags = inst.arg
        fn = self.pop()
        assert isinstance(fn, NestedUserFunctionVariable)
        attr = self.pop()

        if flags & 0x08:
            fn.closure = attr
        elif flags & 0x04:
            fn.annotations = attr
        elif flags & 0x02:
            fn.kwdefaults = attr
        elif flags & 0x01:
            fn.defaults = attr

        self.push(fn)

    def CONVERT_VALUE(self, inst):
        self.push(self._convert_value(self.pop(), inst.argval))

    def FORMAT_SIMPLE(self, inst):
        self._format_value(ConstantVariable.create(""), 0)

    def FORMAT_WITH_SPEC(self, inst):
        self._format_value(self.pop(), 0)

    def is_non_empty_graph(self):
        if self.output.count_calls() > 1:
            # perf optimization only
            self.is_non_empty_graph = lambda: True  # type: ignore[method-assign]
            return True
        return False

    def format_frame_summary(self, additional_stack_frames=None):
        if additional_stack_frames is None:
            additional_stack_frames = []
        return "".join(
            traceback.format_list(
                [self.frame_summary()] + list(reversed(additional_stack_frames))
            )
        )

    def frame_summary(self):
        return traceback.FrameSummary(
            getattr(self.f_code, "co_filename", "<unknown>"),
            self.lineno,
            getattr(self.f_code, "co_name", "<unknown>"),
            lookup_line=False,
        )

    def is_co_filename_from_nn_modules(self):
        filename = getattr(self.f_code, "co_filename", "<unknown>")
        nn_modules_pattern = re.compile(r".*torch/nn/modules.*")
        return nn_modules_pattern.match(filename) is not None

    def store_global_weakref_by_id(self, prefix, value):
        global_name = self.output.install_global_by_id(prefix, weakref.ref(value))
        install_guard(
            GlobalWeakRefSource(global_name).make_guard(GuardBuilder.WEAKREF_ALIVE)
        )
        return global_name

    @property
    def fake_mode(self):
        return self.output.tracing_context.fake_mode

    @contextlib.contextmanager
    def strict_translation_mode(self, check_fn: Callable[[VariableTracker], bool]):
        """
        Strict mode is enabled on a per-VariableTracker level depending on the return value of check_fn(node).
        """
        prior = self.strict_checks_fn
        self.strict_checks_fn = check_fn
        try:
            yield
        finally:
            self.strict_checks_fn = prior

    def speculate(self) -> SpeculationEntry:
        assert self.instruction_pointer is not None
        assert self.instruction_pointer > 0
        return self.speculation_log.next(
            self.f_code.co_filename,
            self.lineno,
            self.instruction_pointer - 1,
            self.instructions[self.instruction_pointer - 1],
        )

    def __init__(
        self,
        output: OutputGraph,
        instructions: list[Instruction],
        f_locals: dict[str, Any],
        f_globals: dict[str, Any],
        f_builtins: dict[str, Any],
        code_options: dict[str, Any],
        symbolic_locals: dict[str, VariableTracker],
        symbolic_globals: dict[str, VariableTracker],
        symbolic_torch_function_state: SymbolicTorchFunctionState,
        f_code: types.CodeType,
        export: bool,
        inline_depth: int,
        speculation_log: SpeculationLog,
        exn_vt_stack: ExceptionStack,
        distributed_state: Optional[DistributedState],
        # This determines whether to use the execution recorder.
        closure: Optional[tuple[types.CellType]] = None,
    ) -> None:
        super().__init__()
        self.speculation_log = speculation_log
        self.distributed_state = distributed_state

        # Mutable state checkpointed by copy_graphstate()
        self.output = output
        self.symbolic_locals = symbolic_locals
        self.symbolic_globals = symbolic_globals
        self.symbolic_torch_function_state = symbolic_torch_function_state
        self.stack = []
        self.instruction_pointer = 0
        self.start_point = None
        self.current_instruction = create_instruction("NOP")
        self.block_stack = []
        # states before SETUP_WITH for checkpointing and fallback
        self.active_generic_context_managers: list[GenericContextWrappingVariable] = []
        self.lineno = -1
        self.kw_names = None
        self.accept_prefix_inst = True
        self.prefix_insts = []
        self.exn_vt_stack = exn_vt_stack

        # Properties of the input/output code
        self.instructions: list[Instruction] = instructions
        self.indexof: dict[Instruction, int] = get_indexof(self.instructions)
        self.f_locals: dict[str, Any] = (
            f_locals  # needed for recording accessed locals for replay
        )
        self.f_globals: dict[str, Any] = f_globals
        self.f_builtins: dict[str, Any] = f_builtins
        self.code_options: dict[str, Any] = code_options
        self.f_code: types.CodeType = f_code

        # Execution record for replaying errors
        if closure is not None and config.replay_record_enabled:
            self.exec_recorder = ExecutionRecorder(
                code=f_code, closure=closure, code_options=code_options
            )
        else:
            self.exec_recorder = None
        # Stack of module being parsed, current nn.module is at the end of ordered dict.
        # The first field of tuple is the fully qualified name of current module
        # in original hierarchy.  The second field is the type of current nn.module
        self.nn_module_stack: dict[str, tuple[str, type[Any]]] = {}
        self.num_calls: dict[str, int] = {}
        # Flag to indicate whether tracing is used for export.
        self.export = export
        self.one_graph = False

        self.current_speculation = None

        self.strict_checks_fn = None

        if sys.version_info >= (3, 10):
            from .resume_execution import (
                CO_ASYNC_GENERATOR,
                CO_COROUTINE,
                CO_GENERATOR,
                CO_ITERABLE_COROUTINE,
            )

            if f_code.co_flags & (
                CO_GENERATOR | CO_COROUTINE | CO_ITERABLE_COROUTINE | CO_ASYNC_GENERATOR
            ):
                self.push(BuiltinVariable(None))

        self.inline_depth = inline_depth
        self.inconsistent_side_effects = False
        self._constants_cache: list[Optional[VariableTracker]] = [None] * len(
            f_code.co_consts
        )
        linecache.lazycache(f_code.co_filename, f_globals)


class InstructionTranslator(InstructionTranslatorBase):
    @staticmethod
    def current_tx() -> "InstructionTranslator":
        return tls.current_tx

    @contextlib.contextmanager
    def set_current_tx(self):
        prior = getattr(tls, "current_tx", None)
        tls.current_tx = self
        try:
            yield
        finally:
            tls.current_tx = prior

    def __init__(
        self,
        instructions: list[Instruction],
        f_code,
        f_locals,
        f_globals,
        f_builtins,
        closure,
        torch_function_mode_stack,
        code_options,
        compiler_fn,
        one_graph,
        export,
        export_constraints,
        frame_state,
        speculation_log: SpeculationLog,
        exn_vt_stack: ExceptionStack,
        distributed_state: Optional[DistributedState],
    ) -> None:
        _step_logger()(
            logging.INFO,
            f"torchdynamo start tracing {f_code.co_name} {code_options['co_filename']}:{code_options['co_firstlineno']}",
        )
        super().__init__(
            output=OutputGraph(
                code_options,
                compiler_fn,
                self,
                export,
                export_constraints,
                frame_state,
                local_scope=f_locals,
                global_scope=f_globals,
                f_code=f_code,
                torch_function_mode_stack=torch_function_mode_stack,
            ),
            instructions=instructions,
            f_locals=f_locals,
            f_globals=f_globals,
            f_builtins=f_builtins,
            closure=closure,
            code_options=code_options,
            symbolic_locals={},  # set below
            # A global var is inserted only after a STORE_GLOBAL happens to it
            symbolic_globals={},
            symbolic_torch_function_state=None,  # type: ignore[arg-type] # set below
            f_code=f_code,
            export=export,
            inline_depth=0,
            speculation_log=speculation_log,
            exn_vt_stack=exn_vt_stack,
            distributed_state=distributed_state,
        )

        self._throw_if_in_functorch()

        # as soon as we create the tracing context we should keep it active, so any calls
        # into dynamo apis can rely on finding it
        with tracing(self.output.tracing_context), self.set_current_tx():
            self.one_graph: bool = one_graph
            self.export = export
            if self.export:
                assert self.one_graph, (
                    "Export without one graph - something has gone wrong."
                )

            self.symbolic_locals = {}
            # Populate `symbolic_locals` with non-cell variables.
            cell_and_freevars: set[str] = set(self.cell_and_freevars())

            dynamism = code_context.get_context(f_code).get("dynamism", None)
            for name, value in f_locals.items():
                if name not in cell_and_freevars:
                    local_dynamism = None
                    if dynamism:
                        local_dynamism = frozenset(dynamism.get(name, {}).items())
                    var = LazyVariableTracker.create(
                        value,
                        LocalSource(
                            name,
                            is_input=True,
                            dynamism=local_dynamism,
                        ),
                    )
                    self.symbolic_locals[name] = var

            # Populate `symbolic_locals` with cells created by this frame,
            # effectively implementing the `MAKE_CELL` instructions.
            side_effects = self.output.side_effects
            for name in self.cellvars():
                if name in f_locals:
                    # This models cells that are also function inputs.
                    value = f_locals[name]
                    # NOTE: root frame inputs that are captured by a nested
                    # function become special cell objects -- they exist in
                    # `f_locals` as contents of the cells, rather than the cells
                    # objects themselves.
                    #
                    # In Dynamo, we choose to represent such input cell objects
                    # as newly created (rather than pre-existing) cell objects,
                    # because
                    #
                    # 1. The reason for representing a pre-existing cell object
                    # is to emit guard or codegen mutations. However, local
                    # cells should never be used for guards. Moreover, at this
                    # point these input cell objects should've never been
                    # accessed by anyone else, since Dynamo intercepts the frame
                    # right after its evaluation starts, i.e., right after these
                    # cell objects are created. So they should have no external
                    # reference, meaning no mutation needs to be propagated.
                    #
                    # 2. This conveniently allows codegen to prune away
                    # mutations to these cells, unless they escape the frame.
                    contents_source = LocalSource(
                        name, is_input=True, is_derefed_cell_contents=True
                    )
                    contents_var: VariableTracker = LazyVariableTracker.create(
                        value, contents_source
                    )
                    cell_var = side_effects.track_cell_new()
                    side_effects.store_cell(cell_var, contents_var)
                else:
                    cell_var = side_effects.track_cell_new()
                cell_var.local_name = name
                self.symbolic_locals[name] = cell_var

            # Populate `symbolic_locals` with cells captured by this frame,
            # effectively implementing the `COPY_FREE_VARS` instruction.
            for name, cell in zip(self.freevars(), closure):
                cell_source = LocalCellSource(name)
                contents_source = LocalSource(name, is_derefed_cell_contents=True)
                try:
                    contents_var = LazyVariableTracker.create(
                        cell.cell_contents, contents_source
                    )
                except ValueError:
                    # Cell has not yet been assigned
                    contents_var = variables.DeletedVariable()
                cell_var = side_effects.track_cell_existing(
                    cell_source, cell, contents_var
                )
                cell_var.local_name = name
                self.symbolic_locals[name] = cell_var

            self.symbolic_torch_function_state = SymbolicTorchFunctionState(
                torch_function_mode_stack
            )

            self.debug_locals: list[tuple[VariableTracker, list[VariableTracker]]] = []
            if export:
                # export gets confused if we never realize unused inputs
                # in export mode just eagerly realize everything
                self.symbolic_locals = variables.LazyVariableTracker.realize_all(
                    self.symbolic_locals
                )

    def _throw_if_in_functorch(self):
        # Fallback to eager in case of a graph break inside vmap
        eager = torch._dynamo.lookup_backend("eager")
        compiler_fn = inspect.getattr_static(
            self.output.compiler_fn, "compiler_fn", self.output.compiler_fn
        )
        ci = torch._C._functorch.peek_interpreter_stack()
        forbidden_keys = (
            torch._C._functorch.TransformType.Vmap,
            torch._C._functorch.TransformType.Grad,
            torch._C._functorch.TransformType.Jvp,
        )

        if ci is not None and ci.key() in forbidden_keys and compiler_fn is not eager:
            name = ci.key().name.lower()
            msg = (
                "If you are reaching here, it means dynamo failed for one of the following reasons:\n"
                # Calling a torch.compiled function
                f"- Calling torch.func.{name}(compiled_fn) function from eager mode is not supported. "
                f"Ensure that torch.func.{name} is also wrapped within a torch.compile function. "
                "For more information, see PyTorch issue #128711.\n"
                # if it reaches here, it means Dynamo failed to inline a functorch function
                f"- torch.func.{name}(fn) requires the function to be inlined by dynamo"
            )
            unimplemented_v2(
                gb_type="Unsupported functorch tracing attempt",
                context="",
                explanation=msg,
                hints=[],
            )

    def get_example_value(self, source: Source):
        if isinstance(source, LocalSource):
            return self.f_locals[source.local_name]
        if isinstance(source, GlobalSource):
            return self.f_globals[source.global_name]
        raise KeyError

    def run(self):
        super().run()

    def should_compile_partial_graph(self):
        if sys.version_info >= (3, 11):
            # Do not compile if current instruction's block is not the top with block
            entry = self.current_instruction.exn_tab_entry
            if entry and (
                not self.block_stack or entry.target is not self.block_stack[-1].target
            ):
                return False
        return (
            all(b.can_restore() for b in self.block_stack)
            and not self.one_graph
            and not self.active_generic_context_managers
        )

    def create_call_resume_at(self, inst):
        self.instruction_pointer = None

        if inst.opname == "RETURN_VALUE":
            return [create_instruction("RETURN_VALUE")]
        elif inst.opname == "RETURN_CONST":
            return [create_instruction("RETURN_CONST", argval=inst.argval)]

        reads = livevars_analysis(self.instructions, inst)
        all_argnames = tuple(
            k
            for k in self.symbolic_locals.keys()
            if k in reads and k not in self.cell_and_freevars()
        )
        # NOTE: do not use isinstance, since it realizes lazy VT's
        argnames = tuple(
            k
            for k in all_argnames
            if not type.__instancecheck__(NullVariable, self.symbolic_locals[k])
        )
        argnames_null = tuple(
            k
            for k in all_argnames
            if type.__instancecheck__(NullVariable, self.symbolic_locals[k])
        )
        if sys.version_info < (3, 12):
            assert len(argnames_null) == 0, "variables should not be NULL in < 3.12"

        cg = PyCodegen(self)

        # Handle inactive context variables.
        # The resume function assumes that context variables are the class, NOT the object.
        # e.g. torch.set_grad_enabled(True) will be reconstructed as torch.set_grad_enabled
        stack_ctx_vars = []
        for i, var in enumerate(self.stack):
            if type.__instancecheck__(ContextWrappingVariable, var):
                ctx = cast(ContextWrappingVariable, var)
                target_values = (
                    () if ctx.target_values is None else tuple(ctx.target_values)
                )
                stack_ctx_vars.append((i, target_values))
                # Replace the current stack var with the context class
                ctx.reconstruct_type(cg)
                cg.extend_output(create_swap(len(self.stack) - i + 1))
                cg.append_output(create_instruction("POP_TOP"))

        argnames_ctx_vars = []
        for name in argnames:
            if type.__instancecheck__(
                ContextWrappingVariable, var := self.symbolic_locals[name]
            ):
                ctx = cast(ContextWrappingVariable, var)
                target_values = (
                    () if ctx.target_values is None else tuple(ctx.target_values)
                )
                argnames_ctx_vars.append((name, target_values))
                # Replace the local with the context class
                ctx.reconstruct_type(cg)
                cg.append_output(create_instruction("STORE_FAST", argval=name))

        # Python does not allow null to be an arg to a function, so
        # we remove nulls from the stack and restore them in the
        # prologue of the resume function

        # sorted list of indices of nulls on the stack
        null_idxes: list[int] = []
        if sys.version_info >= (3, 11):
            # find indices of NullVariables
            for i, var in enumerate(self.stack):
                if type.__instancecheck__(NullVariable, var):
                    null_idxes.append(i)
            # generate bytecode to pop the nulls
            null_cnt = 0
            for i, var in enumerate(reversed(self.stack)):
                if type.__instancecheck__(NullVariable, var):
                    for j in range(2, i + 2 - null_cnt):
                        cg.append_output(create_instruction("SWAP", arg=j))
                    cg.extend_output(cg.pop_null())
                    null_cnt += 1

        # we popped all nulls from the stack at runtime,
        # so we should not count NullVariables
        stack_len = len(self.stack) - len(null_idxes)
        nargs = stack_len + len(argnames)

        name = unique_id(f"__resume_at_{inst.offset}")

        new_code: types.CodeType = ContinueExecutionCache.lookup(
            self.f_code,
            self.lineno,
            inst.offset,
            tuple(b.target.offset for b in self.block_stack),
            stack_len,
            argnames,
            argnames_null,
            tuple(b.resume_fn() for b in self.block_stack),
            tuple(stack_ctx_vars),
            tuple(argnames_ctx_vars),
            tuple(null_idxes),
        )

        # Add original GraphModule context to the resume function to handle
        # the case of a graph break while tracing a GraphModule
        orig_graphmodule_maybe = code_context.get_context(self.f_code).get(
            "orig_graphmodule", lambda: None
        )()
        if orig_graphmodule_maybe is not None:
            code_context.get_context(new_code)["orig_graphmodule"] = weakref.ref(
                orig_graphmodule_maybe
            )

        if new_code.co_freevars:
            # expose code object for debugging purposes
            self.output.install_global_unsafe(name, new_code)
            cg.make_function_with_closure(name, new_code, True, stack_len)
        else:
            # This is safe: we pre-generate a unique name
            self.output.install_global_unsafe(
                name, types.FunctionType(new_code, self.f_globals, name)
            )
            cg.extend_output(cg.load_function_name(name, True, stack_len))

        cg.extend_output([cg.create_load(k) for k in argnames])
        cg.extend_output(create_call_function(nargs, False))
        cg.append_output(create_instruction("RETURN_VALUE"))
        return cg.get_instructions()

    def symbolic_locals_contain_module_class(self):
        for v in self.symbolic_locals.values():
            if isinstance(v, UserDefinedClassVariable) and issubclass(
                v.as_python_constant(), torch.nn.Module
            ):
                return True
        return False

    def replace_tos_if_return_is_generator(self):
        if (
            len(self.stack)
            and (tos := self.stack[-1])
            and isinstance(tos, LocalGeneratorObjectVariable)
        ):
            self.stack[-1] = ListIteratorVariable(
                tos.force_unpack_var_sequence(self),
                mutation_type=ValueMutationNew(),
            )

    def _return(self, inst):
        self.replace_tos_if_return_is_generator()
        assert self.instruction_pointer is not None
        assert self.start_point is not None
        get_metrics_context().increment(
            "ir_count", self.instruction_pointer - self.start_point
        )

        if (
            not config.allow_empty_graphs
            and self.output.count_calls() == 0
            and not self.inconsistent_side_effects
            and not self.symbolic_locals_contain_module_class()
            and not self.export
            and not self.one_graph
        ):
            raise exc.SkipFrame("because no content in function call")

        self.instruction_pointer = None
        _step_logger()(
            logging.INFO,
            f"torchdynamo done tracing {self.f_code.co_name} ({inst.opname})",
        )
        log.debug("%s triggered compile", inst.opname)
        self.output.compile_subgraph(
            self,
            reason=GraphCompileReason(
                "return_value", [self.frame_summary()], graph_break=False
            ),
        )
        return_inst = (
            create_instruction("RETURN_VALUE")
            if inst.opname == "RETURN_VALUE"
            else create_instruction("RETURN_CONST", argval=inst.argval)
        )
        self.output.add_output_instructions([return_inst])
        raise ReturnValueOp

    def RETURN_VALUE(self, inst):
        self._return(inst)

    def RETURN_CONST(self, inst):
        self._return(inst)


if sys.version_info >= (3, 11):
    _binary_op_lookup = [
        getattr(
            InstructionTranslator,
            opname[3:] if "INPLACE" in opname else f"BINARY_{opname[3:]}",
        )
        for opname, _ in dis._nb_ops  # type: ignore[attr-defined]
    ]


class InliningInstructionTranslator(InstructionTranslatorBase):
    """Trace and inline a called method"""

    symbolic_result: Optional[VariableTracker]

    @classmethod
    def inline_call(cls, parent, func, args, kwargs):
        with patch.dict(counters, {"unimplemented": counters["inline_call"]}):
            tracer = cls.build_inline_tracer(parent, func, args, kwargs)
            return tracer.inline_call_()

    @staticmethod
    def check_inlineable(func):
        if func.has_self():
            unimplemented_v2(
                gb_type="Inline attempt with __self__",
                context=str(func),
                explanation="Attempted to inline a function with the `__self__` attribute. "
                "Dynamo is expected to decompose method calls into function calls with a `self` argument.",
                hints=[],
            )

        if isinstance(func, UserFunctionVariable) and inspect.getattr_static(
            func.get_function(), "_torchdynamo_disable", False
        ):
            msg = inspect.getattr_static(
                func.get_function(), "_torchdynamo_disable_msg", None
            )
            unimplemented_v2(
                gb_type="Skip inlining `torch.compiler.disable()`d function",
                context=str(func.get_function()),
                explanation=f"Skip inlining function {func.get_function()} since it was wrapped "
                f"with `torch.compiler.disable` (reason: {msg})",
                hints=[
                    "Remove the `torch.compiler.disable` call",
                ],
            )

        result = trace_rules.check_verbose(func, is_inlined_call=True)
        if result.skipped:
            from torch._dynamo.variables.misc import produce_trampoline_autograd_apply

            # _origin marks this as coming from an internal dynamo known function that is safe to
            # trace through.
            if hasattr(getattr(func, "fn", None), "_origin") and func.fn._origin in [
                produce_trampoline_autograd_apply,
            ]:
                # Known sound
                return trace_rules.SkipResult(
                    False, "allowlist in dynamo known function"
                )
            fn_qualname = func.fn.__qualname__ if hasattr(func, "fn") else ""
            hints = [
                f"Avoid calling the function `{fn_qualname}`.",
            ]
            if "_dynamo" not in func.get_filename():
                hints += [
                    f"Apply `@torch._dynamo.dont_skip_tracing` to the function `{fn_qualname}` "
                    "to force tracing into the function. "
                    "More graph breaks may occur as a result of attempting to trace into the function.",
                    "Please file an issue to PyTorch.",
                ]
            unimplemented_v2(
                gb_type="Attempted to inline function marked as skipped",
                context=f"qualname: {fn_qualname}, name: {func.get_name()}, "
                f"filename: `{func.get_filename()}`, skip reason: {result.reason}",
                explanation=f"Dynamo developers have intentionally marked that the function `{fn_qualname}` "
                "should not be traced.",
                hints=hints,
            )

        return result

    @staticmethod
    def build_inline_tracer(
        parent,
        func: VariableTracker,
        args: list[VariableTracker],
        kwargs,
    ):
        if isinstance(func, SkipFunctionVariable):
            unimplemented_v2(
                gb_type="Attempted to inline function marked as skipped (SkipFunctionVariable)",
                context=f"Attempted to inline a SkipFunctionVariable {func}",
                explanation="Attempted to inline a function that was previously determined to be marked as intentionally skipped.",
                hints=[],
            )
        assert isinstance(
            func,
            (
                UserFunctionVariable,
                NestedUserFunctionVariable,
                LocalGeneratorFunctionVariable,
                LocalGeneratorObjectVariable,
            ),
        )
        result = InliningInstructionTranslator.check_inlineable(func)
        assert result.skipped is False
        try:
            sub_locals = func.bind_args(parent, args, kwargs)
        except TypeError as e:
            # Wrap the general TypeError during bind_args() to the internal ArgsMismatchError with detailed info
            raise ArgsMismatchError(  # noqa: B904
                "{reason}.\n  func = {func}, args = {args}, kwargs = {kwargs}".format(
                    reason=str(e),
                    func=f"'{func.get_name()}' {func.get_filename()}:{func.get_code().co_firstlineno}",
                    args=[arg.python_type() for arg in args],
                    kwargs=kwargs,
                ),
            )

        for v in itertools.chain(sub_locals.values()):
            if not isinstance(v, VariableTracker):
                unimplemented_v2(
                    gb_type="Encountered unconverted argument when attempting to inline",
                    context=f"func: {func}, arg: {v}",
                    explanation="An argument to an inlined function was not successfully converted to a VariableTracker.",
                    hints=[*graph_break_hints.DYNAMO_BUG],
                )

        code: types.CodeType = func.get_code()
        if code.co_name in ("__setitem__", "__setattr__") and not (
            args and isinstance(args[0], variables.UserDefinedObjectVariable)
        ):
            unimplemented_v2(
                gb_type="Unsupported __setitem__/__setattr__ inline attempt",
                context=f"code name: {code.co_name}, args: {args}",
                explanation=f"Attempted to inline {code.co_name} where first argument (self) is not a user-defined object.",
                hints=[],
            )

        suffix = ""
        # TODO: mlazos, add support for enabling multiple artifact logs
        # with a single alias
        if torch._logging._internal.log_state.is_artifact_enabled("bytecode"):
            suffix = f"\n{dis.Bytecode(code).dis()}"
        if sys.version_info >= (3, 11):
            cur_inst = parent.current_instruction
            parent_code = parent.f_code
            header = parent.get_line_of_code_header(lineno=cur_inst.positions.lineno)

            def get_trace_call_log_str():
                line = get_instruction_source_311(parent_code, cur_inst).rstrip()
                return f"TRACE inlined call {code.co_name} from {header}\n{line}"

            trace_call_log.debug("%s", LazyString(get_trace_call_log_str))
        log.debug("INLINING %s%s, %s", code, suffix, result.reason)

        # Detect inline GraphModule calls in order to propagate node metadata,
        # by checking if the first argument (self) is a variable tracking a GraphModule.
        if args and isinstance(args[0], NNModuleVariable):
            module = parent.output.get_submodule(args[0].module_key)
            if isinstance(module, torch.fx.GraphModule):
                # The inline call might not actually be a call to `forward`,
                # but it is enough to add a context for `forward` in case it is called.
                code_context.get_context(module.forward.__code__)[
                    "orig_graphmodule"
                ] = weakref.ref(module)

        tracer: InliningInstructionTranslator
        if is_generator(code):
            tracer = InliningGeneratorInstructionTranslator(
                parent,
                code,
                sub_locals,
                parent.symbolic_globals,
                parent.symbolic_torch_function_state,
                func,
            )
        else:
            # need the line below to make MyPy happy
            assert not isinstance(func, LocalGeneratorObjectVariable)
            tracer = InliningInstructionTranslator(
                parent,
                code,
                sub_locals,
                parent.symbolic_globals,
                parent.symbolic_torch_function_state,
                func,
            )
        return tracer

    def inline_call_(self):
        parent = self.parent
        code = self.f_code

        strict_ctx: Any = contextlib.nullcontext()
        if parent.strict_checks_fn:
            strict_ctx = self.strict_translation_mode(parent.strict_checks_fn)
        try:
            with strict_ctx:
                self.run()
        except exc.ObservedException as e:
            msg = f"Observed exception DURING INLING {code} : {e}"
            log.debug(msg)
            # bubble up the exception to the parent frame.
            raise
        except exc.SkipFrame as e:
            msg = f"SKIPPED INLINING {code}: {e}"
            log.debug(msg)
            raise Unsupported(msg) from e
        except Exception:
            log.debug("FAILED INLINING %s", code)
            raise
        assert self.symbolic_result is not None

        if self.f_globals is parent.f_globals:
            # Merge symbolic_globals back if parent and child are in the same namespace
            parent.symbolic_globals.update(self.symbolic_globals)

        parent.inconsistent_side_effects |= self.inconsistent_side_effects

        log.debug("DONE INLINING %s", code)

        if config.enable_faithful_generator_behavior or (
            isinstance(self, InliningGeneratorInstructionTranslator)
            and self.is_generator_from_ctx_manager
        ):
            if (
                is_generator(code)
                and isinstance(self, InliningGeneratorInstructionTranslator)
                and self.generator_exhausted
            ):
                assert isinstance(self, InliningGeneratorInstructionTranslator)
                # When the generator returns None, we raise StopIteration
                exc.raise_observed_exception(StopIteration, self)
            else:
                return self.symbolic_result
        else:
            if is_generator(code):
                assert isinstance(self, InliningGeneratorInstructionTranslator)
                assert self.symbolic_result.as_python_constant() is None
                return ListIteratorVariable(
                    self.generated_items,
                    mutation_type=ValueMutationNew(),
                )
            else:
                return self.symbolic_result

    def __init__(
        self,
        parent: InstructionTranslatorBase,
        code: types.CodeType,
        symbolic_locals: dict[str, VariableTracker],
        symbolic_globals: dict[str, VariableTracker],
        symbolic_torch_function_state: SymbolicTorchFunctionState,
        funcvar: BaseUserFunctionVariable,
    ) -> None:
        f_globals = funcvar.get_globals()  # type: ignore[attr-defined]
        f_builtins = f_globals["__builtins__"]
        if not isinstance(f_builtins, dict):
            f_builtins = f_builtins.__dict__
        instructions = cleaned_instructions(code)
        propagate_line_nums(instructions)
        super().__init__(
            output=parent.output,
            f_locals={},
            f_globals=f_globals,
            f_builtins=f_builtins,
            symbolic_locals=symbolic_locals,
            symbolic_globals=symbolic_globals,
            symbolic_torch_function_state=symbolic_torch_function_state,
            instructions=instructions,
            code_options={k: getattr(code, k) for k in get_code_keys()},
            f_code=code,
            export=parent.export,
            inline_depth=parent.inline_depth + 1,
            speculation_log=parent.speculation_log,
            exn_vt_stack=parent.exn_vt_stack,
            distributed_state=parent.distributed_state,
        )
        self.funcvar = funcvar
        self.parent = parent
        self.num_calls = parent.num_calls
        self.symbolic_result = None
        self.nn_module_stack = parent.nn_module_stack.copy()
        self.one_graph = parent.one_graph

    @property
    def fake_mode(self):
        return self.parent.fake_mode

    def run_ctx_mgr(self):
        return TracingContext.current_frame(self.parent.frame_summary())

    def should_compile_partial_graph(self):
        return False  # inlining functions is all-or-nothing

    def create_call_resume_at(self, offset):
        unimplemented_v2(
            gb_type="Graph break in inlined function",
            context="",
            explanation="Graph breaks in an inlined call are not supported.",
            hints=[],
        )

    def RETURN_VALUE(self, inst):
        self.symbolic_result = self.pop()  # type: ignore[assignment]
        self.instruction_pointer = None
        raise ReturnValueOp

    def RETURN_CONST(self, inst):
        self.symbolic_result = self._load_const(inst)
        self.instruction_pointer = None
        raise ReturnValueOp

    def get_globals_source_and_value(self, name):
        if "__name__" in self.f_globals:
            module_name = self.f_globals["__name__"]
            module_source = self.import_source(module_name)
            if "torch_package" in module_name:
                fglobals_value = (
                    torch.package.package_importer._package_imported_modules[
                        module_name
                    ]
                )  # type: ignore[assignment]
            else:
                fglobals_value = _import_module(module_name)
            fglobals_vt = VariableTracker.build(self, fglobals_value, module_source)
            # realize the VT because we are going to send this to side effects
            fglobals_vt = fglobals_vt.realize()
            global_source = AttrSource(module_source, name)
        else:
            globals_name = self.output.install_global_by_id(
                "___unnamed_scope", self.f_globals
            )
            globals_source = GlobalSource(globals_name)
            fglobals_value = self.f_globals  # type: ignore[assignment]
            fglobals_vt = VariableTracker.build(self, fglobals_value, globals_source)
            # realize the VT because we are going to send this to side effects
            fglobals_vt = fglobals_vt.realize()
            global_source = DictGetItemSource(globals_source, name)  # type: ignore[assignment]
        return fglobals_value, fglobals_vt, global_source

    def _load_global(self, inst):
        if self.output.global_scope is self.f_globals:
            # If the global scope matches that of the root frame, use handler in
            # root frame instruction translator, to enforce consistency.
            super()._load_global(inst)
        else:
            name = inst.argval

            _, fglobals_vt, global_source = self.get_globals_source_and_value(name)
            if self.output.side_effects.has_pending_mutation_of_attr(fglobals_vt, name):
                self.push(self.output.side_effects.load_attr(fglobals_vt, name))
            else:
                try:
                    value = self.f_globals[name]
                except KeyError:
                    return self.load_builtin(inst)

                self.push(VariableTracker.build(self, value, global_source))

    def STORE_GLOBAL(self, inst):
        if self.output.global_scope is self.f_globals:
            # If the global scope matches that of the root frame, use handler in
            # root frame instruction translator, to enforce consistency.
            super().STORE_GLOBAL(inst)
        else:
            value = self.pop()
            if isinstance(value, RemovableHandleVariable):
                unimplemented_v2(
                    gb_type="Storing Tensor hook handle in globals (inline call)",
                    context=inst.argval,
                    explanation="This is not supported.",
                    hints=[],
                )
            name = inst.argval
            _fglobals_value, fglobals_vt, _ = self.get_globals_source_and_value(name)
            self.output.side_effects.store_attr(fglobals_vt, name, value)


class InliningGeneratorInstructionTranslator(InliningInstructionTranslator):
    generated_items: list[VariableTracker]
    # Flag wether or not the InlineGenerator should consume the entire iterator

    def __init__(self, *args, **kwargs) -> None:
        super().__init__(*args, **kwargs)
        self.generated_items = []
        self.generator_exhausted = False
        self.is_generator_from_ctx_manager = False

    def YIELD_VALUE(self, inst: Instruction):
        top = self.pop()
        self.generated_items.append(top)
        if len(self.generated_items) > MAX_ITERATOR_LIMIT:
            raise exc.InfiniteGeneratorError(
                "Too many yield values in generator. Maybe you are inlining an infinite generator. "
                f"If not, please report a bug at {PT2_ISSUE_TRACKER_URL}",
            )
        self.push(ConstantVariable.create(None))
        if (
            config.enable_faithful_generator_behavior
            or self.is_generator_from_ctx_manager
        ):
            self.symbolic_result = top
            # Stop tracing
            raise YieldValueOp

    def GET_YIELD_FROM_ITER(self, inst):
        tos = self.stack[-1]
        if not isinstance(tos, ListIteratorVariable):
            self.pop()
            res = BuiltinVariable(iter).call_function(self, [tos], {})  # type: ignore[arg-type]
            self.push(res)

    def RETURN_VALUE(self, inst):
        self.generator_exhausted = True
        return super().RETURN_VALUE(inst)

    def RETURN_CONST(self, inst):
        self.generator_exhausted = True
        return super().RETURN_CONST(inst)

    def YIELD_FROM(self, inst):
        assert len(self.stack) >= 2
        val = self.pop()
        tos = self.stack[-1]
        if not (isinstance(val, ConstantVariable) and val.value is None):
            # invoke send
            # Unreachable code - if you hit this, you are implementing generator support and have
            # lifted the `unimplemented("generator")` in frame conversion. This codepath handles
            # subgenerator and lines up with this line in Python 3.10
            # https://github.com/python/cpython/blob/3.10/Python/ceval.c#L2599
            unimplemented_v2(
                gb_type="Unreachable sub-generator code",
                context="",
                explanation="Should only be encountered while implementing generator support.",
                hints=[],
            )

        try:
            val = tos.next_variable(self)
        except (StopIteration, exc.ObservedUserStopIteration) as ex:
            if isinstance(ex, exc.ObservedUserStopIteration):
                exc.handle_observed_exception(self)

            # The iterator is exhausted. Stop the loop and return.
            self.pop()
            self.push(ConstantVariable.create(ex.value))
        else:
            # Repeat the YIELD_FROM instruction in the next eval loop
            assert (
                isinstance(self.instruction_pointer, int)
                and self.instruction_pointer > 0
            )
            self.instruction_pointer -= 1

            self.push(val)
            # Add the value to yield into generated_items and replace the top of the stack with None
            self.YIELD_VALUE(inst)

    def SEND(self, inst):
        assert len(self.stack) >= 2
        val = self.pop()
        tos = self.stack[-1]
        if isinstance(tos, (ListIteratorVariable, LocalGeneratorObjectVariable)) or (
            isinstance(tos, UserDefinedObjectVariable)
            and isinstance(tos.value, collections.abc.Iterator)
        ):
            if isinstance(val, ConstantVariable) and val.value is None:
                try:
                    val = tos.next_variable(self)
                except (StopIteration, exc.ObservedUserStopIteration) as ex:
                    # To implement SEND, we have to look at the implementation
                    # when the iterator returns StopIteration. This translates to this code
                    # 3.11: https://github.com/python/cpython/blob/3.11/Python/ceval.c#L2613-L2619
                    # 3.12: https://github.com/python/cpython/blob/3.12/Python/bytecodes.c#L863-L866
                    # The implementation is different in 3.11 and 3.12. In 3.12, we rely
                    # on END_SEND to clean up. In 3.11, SEND does the cleanup as well.
                    if sys.version_info < (3, 12):
                        self.pop()  # Python 3.12 uses new opcode END_SEND
                    self.push(ConstantVariable.create(ex.value))
                    self.jump(inst)
                else:
                    self.push(val)
            else:
                # invoke send
                # Unreachable code - if you hit this, you are implementing generator support and have
                # lifted the `unimplemented("generator")` in frame conversion. This codepath handles
                # subgenerator and lines up with this line in Python 3.11
                # https://github.com/python/cpython/blob/3.11/Python/ceval.c#L2597
                unimplemented_v2(
                    gb_type="Unreachable sub-generator code",
                    context="",
                    explanation="Should only be encountered while implementing generator support.",
                    hints=[],
                )
        else:
            unimplemented_v2(
                gb_type="SEND with bad type",
                context=f"TOS type: {typestr(tos)}",
                explanation=f"Attempted to SEND with unsupported type {typestr(tos)}.",
                hints=[],
            )<|MERGE_RESOLUTION|>--- conflicted
+++ resolved
@@ -1175,20 +1175,7 @@
             inner_fn = fn.fn
         if inner_fn and callable(inner_fn) and is_forbidden(inner_fn):
             raise AssertionError(f"Attempt to trace forbidden callable {inner_fn}")
-<<<<<<< HEAD
-        try:
-            self.push(fn.call_function(self, args, kwargs))  # type: ignore[arg-type]
-        except (exc.ObservedException, exc.TorchDynamoException):
-            raise
-        except Exception as e:
-            exc.raise_observed_exception(
-                type(e),
-                self,
-                args=list(map(ConstantVariable.create, e.args)),
-            )
-=======
         self.push(fn.call_function(self, args, kwargs))  # type: ignore[arg-type]
->>>>>>> 02e8fa86
 
     def inline_generator_function(self, fn, args, kwargs):
         """
