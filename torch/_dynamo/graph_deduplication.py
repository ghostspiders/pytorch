"""
This module implements graph deduplication functionality for TorchDynamo's optimization pipeline.
Graph deduplication identifies identical subgraphs in the computational graph and merges them
to reduce redundancy and improve performance. The process involves analyzing regions of the graph,
identifying structurally equivalent regions, and replacing them with a single shared implementation.
This optimization is particularly effective for models with repeated patterns or similar computational
structures across different parts of the network.
"""

import logging
import operator
from collections import defaultdict
from collections.abc import Generator, Iterable
from typing import Optional

import torch
import torch.fx
from torch._dynamo import config
from torch.multiprocessing.reductions import StorageWeakRef
from torch.utils._ordered_set import OrderedSet

from .graph_region_tracker import Node, Region
from .graph_utils import _detect_cycles, _get_flat_args, _get_flat_args_unique


# Represents an index into the region
# to select a node and then
# an index into that node's
# flattened arguments
UsageIndex = tuple[int, int]

log = logging.getLogger(__name__)

last_node_to_additional_deps: Optional[dict[Node, OrderedSet[Node]]] = None


def apply_graph_deduplication(output_graph) -> dict[str, torch.fx.GraphModule]:  # type: ignore[no-untyped-def]
    """
    This is the main entry point for applying the graph deduplication pass. \
Deduplication occurs in two phases:
    1. Subgraph creation:
        Subgraph creation works by taking one representative region from each region \
group and creating a subgraph from it, which will then be used to replace all regions \
in the group. This is implemented by first copying all nodes of the region to the new \
subgraph and then finding all inputs which are not within the region and creating placeholders \
for them. For the outputs, all regions in a region group need to be scanned to ensure the \
largest set of outputs is found, and then an output node is created which returns \
a tuple of all outputs.

    2. Graph replacement:
        To replace each region with the extracted subgraph, the node index in the region \
and argument index within the node's flattened args and kwargs are recorded once during \
subgraph creation. This allows us to determine which (external to the region) nodes and \
in which order these nodes are passed as inputs. For the outputs, getitem nodes are created \
for each output, and all nodes in the region with external outputs are replaced by the proper \
getitem node. Finally, all original nodes are erased (there should be no uses of these \
left in the graph).

The deduplication mutates the output_graph argument in place.

Returns a mapping of nodes to their subgraph output replacement node to remap outputs
when they are created in output_graph.
    """

    duplicated_region_groups = output_graph.region_tracker.get_identical_regions(
        output_graph.graph
    )
    node_to_mutated_arg_positions = (
        output_graph.region_tracker.node_to_mutated_arg_positions
    )
    node_to_additional_deps = _populate_additional_deps(
        output_graph.graph, output_graph.region_tracker.node_to_mutated_arg_positions
    )

    sub_gms: dict[str, torch.fx.GraphModule] = {}

    for region_group in duplicated_region_groups:
        inds_with_external_users = _get_all_output_indices(region_group)
        region = region_group[0]
        (
            subgraph,
            external_node_usages,
        ) = _create_subgraph(region, inds_with_external_users)

        # Ignore regions with no args for now, could they possibly be evaluated at compile time?
        if not list(external_node_usages):
            continue

        sub_gm = torch.fx.GraphModule(output_graph.nn_modules, subgraph)
        subgraph_name = output_graph.install_subgraph("subgraph", sub_gm)
        sub_gms[subgraph_name] = sub_gm
        with output_graph.graph.inserting_before():
            get_subgraph_node = output_graph.graph.create_node(
                "get_attr", subgraph_name, (), {}
            )

        for region in region_group:
            _replace_region_with_subgraph(
                output_graph.graph,
                region,
                get_subgraph_node,
                external_node_usages,
                inds_with_external_users,
                subgraph_name,
                node_to_additional_deps,
                node_to_mutated_arg_positions,
            )

    # This is to expose the updated node_to_additional_deps to tests
    global last_node_to_additional_deps
    last_node_to_additional_deps = node_to_additional_deps

    _stable_topological_sort(
        output_graph.graph,
        node_to_additional_deps,
    )
    return sub_gms


def _replace_region_with_subgraph(
    graph: torch.fx.Graph,
    region: Region,
    get_subgraph_node: Node,
    external_node_usages: Iterable[OrderedSet[UsageIndex]],
    inds_with_external_users: list[int],
    subgraph_name: str,
    node_to_additional_deps: dict[Node, OrderedSet[Node]],
    node_to_mutated_arg_positions: dict[Node, OrderedSet[int]],
) -> None:
    sub_args = []
    for usages in external_node_usages:
        node_ind, usage_ind = next(iter(usages))
        node = region[node_ind]
<<<<<<< HEAD
        flattened_args_kwargs = _get_flat_args(node, {})
        for user_ind, node_usage_ind in usages:
            user = region[user_ind]
            if user in node_to_mutated_arg_positions:
                if node_usage_ind in node_to_mutated_arg_positions[user]:
                    log.debug(
                        "NYI: Failed to substitute region %s due to mutation", region
                    )
                    return
        sub_args.append(flattened_args_kwargs[usage_ind])

    # Input/Output aliasing not supported in HOPs today
    # Note: we should use the nodes in the original graph (the region here)
    # because we use the original traced example values for this check
    if _has_aliasing(region, sub_args, inds_with_external_users):
=======
        flattened_args_kwargs = _flatten_args_kwargs((node.args, node.kwargs))
        sub_args.append(flattened_args_kwargs[arg_ind])

    invoke_args = (get_subgraph_node, subgraph_name, *sub_args)
    fake_inputs = [node.meta["example_value"] for node in sub_args]

    if has_potential_input_alias_or_mutation(sub_gm, fake_inputs):
        log.debug(
            "NYI: Failed to substitute region %s due to input alias or mutation",
            region,
        )
>>>>>>> df1ec045
        return

    invoke_args = (get_subgraph_node, subgraph_name, tuple(sub_args))

    invoke_subgraph_node = graph.create_node(
        "call_function",
        torch.ops.higher_order.invoke_subgraph,
        invoke_args,  # type: ignore[arg-type]
        {},
    )
    for ind, external_user_ind in enumerate(inds_with_external_users):
        node = region[external_user_ind]
        subgraph_output = graph.create_node(
            "call_function", operator.getitem, (invoke_subgraph_node, ind), {}
        )
        node.replace_all_uses_with(subgraph_output, propagate_meta=True)

    # Erase in reverse topological order
    for node in reversed(region):
        graph.erase_node(node)
        # Remove any nodes with additional deps
        # This is safe; we've guaranteed that there is
        # no input mutation, so all additional deps
        # will be internal to the subgraph
        node_to_additional_deps.pop(node, None)
        for deps in node_to_additional_deps.values():
            try:
                deps.remove(node)
                deps.add(invoke_subgraph_node)
            except KeyError:
                pass

    if config.graph_deduplication_lint:
        print(_detect_cycles(graph, node_to_additional_deps))
        _stable_topological_sort(graph, node_to_additional_deps)
        graph.lint()


def _get_external_inputs(
    region: Region,
) -> dict[Node, OrderedSet[UsageIndex]]:
    external_node_to_usages = defaultdict[Node, OrderedSet[UsageIndex]](OrderedSet)
    region_unique = set(region)
    for node_ind, node in enumerate(region):
        flattened_args_kwargs = _get_flat_args(node, {})
        for arg_ind, in_node in enumerate(flattened_args_kwargs):
            if isinstance(in_node, Node) and in_node not in region_unique:
                # in_node may occur in multiple nodes' flat_args
                # track this so we can check if the arg is mutated
                # Previously, we only needed to track one occurrence
                # to be able to map that node to a placeholder
                external_node_to_usages[in_node].add((node_ind, arg_ind))

    return external_node_to_usages


def _get_all_output_indices(regions: list[Region]) -> list[int]:
    # Scan all regions to get the set of all possible output nodes indices in the region
    # perhaps we can record this information during region creation for more efficiency?
    inds_with_external_users: set[int] = set()
    for region in regions:
        _get_inds_with_external_users(region, inds_with_external_users)

    return sorted(inds_with_external_users)


def _get_inds_with_external_users(region: Region, inds_unique: set[int]) -> None:
    for ind, node in enumerate(region):
        for user in node.users:
            if user not in region:
                if ind not in inds_unique:
                    inds_unique.add(ind)


def _copy_nodes_and_remap_inputs(
    subgraph: torch.fx.Graph, region: Region
) -> list[OrderedSet[UsageIndex]]:
    external_input_to_usages = _get_external_inputs(region)
    external_node_usages = list[OrderedSet[UsageIndex]]()
    region_to_subgraph_node = {}
    for node, usage_indices in external_input_to_usages.items():
        placeholder = subgraph.placeholder(f"subgraph_input_{node.name}")
        region_to_subgraph_node[node] = placeholder
        external_node_usages.append(usage_indices)

    def map_arg(node: Node) -> Node:
        if node in region_to_subgraph_node:
            return region_to_subgraph_node[node]
        else:
            return node

    for node in region:
        subgraph_node = subgraph.node_copy(node, lambda old: map_arg(old))
        region_to_subgraph_node[node] = subgraph_node

    return external_node_usages


def _create_subgraph_outputs(
    subgraph: torch.fx.Graph, inds_to_output: list[int]
) -> None:
    node_list = [n for n in subgraph.nodes if n.op not in ("placeholder", "output")]
    out_tup = tuple(node_list[ind] for ind in inds_to_output)
    subgraph.output(out_tup)


def _create_subgraph(
    region: Region,
    inds_with_external_users: list[int],
) -> tuple[torch.fx.Graph, list[OrderedSet[UsageIndex]]]:
    subgraph: torch.fx.Graph = torch.fx.Graph()
    external_node_usages = _copy_nodes_and_remap_inputs(subgraph, region)
    _create_subgraph_outputs(subgraph, inds_with_external_users)
    return subgraph, external_node_usages


def _stable_topological_sort(
    graph: torch.fx.Graph,
    node_to_additional_deps: dict[Node, OrderedSet[Node]],
) -> None:
    # Nodes are in exactly one of these four collections:

    # - Nodes in `pending` are waiting to be processed (in reverse order):
    pending = list(reversed(graph.nodes))

    # - Nodes in `ready` have been processed and are already in the correct
    #   order.
    ready = OrderedSet[Node]()

    # - `waiting` is a mapping from a dependency to nodes which depend on that
    #   dependency.
    waiting = defaultdict(list)

    # - `outputs` are always at the end of the graph
    outputs = OrderedSet[Node]()

    # The cursor indicates the last processed node so we can add new nodes
    # after it.
    cursor = None
    while pending:
        node = pending.pop()

        if node.target == "output":
            outputs.add(node)
            assert not node.users, "output nodes should have no users"
            continue

        waiting_for = [
            x
            for x in _get_flat_args_unique(node, node_to_additional_deps)
            if x not in ready
        ]
        if waiting_for:
            # We have unprocessed input nodes. Might as well wait for the last
            # arg so an already sorted list will only recheck this node once.
            waiting[waiting_for[-1]].append(node)
        else:
            ready.add(node)
            if cursor and cursor.next is not node:
                cursor.append(node)
            cursor = node
            # Mark the nodes that have been waiting for this node to finish as
            # ready to check again.
            pending.extend(reversed(waiting.pop(node, ())))

    ready.update(outputs)
    assert not waiting and len(ready) == len(graph.nodes)


def _populate_additional_deps(
    graph: torch.fx.Graph, node_to_mutated_arg_positions: dict[Node, OrderedSet[int]]
) -> dict[Node, OrderedSet[Node]]:
    node_to_additional_deps: dict[Node, OrderedSet[Node]] = defaultdict(OrderedSet)
    _add_mutation_dependencies(node_to_mutated_arg_positions, node_to_additional_deps)
    _add_global_state_dependencies(graph, node_to_additional_deps)
    return node_to_additional_deps


def _add_global_state_dependencies(
    graph: torch.fx.Graph, node_to_additional_deps: dict[Node, OrderedSet[Node]]
) -> None:
    import torch.amp

    all_nodes = list(graph.nodes)

    # These are targets of the nodes which need to stay in the same relative place in the graph
    global_state_targets = {torch.amp._enter_autocast, torch.amp._exit_autocast}
    all_nodes_dep_on: list[Node] = []

    def prev_cur_nodes(
        all_nodes: list[Node],
    ) -> Generator[tuple[list[Node], Node], None, None]:
        prev_nodes: list[Node] = []
        next_nodes = list(reversed(all_nodes))

        while next_nodes:
            cur_node = next_nodes.pop()
            yield prev_nodes, cur_node
            prev_nodes.append(cur_node)

    for prev_nodes, cur_node in prev_cur_nodes(all_nodes):
        args_unique = _get_flat_args_unique(cur_node, {})
        new_deps = [n for n in all_nodes_dep_on if n not in args_unique]

        if new_deps:
            additional_deps = node_to_additional_deps[cur_node]
            additional_deps.update(new_deps)

        if cur_node.target in global_state_targets:
            additional_deps = node_to_additional_deps[cur_node]
            additional_deps.update(n for n in prev_nodes if n not in args_unique)
            all_nodes_dep_on.append(cur_node)


def _add_mutation_dependencies(
    node_to_mutated_arg_positions: dict[Node, OrderedSet[int]],
    node_to_additional_deps: dict[Node, OrderedSet[Node]],
) -> None:
    for node, indices in node_to_mutated_arg_positions.items():
        flat_args_kwargs = _get_flat_args(node, {})

        # for all mutated args,
        # add dependency on usages which occur after node to ensure
        # node will always be ordered before them
        # also add node as a dependency on usages which
        # occur before node to ensure node is ordered after them
        for index in indices:
            mutated_arg = flat_args_kwargs[index]
            for user in mutated_arg.users:
                if user is node:
                    continue
                elif user < node:
                    node_to_additional_deps[node].add(user)
                elif user > node:
                    node_to_additional_deps[user].add(node)


def _has_aliasing(
    region: Region, inputs: list[Node], inds_with_external_users: list[int]
) -> bool:
    input_storages: dict[StorageWeakRef, Node] = dict()

    for node in inputs:
        example_value = node.meta["example_value"]
        if isinstance(example_value, torch.Tensor):
            storage = StorageWeakRef(example_value._typed_storage())
            if storage in input_storages:
                # input-input aliasing
                log.debug(
                    "NYI: Failed to substitute region %s due to input-output aliasing detected at nodes %s, %s",
                    region,
                    input_storages[storage],
                    node,
                )
                return True
            input_storages[storage] = node

    output_storages: dict[StorageWeakRef, Node] = dict()
    for i in inds_with_external_users:
        out_node = region[i]
        if out_node:
            example_value = out_node.meta["example_value"]
            assert not isinstance(example_value, list)
            if isinstance(example_value, torch.Tensor):
                storage = StorageWeakRef(example_value._typed_storage())
                if storage in output_storages:
                    # output-output aliasing
                    log.debug(
                        "NYI: Failed to substitute region %s due to output-output aliasing detected at nodes %s, %s",
                        region,
                        output_storages[storage],
                        out_node,
                    )
                    return True
                output_storages[storage] = out_node

    intersected_storages = input_storages.keys() & output_storages.keys()
    if len(intersected_storages) > 0:
        # input-output aliasing
        aliased = [
            (input_storages[s], output_storages[s]) for s in intersected_storages
        ]
        aliased = ", ".join([f"{i} and {o}" for i, o in aliased])
        log.debug(
            "NYI: Failed to substitute region %s due to input-output aliasing detected at nodes %s",
            region,
            aliased,
        )
        return True

    return False<|MERGE_RESOLUTION|>--- conflicted
+++ resolved
@@ -131,7 +131,6 @@
     for usages in external_node_usages:
         node_ind, usage_ind = next(iter(usages))
         node = region[node_ind]
-<<<<<<< HEAD
         flattened_args_kwargs = _get_flat_args(node, {})
         for user_ind, node_usage_ind in usages:
             user = region[user_ind]
@@ -147,22 +146,9 @@
     # Note: we should use the nodes in the original graph (the region here)
     # because we use the original traced example values for this check
     if _has_aliasing(region, sub_args, inds_with_external_users):
-=======
-        flattened_args_kwargs = _flatten_args_kwargs((node.args, node.kwargs))
-        sub_args.append(flattened_args_kwargs[arg_ind])
+        return
 
     invoke_args = (get_subgraph_node, subgraph_name, *sub_args)
-    fake_inputs = [node.meta["example_value"] for node in sub_args]
-
-    if has_potential_input_alias_or_mutation(sub_gm, fake_inputs):
-        log.debug(
-            "NYI: Failed to substitute region %s due to input alias or mutation",
-            region,
-        )
->>>>>>> df1ec045
-        return
-
-    invoke_args = (get_subgraph_node, subgraph_name, tuple(sub_args))
 
     invoke_subgraph_node = graph.create_node(
         "call_function",
