--- conflicted
+++ resolved
@@ -908,7 +908,6 @@
             #
             # ID_MATCH is required to disambiguate cases as simple as a unit test that constructs 2 models and wraps
             # them differently with different FSDP configs.  (test_dynamo_distributed.py -k test_fsdp_aot_eager)
-<<<<<<< HEAD
             base = self.name
             name = self.name
             for i in itertools.count():
@@ -916,16 +915,12 @@
                     self.tx.output.nn_modules[name] = value
                     break
                 name = f"{base}_{i}"
+            self.install_guards(GuardBuilder.TYPE_MATCH, GuardBuilder.ID_MATCH)
             return FSDPManagedNNModuleVariable(
                 value,
                 name,
-                guards=self.make_guards(GuardBuilder.TYPE_MATCH, GuardBuilder.ID_MATCH),
                 source=self.get_source(),
             )
-=======
-            self.install_guards(GuardBuilder.TYPE_MATCH, GuardBuilder.ID_MATCH)
-            return FSDPManagedNNModuleVariable(value, source=self.get_source())
->>>>>>> 855a5cf4
         else:
             return self.tx.output.register_attr_or_module(
                 value,
