--- conflicted
+++ resolved
@@ -36,11 +36,7 @@
 
 import torch
 
-<<<<<<< HEAD
-from .. import graph_break_hints, polyfills, variables
-=======
 from .. import config, graph_break_hints, polyfills, variables
->>>>>>> 5f102201
 from ..bytecode_transformation import create_call_function, create_rot_n, is_generator
 from ..exc import (
     get_dynamo_observed_exception,
@@ -1322,15 +1318,6 @@
                 explanation=f"User-inserted graph break. Message: {graph_break_msg}",
                 hints=[
                     "Remove the `torch._dynamo.graph_break()` call.",
-                ],
-            )
-        elif isinstance(self.value, types.WrapperDescriptorType):
-            unimplemented_v2(
-                gb_type="Calling unsupported type of SkipFunctionVariable",
-                context=f"{self.value}",
-                explanation="`torch.compile` cannot arbitrary C functions",
-                hints=[
-                    *graph_break_hints.SUPPORTABLE,
                 ],
             )
         else:
@@ -1565,10 +1552,10 @@
         if "async_op" in kwargs and kwargs["async_op"].as_python_constant():
             unimplemented_v2(
                 gb_type="async_op=True for distributed collectives",
-                context=f"{self.fn}",
-                explanation="`torch.compile` currently can't trace these",
+                context=f"{self.fn}, {args=}, {kwargs=}",
+                explanation=f"`torch.compile` doesn't support `async_op=True for {self.fn}",
                 hints=[
-                    *graph_break_hints.DIFFICULT,
+                    *graph_break_hints.SUPPORTABLE,
                 ],
             )
 
@@ -1606,9 +1593,9 @@
                 unimplemented_v2(
                     gb_type="functools.wraps",
                     context=f"{fn}",
-                    explanation="`torch.compile` currently can't trace these",
+                    explanation="`torch.compile` can't trace `functools.wraps` on functions defined outside the compile region",
                     hints=[
-                        *graph_break_hints.DIFFICULT,
+                        *graph_break_hints.SUPPORTABLE,
                     ],
                 )
 
@@ -1641,7 +1628,7 @@
             context=f"{args=}, {kwargs=}",
             explanation="`torch.compile` only support certain input types for namedtuple",
             hints=[
-                *graph_break_hints.DIFFICULT,
+                *graph_break_hints.SUPPORTABLE,
             ],
         )
 
@@ -1921,9 +1908,9 @@
             unimplemented_v2(
                 gb_type="unsupported grid type for triton hop check_grid",
                 context=f"grid type = {type(grid)}",
-                explanation="`torch.compile` currently can't trace this",
+                explanation="`torch.compile` only supports list-like grid for check_grid",
                 hints=[
-                    *graph_break_hints.DIFFICULT,
+                    *graph_break_hints.SUPPORTABLE,
                 ],
             )
 
