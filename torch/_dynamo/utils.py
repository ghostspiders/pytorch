# mypy: allow-untyped-defs

"""
Utility functions and classes used throughout the TorchDynamo system.

This module contains a collection of helper utilities used by various parts of Dynamo for:
- Performance metrics collection and reporting
- Compilation timing and debugging
- Graph manipulation and tensor operations
- Runtime guards and checks
- Common data structure operations
- Testing and development tools

This is an internal module that provides shared functionality used across the Dynamo codebase.
"""

from __future__ import annotations

import atexit
import collections
import contextlib
import copy
import dataclasses
import datetime
import dis
import enum
import functools
import gc
import importlib
import inspect
import itertools
import json
import linecache
import logging
import math
import operator
import os
import re
import sys
import textwrap
import threading
import time
import traceback
import types
import typing
import uuid
import warnings
import weakref
from collections import Counter, OrderedDict
from contextlib import contextmanager
from dataclasses import is_dataclass
from functools import lru_cache
from types import MethodWrapperType
from typing import (
    Any,
    Callable,
    cast,
    ClassVar,
    Generic,
    Optional,
    overload,
    TypeVar,
    Union,
)
from typing_extensions import Literal, TypeIs

import torch
import torch._functorch.config
import torch.fx.experimental.symbolic_shapes
import torch.utils._pytree as pytree
from torch import fx
from torch._C import (
    _instruction_counter,
    _len_torch_function_stack,
    _pop_torch_function_stack,
    _push_on_torch_function_stack,
)
from torch._dispatch.python import enable_python_dispatcher
from torch._dynamo.metrics_context import MetricsContext, RuntimeMetricsContext
from torch._guards import CompileId, Source, TracingContext
from torch._subclasses.meta_utils import is_sparse_compressed
from torch._utils_internal import (
    justknobs_check,
    log_chromium_event_internal,
    log_compilation_event,
    record_chromium_event_internal,
    signpost_event,
)
from torch.fx._utils import _format_graph_code, lazy_format_graph_code
from torch.monitor import _WaitCounter
from torch.nn.modules.lazy import LazyModuleMixin
from torch.utils._triton import has_triton, has_triton_package
from torch.utils.hooks import RemovableHandle


if typing.TYPE_CHECKING:
    from collections.abc import Generator, Iterable, Iterator, KeysView, ValuesView


try:
    import numpy as np
except ModuleNotFoundError:
    np = None  # type: ignore[assignment]

try:
    import torch._logging
    import torch._numpy as tnp
    from torch._guards import detect_fake_mode  # noqa: F401n
    from torch._logging import LazyString

    from . import config

    # NOTE: Make sure `NP_SUPPORTED_MODULES` and `NP_TO_TNP_MODULE` are in sync.
    if np:
        NP_SUPPORTED_MODULES: tuple[types.ModuleType, ...] = (
            np,
            np.fft,
            np.linalg,
            np.random,
        )

        NP_TO_TNP_MODULE = {
            np: tnp,
            np.fft: tnp.fft,
            np.linalg: tnp.linalg,
            np.random: tnp.random,
        }
    else:
        NP_SUPPORTED_MODULES = ()

        NP_TO_TNP_MODULE = {}
    from torch._subclasses.fake_tensor import FakeTensor, is_fake, maybe_get_fake_mode
except ImportError:
    pass


T = TypeVar("T")

unpatched_nn_module_getattr = torch.nn.Module.__getattr__
unpatched_nn_module_call = torch.nn.Module.__call__
unpatched_nn_module_call_impl = torch.nn.Module._call_impl

counters: collections.defaultdict[str, Counter[str]] = collections.defaultdict(
    collections.Counter
)
optimus_scuba_log: dict[str, Any] = {}
troubleshooting_url = (
    "https://pytorch.org/docs/main/torch.compiler_troubleshooting.html"
)
nnmodule_doc_url = "https://pytorch.org/docs/main/torch.compiler_nn_module.html"
nnmodule_doc_url_msg = f"See {nnmodule_doc_url} for more information and limitations."
log = logging.getLogger(__name__)

# profiling compilation time by function
compilation_time_metrics: dict[str, list[float]] = {}

# This supports calculate_time_spent(), which reports cumulative times
# across the process for any "phase" populated by dynamo_timed. Reset if
# reset_frame_count() is called.
cumulative_time_spent_ns: dict[str, float] = collections.defaultdict(float)

timer_counter = itertools.count()


# Abstraction on top of counters.
class ReInplaceTrigger(enum.Enum):
    AUTO_FUNC_V1 = 1
    AUTO_FUNC_V2 = 2
    TRITON_OPS = 3


class ReinplaceCounters:
    _values: collections.defaultdict[str, int] = collections.defaultdict(int)

    # Track sizes of known not re-inplaced tensors (exclude dynamic shapes).
    @classmethod
    def add_missed_bytes(cls, trigger: ReInplaceTrigger, bytes: int):
        if bytes != 0:
            cls._values[f"missed_bytes_{trigger.name}"] += bytes

    # Track number of not re-inplaced tensors.
    @classmethod
    def add_missed_opportunities(cls, trigger: ReInplaceTrigger, count: int):
        if count != 0:
            cls._values[f"missed_tensors_{trigger}"] += count

    @classmethod
    def clear(cls):
        cls._values.clear()

    @classmethod
    def get_total_missed(cls):
        sum = 0
        for trigger in ReInplaceTrigger:
            sum += cls._values.get(f"missed_tensors_{trigger}", 0)
        return sum

    @classmethod
    def get_total_missed_bytes(cls):
        sum = 0
        for trigger in ReInplaceTrigger:
            sum += cls._values.get(f"missed_bytes_{trigger.name}", 0)
        return sum

    @classmethod
    def log(cls):
        # if not empty log.
        if cls._values:
            signpost_event("inductor", "reinplace_counters", cls._values)


def tabulate(
    rows: Union[list[tuple[str, object]], list[list[object]]],
    headers: Union[tuple[str, ...], list[str]],
) -> str:
    try:
        import tabulate

        return tabulate.tabulate(rows, headers=headers)
    except ImportError:
        return "\n".join(
            ", ".join(map(str, row)) for row in itertools.chain([headers], rows)
        )


curr_frame = 0


# Note: Called for you by dynamo - you almost never ever want to invoke this yourself.
def increment_frame() -> None:
    global curr_frame
    curr_frame = curr_frame + 1


# Note: Called for you by dynamo - you almost never ever want to invoke this yourself.
def reset_frame_count() -> None:
    global curr_frame
    cumulative_time_spent_ns.clear()
    compilation_time_metrics.clear()
    curr_frame = 0


op_count = 0


def increment_op_count(cnt: int) -> None:
    global op_count
    op_count += cnt


# Get the total time in seconds for each "phase"
# For example, {'entire_frame_compile':8.574629999999999, 'backend_compile':5.26806}
def calculate_time_spent() -> dict[str, float]:
    total_by_key = {}
    for phase, timing in cumulative_time_spent_ns.items():
        total_by_key[phase] = timing / 1e9

    total_by_key["total_wall_time"] = total_by_key.get(
        "entire_frame_compile", 0
    ) + total_by_key.get("entire_backward_compile", 0)
    return total_by_key


# Print a report of time spent so far
# Ex:
# TIMING:
# entire_frame_compile:8.574629999999999
# backend_compile:5.26806
def print_time_report() -> None:
    total_by_key = calculate_time_spent()

    out = "TIMING:"
    for key, value in total_by_key.items():
        out = f"{out} {key}:{round(value, 5)}"

    print(out)


# Use the following singleton to capture and log CompilationMetrics. Entering the context
# manager allocates a new record to be logged when it exits. (You should not need to use
# this directly unless you introduce a new code path where compilation metrics would be
# gathered). While compiling, use the setters or timer in MetricsContext to update fields
# in the current context. For example:
#
# To set a single field once (use overwrite=True to overwrite):
#   get_metrics_context().set("metric_name", value)
#
# To set multiple fields at once (use overwrite=True to overwrite):
#   get_metrics_context().update({"name1": val1, "name2": val2})
#
# To increment an integer field:
#   get_metrics_context().increment("metric_name", value)
#
# To record execution time, MetricsContext works with dynamo_timed:
#    def foo(...):
#        # Updates the "metric_us" field.
#        with dynamo_timed("metric", dynamo_compile_column_us="metric_us")
#            ...
#
_METRICS_CONTEXT: MetricsContext
_RUNTIME_METRICS_CONTEXT: RuntimeMetricsContext


def get_metrics_context() -> MetricsContext:
    return _METRICS_CONTEXT


def get_runtime_metrics_context() -> RuntimeMetricsContext:
    return _RUNTIME_METRICS_CONTEXT


class CompileEventLogLevel(enum.Enum):
    """
    Enum that loosely corresponds with a "log level" of a given event.

    CHROMIUM_EVENT: Logs only to tlparse.
    COMPILE_EVENT: Logs to tlparse + PT2 Compile Events
    COMPILATION_METRIC: Logs to tlparse, PT2 Compile Events, and dynamo_compile
    """

    CHROMIUM = 1
    PT2_COMPILE = 2
    COMPILATION_METRIC = 3


class CompileEventLogger:
    """
    Helper class for representing adding metadata(i.e. columns) to various compile events.
    Use CompileEventLogger to add event data to:
    - Chromium events
    - PT2 Compile Events
    - CompilationMetrics

    This should be used in conjunction with dynamo_timed() and metrics contexts, which create
    timed spans and events. CompileEventLogger uses three log levels (described in CompileEventLogLevel),
    where each log level logs to all sources below it in the hierarchy.

    Example usages:
    - I want to log to an existing chromium event within dynamo timed:
    with dynamo_timed("my_event"):
        CompileEventLogger.chromium("my_event", foo=bar)

    - I want to log my event to both chromium + pt2_compile_events:
    with dynamo_timed("my_event", log_pt2_compile_event=True):
        CompileEventLogger.pt2_compile("my_event", foo=bar)

    - I want to add information to dynamo events and dynamo_compile
        CompileEventLogger.compilation_metric(foo=bar)
    """

    @staticmethod
    def log_instant_event(
        event_name: str,
        metadata: dict[str, Any],
        time_ns: Optional[int] = None,
        log_level: CompileEventLogLevel = CompileEventLogLevel.CHROMIUM,
    ):
        if time_ns is None:
            time_ns = time.time_ns()
        chromium_log = get_chromium_event_logger()
        if log_level == CompileEventLogLevel.CHROMIUM:
            log_pt2_compile_event = False
        elif log_level == CompileEventLogLevel.PT2_COMPILE:
            log_pt2_compile_event = True
        else:
            raise RuntimeError(
                "Cannot log instant event at COMPILATION_METRIC level. Please choose one of CHROMIUM_EVENT or COMPILE_EVENT"
            )
        chromium_log.log_instant_event(
            event_name, time_ns, metadata, log_pt2_compile_event
        )

    @staticmethod
    def add_data(
        event_name: str,
        log_level: CompileEventLogLevel,
        overwrite: bool = False,
        **metadata: object,
    ):
        """
        Centralized API for adding data to various events
        Log an event to a toplevel "dynamo" event or metrics context
        depending on log level.
        """
        chromium_log = get_chromium_event_logger()
        pt2_compile_substack = chromium_log.get_pt2_compile_substack()

        if log_level == CompileEventLogLevel.CHROMIUM:
            chromium_log.add_event_data(event_name, **metadata)
        elif log_level == CompileEventLogLevel.PT2_COMPILE:
            pt2_compile_substack = chromium_log.get_pt2_compile_substack()
            if event_name not in pt2_compile_substack:
                raise RuntimeError(
                    "Error: specified log level PT2_COMPILE, but the event %s"
                    " is not logged to pt2_compile_events. Make sure the event is active and you passed "
                    "log_pt2_compile_event=True to dynamo_timed",
                    event_name,
                )
            chromium_log.add_event_data(event_name, **metadata)
        else:
            assert log_level == CompileEventLogLevel.COMPILATION_METRIC
            top_event = chromium_log.get_outermost_event()

            if event_name != top_event:
                raise RuntimeError(
                    "Log level is COMPILATION_METRIC, but event_name isn't the toplevel event. "
                    "CompilationMetrics must be logged to the toplevel event. Consider using `log_toplevel_event_data` directly."
                )
            metrics_context = get_metrics_context()
            if not metrics_context.in_progress():
                raise RuntimeError(
                    "No metrics context is in progress. Please only call this function within a metrics context."
                )

            # TODO: should we assert that the keys of metadata are in CompilationMetrics?
            metrics_context.update(metadata, overwrite)
            chromium_log.add_event_data(event_name, **metadata)

    @staticmethod
    def add_toplevel(
        log_level: CompileEventLogLevel, overwrite: bool = False, **metadata: object
    ):
        """
        Syntactic sugar for logging to the toplevel event
        """
        top_event = get_chromium_event_logger().get_outermost_event()
        if top_event is None:
            raise RuntimeError(
                "No toplevel event active. Please only call this function within a dynamo_timed context."
            )
        CompileEventLogger.add_data(top_event, log_level, overwrite, **metadata)

    @staticmethod
    def increment(
        event_name: str, log_level: CompileEventLogLevel, key: str, value: int
    ):
        """
        Increments an existing field, or adds it
        """
        chromium_log = get_chromium_event_logger()
        if (
            log_level == CompileEventLogLevel.CHROMIUM
            or log_level == CompileEventLogLevel.PT2_COMPILE
        ):
            chromium_log.increment(event_name, key, value)
        else:
            assert log_level == CompileEventLogLevel.COMPILATION_METRIC
            top_event = chromium_log.get_outermost_event()
            if event_name != top_event:
                raise RuntimeError(
                    "Log level is COMPILATION_METRIC, but event_name isn't the toplevel event. "
                    "CompilationMetrics must be logged to the toplevel event. Consider using `increment_toplevel` directly."
                )

            metrics_context = get_metrics_context()
            if not metrics_context.in_progress():
                raise RuntimeError(
                    "No metrics context is in progress. Please only call this function within a metrics context/dynamo_timed."
                )

            metrics_context.increment(key, value)
            chromium_log.increment(event_name, key, value)

    @staticmethod
    def increment_toplevel(
        key: str,
        value: int = 1,
        log_level: CompileEventLogLevel = CompileEventLogLevel.COMPILATION_METRIC,
    ):
        """
        Increments a value on the toplevel metric. By default, logs to metric.
        """
        chromium_log = get_chromium_event_logger()
        top_event = chromium_log.get_outermost_event()
        if top_event is None:
            raise RuntimeError(
                "No toplevel event active. Please only call this function within a metrics context/dynamo_timed."
            )
        CompileEventLogger.increment(top_event, log_level, key, value)

    @staticmethod
    def add_to_set(
        event_name: str, log_level: CompileEventLogLevel, key: str, value: Any
    ):
        """
        Add metadata <value> to a set of values with key <key>. Creates a set if it doesn't exist.
        """
        chromium_log = get_chromium_event_logger()
        if (
            log_level == CompileEventLogLevel.CHROMIUM
            or log_level == CompileEventLogLevel.PT2_COMPILE
        ):
            chromium_log.add_to_set(event_name, key, value)
        else:
            assert log_level == CompileEventLogLevel.COMPILATION_METRIC
            top_event = chromium_log.get_outermost_event()
            if event_name != top_event:
                raise RuntimeError(
                    "Log level is COMPILATION_METRIC, but event_name isn't the toplevel event. "
                    "CompilationMetrics must be logged to the toplevel event. Consider using `add_to_set_metric` directly."
                )

            metrics_context = get_metrics_context()
            if not metrics_context.in_progress():
                raise RuntimeError(
                    "No metrics context is in progress. Please only call this function within a metrics context/dynamo_timed."
                )

            metrics_context.add_to_set(key, value)
            chromium_log.add_to_set(event_name, key, value)

    @staticmethod
    def add_to_set_toplevel(
        key: str,
        value: Any,
        log_level: CompileEventLogLevel = CompileEventLogLevel.COMPILATION_METRIC,
    ):
        """
        Same as add to set, just does it automatically to the toplevel event instead of having to explicitly name it.
        Defaults to COMPILATION_METRIC log level.
        """
        chromium_log = get_chromium_event_logger()
        top_event = chromium_log.get_outermost_event()
        if top_event is None:
            raise RuntimeError(
                "No toplevel event active. Please only call this function within a metrics context/dynamo_timed."
            )
        CompileEventLogger.add_to_set(top_event, log_level, key, value)

    # Helper functions that are syntactic sugar

    @staticmethod
    def chromium(event_name: str, **metadata: object):
        """
        Add <metadata> to <event_name> in chromium. Each key/value of metadata will appear in the chromium trace.
        <event_name> should be the name of a timed event span passed to `dynamo_timed`.
        """
        CompileEventLogger.add_data(
            event_name, CompileEventLogLevel.CHROMIUM, overwrite=False, **metadata
        )

    @staticmethod
    def pt2_compile(event_name: str, **metadata: object):
        """
        Add <metadata> to <event_name> in chromium and PT2 Compile Events.
        Each key/value of metadata will appear in the chromium trace. Each kwarg name becomes
        a column in PT2 Compile Events, with the corresponding kwarg value.
        <event_name> should be the name of a timed event span passed to `dynamo_timed`,
        with log_to_pt2_compile_events=True.
        """
        CompileEventLogger.add_data(
            event_name, CompileEventLogLevel.PT2_COMPILE, overwrite=False, **metadata
        )

    @staticmethod
    def compilation_metric(overwrite: bool = False, **metadata: object):
        """
        Add <metadata> to the CompilationMetrics context. Also logs to PT2 Compile Events
        and chromium.
        Each key/value of metadata will appear in the chromium trace. Each kwarg name becomes
        a column in PT2 Compile Events and Dynamo Compile, with the corresponding kwarg value.
        """
        CompileEventLogger.add_toplevel(
            CompileEventLogLevel.COMPILATION_METRIC, overwrite, **metadata
        )

    @staticmethod
    def instant(
        event_name: str, metadata: dict[str, Any], time_ns: Optional[int] = None
    ):
        """
        Log an instant event to chromium logs with name <event_name> at time <time_ns>. The `args` field in
        Perfetto will point to metadata. <time_ns> should be a value obtained from time.time_ns().
        """
        CompileEventLogger.log_instant_event(
            event_name, metadata, time_ns, CompileEventLogLevel.CHROMIUM
        )

    @staticmethod
    def try_add_pt2_compile(event_name: str, **metadata: object):
        """
        Adds to an existing pt2_compile event, but silently returns if the event doesn't exist.
        This function is syntactic sugar for chromium_event_logger().try_add_event_data.
        """
        chromium_log = get_chromium_event_logger()
        chromium_log.try_add_event_data(event_name, **metadata)


@contextmanager
def dynamo_timed(
    key: str,
    # TODO(masneral): Deprecate this param.
    phase_name: Optional[str] = None,
    log_pt2_compile_event: bool = False,
    metadata: Optional[dict[str, object]] = None,
    dynamo_compile_column_us: Optional[str] = None,
    dynamo_compile_runtime_column_us: Optional[str] = None,
    compile_id: Optional[CompileId] = None,
    is_forward: Optional[bool] = None,
    log_waitcounter: bool = False,
) -> Generator[Any, None, None]:
    """
    dynamo_timed is a context manager
    By wrapping a function in dynamo_timed, we can get a few things:

    1) Optionally log timings to pt2_compile_events.
    2) Optionally log timings to CompilationMetrics (dynamo_compile).
    3) Optionally log chromium events.
    4) Optionally increment a WaitCounter.
    5) Store a record in compilation_time_metrics
       For example:

        def _foo(...):
            with dynamo_timed("_foo"):
                ...

        Would show up as an entry in our timing dict:
        OrderedDict([('_foo', [0.083690, 0.23949, 3.1425e-05])])
        This is extremely useful for granular debugging.

    Although it is tempting to use dynamo_timed as a decorator, please do not.
    In its decorator form it makes cProfile traces less useful as dynamo_timed
    suddenly becomes a bottleneck for lots of function calls (as only one parent
    pointer is recorded).

    Params:
    - key: key into compile_time_metrics. If phase_name is not provided, this is
      also the event name used for pt2_compile_events logs and chromium events.
    - phase_name: Optional override for the event name.
    - log_pt2_compile_event: Whether to log a pt2 compile event internally.
    - metadata: Extra metadata to put in pt2_compile_events.
    - dynamo_compile_column_us: If provided, updates the specified CompilationMetrics
      field to be logged to dyname_compile column. We expect all columns to be _us;
      therefore, the field name must end with "_us".
    - dynamo_compile_runtime_column_us: Like 'dynamo_compile_column_us', but should
      be used for those columns captured outside of a compile context, e.g.,
      runtime autotuning.
    - compile_id: In the typical case, this parameter should not be needed. Use to
      supply the compile_id for those cases where we want to log a compile_id where
      it's not naturally available, e.g., for runtime autotuning.
    - is_forward: Optionally set an is_forward field for those logging destinations
      that support it.
    - log_waitcounter: If set, we'll log a waitcounter of the form "pytorch.dynamo_timed.{key}"
    """
    # We're standardizing on microseconds for dynamo_compile timings.
    if dynamo_compile_column_us is not None:
        assert dynamo_compile_column_us.endswith("_us")

    # Only one of these should be set.
    assert dynamo_compile_column_us is None or dynamo_compile_runtime_column_us is None

    if phase_name:
        event_name = phase_name
        fn_name = key
    else:
        event_name = key
        fn_name = None

    if key not in compilation_time_metrics:
        compilation_time_metrics[key] = []

    event_metadata = {}
    if metadata:
        event_metadata.update(metadata)
    if fn_name:
        event_metadata.update({"fn_name": fn_name})
    if is_forward is not None:
        event_metadata.update({"is_backward": not is_forward})

    chromium_log: ChromiumEventLogger = get_chromium_event_logger()
    start_ns = time.time_ns()
    chromium_log.log_event_start(
        event_name, start_ns, event_metadata, log_pt2_compile_event, compile_id
    )

    try:
        with torch.profiler.record_function(f"{key} (dynamo_timed)"):
            if log_waitcounter:
                with _WaitCounter(f"pytorch.dynamo_timed.{key}").guard():
                    yield
            else:
                yield
    finally:
        end_ns = time.time_ns()
        time_spent_ns = end_ns - start_ns
        compilation_time_metrics[key].append(time_spent_ns / 1e9)
        chromium_log.log_event_end(
            event_name, end_ns, {}, start_ns, log_pt2_compile_event, compile_id
        )
        if dynamo_compile_column_us:
            metrics_context = get_metrics_context()
            if metrics_context.in_progress():
                metrics_context.increment(
                    dynamo_compile_column_us, time_spent_ns // 1000
                )
            # TODO: the events that we capture in calculate_time_spent() seem a little
            # arbitrary. Currently, it's only those fields that are present in
            # CompilationMetrics (but note that we accumulate by the associated event
            # name, not the field name in CompilationMetrics). Do we want to keep it
            # this way?
            cumulative_time_spent_ns[event_name] += time_spent_ns

        if dynamo_compile_runtime_column_us:
            get_runtime_metrics_context().increment(
                dynamo_compile_runtime_column_us,
                time_spent_ns // 1000,
                extra={
                    "compile_id": compile_id,
                    "is_runtime": True,
                    "is_forward": is_forward,
                },
            )
            cumulative_time_spent_ns[event_name] += time_spent_ns


@overload
def compile_times(repr: Literal["str"], aggregate: bool = False) -> str: ...


@overload
def compile_times(
    repr: Literal["csv"], aggregate: bool = False
) -> tuple[list[str], list[object]]: ...


def compile_times(repr="str", aggregate: bool = False):
    """
    Get metrics about torchdynamo frontend/backend compilation times.

    Accumulates information from functions tagged with `dynamo_timed`.

    repr='str' returns a printable string for user interaction, and 'csv'
    returns headers, rows which can be logged for output

    aggregate causes values from multiple compilations (e.g. split graphs)
    to be accumulated into one value.  If false, expect more than one value
    per metric.
    """

    def fmt_fn(values, item_fn=lambda x: x):
        if aggregate:
            return item_fn(sum(values))
        return ", ".join(map(item_fn, values))

    if repr == "str":
        rows = [
            (k, fmt_fn(compilation_time_metrics[k], item_fn=lambda x: f"{x:.4f}"))
            for k in compilation_time_metrics
        ]
        out = "TorchDynamo compilation metrics:\n"
        out += tabulate(rows, headers=("Function", "Runtimes (s)"))
        return out
    elif repr == "csv":
        values = [
            fmt_fn(v, item_fn=lambda x: f"{x:.6f}")
            for v in compilation_time_metrics.values()
        ]
        headers = list(compilation_time_metrics.keys())
        return headers, values
    return None


@atexit.register
def dump_compile_times() -> None:
    log.info(compile_times(repr="str", aggregate=True))


tensortype_to_dtype = {
    torch.FloatTensor: (torch.float32, torch.float),
    torch.DoubleTensor: (torch.float64, torch.double),
    torch.HalfTensor: (torch.float16, torch.half),
    torch.BFloat16Tensor: (torch.bfloat16,),
    torch.ByteTensor: (torch.uint8,),
    torch.CharTensor: (torch.int8,),
    torch.LongTensor: (torch.int64, torch.long),
    torch.IntTensor: (torch.int32, torch.int),
    torch.ShortTensor: (torch.int16, torch.short),
    torch.BoolTensor: (torch.bool,),
}


class DuplicateWarningChecker:
    def __init__(self, maxsize: int = 4096) -> None:
        self.maxsize = maxsize
        self.reset()

    def reset(self):
        self.set = OrderedDict()

    def add(self, key: Union[str, tuple[object, object]]) -> bool:
        if key in self.set:
            self.set.move_to_end(key, last=True)
            if not config.verbose:
                return False
        else:
            self.set[key] = None
            while len(self.set) > self.maxsize:
                self.set.popitem(last=False)
        return True


graph_break_dup_warning_checker = DuplicateWarningChecker()


def setup_compile_debug():
    compile_debug = os.environ.get("TORCH_COMPILE_DEBUG", "0") == "1"

    if compile_debug:
        return add_file_handler()

    return contextlib.ExitStack()


def reset_graph_break_dup_checker() -> None:
    graph_break_dup_warning_checker.reset()


def add_file_handler():
    log_path = os.path.join(get_debug_dir(), "torchdynamo")
    os.makedirs(log_path, exist_ok=True)

    log_file_handler = logging.FileHandler(os.path.join(log_path, "debug.log"))
    logger = logging.getLogger("torch._dynamo")
    logger.addHandler(log_file_handler)

    exitstack = contextlib.ExitStack()
    exitstack.callback(lambda: logger.removeHandler(log_file_handler))
    return exitstack


def setup_log_file():
    exitstack = contextlib.ExitStack()
    if config.log_file_name is not None:
        log_file_handler = logging.FileHandler(config.log_file_name)
        for logger in torch._logging._internal.get_loggers():
            logger.addHandler(log_file_handler)
            exitstack.callback(lambda: logger.removeHandler(log_file_handler))
        return exitstack

    return exitstack


def gen_record_file_name(exc, code) -> str:
    return f"{get_debug_dir()}/error_recordings/\
{code.co_name}_{type(exc).__name__}_{code.co_firstlineno}.rec"


def write_record_to_file(filename: str, exec_record) -> None:
    try:
        if os.path.exists(filename):
            log.warning(
                "Unable to write execution record %s; file already exists.", filename
            )
        else:
            os.makedirs(os.path.dirname(filename), exist_ok=True)
            with open(filename, "wb") as f:
                exec_record.dump(f)
    except Exception:
        log.exception("Unable to write execution record %s", filename)


def count_calls(g: fx.Graph) -> int:
    c = 0
    for n in g.nodes:
        if "call" in n.op:
            c += 1
    return c


def identity(x: T) -> T:
    return x


def hashable(x):
    try:
        hash(x)
        return True
    except TypeError:
        return False
    # cannot hash writable memoryview object
    except ValueError:
        return False


def nothing(*args, **kwargs):
    pass


class ExactWeakKeyDictionary:
    """Similar to weakref.WeakKeyDictionary, but use `is`/`id` rather than `==` to compare equality"""

    def __init__(self):
        self.values = {}
        self.refs = {}

    def __getitem__(self, key):
        return self.values[id(key)]

    def get(self, key, default=None):
        return self.values.get(id(key), default)

    def __contains__(self, key):
        return id(key) in self.values

    def __setitem__(self, key, value):
        idx = id(key)
        if idx not in self.refs:
            self.refs[idx] = weakref.ref(key, lambda ref: self._remove_id(idx))
        self.values[idx] = value

    def _remove_id(self, idx):
        if idx in self.values:
            del self.values[idx]
        if idx in self.refs:
            del self.refs[idx]

    def clear(self):
        self.refs.clear()
        self.values.clear()


@overload
def istype(obj: object, allowed_types: type[T]) -> TypeIs[T]: ...


@overload
def istype(
    obj: object, allowed_types: tuple[type[list[T]], type[tuple[T, ...]]]
) -> TypeIs[T]: ...


@overload
def istype(obj: object, allowed_types: Iterable[type]) -> bool: ...


def istype(obj, allowed_types):
    """isinstance() without subclasses"""
    if isinstance(allowed_types, (tuple, list, set)):
        return type(obj) in allowed_types
    return type(obj) is allowed_types


if sys.version_info >= (3, 12):
    # Some typing classes moved to C in 3.12,
    # which no longer have the _Final mixin.
    _builtin_final_typing_classes = (
        typing.ParamSpecArgs,
        typing.ParamSpecKwargs,
        typing.ParamSpec,
        typing.TypeVar,
        typing.TypeVarTuple,
        typing.TypeAliasType,
    )


def is_typing(value):
    # _Final catches most of typing classes:
    #   - Any
    #   - Callable
    #   - Union
    #   ...
    #
    # NB: we intentionally ignore classes that inherit from Generic, since they
    # can be used as both TypingVariable as well as UserDefinedClassVariable.
    if sys.version_info >= (3, 12) and isinstance(value, _builtin_final_typing_classes):
        return True
    return isinstance(value, typing._Final) or value is typing.Generic  # type: ignore[attr-defined]


def is_numpy_int_type(value):
    if not np:
        return False

    return istype(
        value,
        (
            np.int8,
            np.int16,
            np.int32,
            np.int64,
            np.uint8,
            np.uint16,
            np.uint32,
            np.uint64,
        ),
    )


def is_numpy_float_type(value):
    if not np:
        return False

    return istype(
        value,
        (
            np.float16,
            np.float32,
            np.float64,
        ),
    )


def is_lru_cache_wrapped_function(value):
    return isinstance(value, functools._lru_cache_wrapper) and is_function(
        inspect.getattr_static(value, "__wrapped__")
    )


def is_function_or_wrapper(value):
    return is_function(value) or isinstance(
        value, (torch._ops.OpOverloadPacket, torch._ops.OpOverload)
    )


def is_function(value):
    return isinstance(
        value,
        (
            types.FunctionType,
            types.BuiltinFunctionType,
            types.MethodDescriptorType,
            types.WrapperDescriptorType,
        ),
    )


cmp_name_to_op_mapping = {
    "__eq__": operator.eq,
    "__ne__": operator.ne,
    "__lt__": operator.lt,
    "__le__": operator.le,
    "__gt__": operator.gt,
    "__ge__": operator.ge,
}


cmp_name_to_op_str_mapping = {
    "__eq__": "==",
    "__ne__": "!=",
    "__lt__": "<",
    "__le__": "<=",
    "__gt__": ">",
    "__ge__": ">=",
}


def is_wrapper_or_member_descriptor(value):
    return isinstance(
        value,
        (
            # set up by PyGetSetDef
            types.GetSetDescriptorType,
            # set by PyMethodDef, e.g. list.append
            types.MethodDescriptorType,
            # slots - list.__add__
            types.WrapperDescriptorType,
            # set up by PyMemberDef
            types.MemberDescriptorType,
            # wrapper over C functions
            types.MethodWrapperType,
        ),
    )


def unwrap_if_wrapper(fn):
    return unwrap_with_attr_name_if_wrapper(fn)[0]


def unwrap_with_attr_name_if_wrapper(fn):
    # TODO(anijain2305) - Investigate if we can get rid of this function
    # unpack @torch._dynamo.optimize()(fn) wrapped function
    if is_function(fn) and inspect.getattr_static(fn, "_torchdynamo_inline", False):
        fn = inspect.getattr_static(fn, "_torchdynamo_inline", fn)
        attr_name = "_torchdynamo_inline"
    else:
        attr_name = None
    return fn, attr_name


def is_numpy_ndarray(value):
    if not np:
        return False

    return istype(value, np.ndarray)


def istensor(obj):
    """Check of obj is a tensor"""
    tensor_list: tuple[type, ...] = (
        torch.Tensor,
        torch.nn.Parameter,
        *config.traceable_tensor_subclasses,
    )
    tensor_list = tensor_list + (torch._subclasses.FakeTensor,)
    return istype(obj, tensor_list)


def is_lazy_module(mod):
    return isinstance(mod, LazyModuleMixin)


@functools.lru_cache(4096)
def print_once(*args):
    print(*args)


def make_cell(val=None):
    """Some black magic to create a cell object that usually only exists in a closure"""
    x = val

    def f():
        return x

    assert f.__closure__ is not None and len(f.__closure__) == 1
    return f.__closure__[0]


def proxy_args_kwargs(args, kwargs):
    try:
        proxy_args = tuple(arg.as_proxy() for arg in args)
        proxy_kwargs = {key: arg.as_proxy() for key, arg in kwargs.items()}
        return proxy_args, proxy_kwargs
    except NotImplementedError as e:
        from .exc import unimplemented_v2
        from .variables.base import typestr

        unimplemented_v2(
            gb_type="Failed to convert args/kwargs to proxy",
            context=f"call_function args: {typestr(*args)} {typestr(*list(kwargs.values()))}",
            explanation="Missing `as_proxy()` implementation for some arg/kwarg.",
            hints=[],
            from_exc=e,
        )


def to_int_ms(v: Optional[float]) -> Optional[int]:
    return None if v is None else int(v * 1000)


# float64 timestamp has a quarter microsecond precision in 2024, so while
# this is suboptimal we shouldn't meaningfully lose precision
def to_int_us(v: Optional[float]) -> Optional[int]:
    return None if v is None else int(v * 1_000_000)


# Version field added to every log. Increment to make it easier to distinguish new
# vs. old entries when you make a substantive change to how the logs are populated.
LOG_FORMAT_VERSION = 3


@dataclasses.dataclass
class CompilationMetrics:
    compile_id: Optional[str] = None
    frame_key: Optional[str] = None
    co_name: Optional[str] = None
    co_filename: Optional[str] = None
    co_firstlineno: Optional[int] = None
    cache_size: Optional[int] = None
    accumulated_cache_size: Optional[int] = None
    guard_count: Optional[int] = None
    shape_env_guard_count: Optional[int] = None
    graph_op_count: Optional[int] = None
    graph_node_count: Optional[int] = None
    graph_input_count: Optional[int] = None
    start_time: Optional[float] = None
    entire_frame_compile_time_s: Optional[float] = None
    backend_compile_time_s: Optional[float] = None
    inductor_compile_time_s: Optional[float] = None
    code_gen_time_s: Optional[float] = None
    fail_type: Optional[str] = None
    fail_reason: Optional[str] = None
    fail_user_frame_filename: Optional[str] = None
    fail_user_frame_lineno: Optional[int] = None
    non_compliant_ops: Optional[set[str]] = None
    compliant_custom_ops: Optional[set[str]] = None
    restart_reasons: Optional[set[str]] = None
    dynamo_time_before_restart_s: Optional[float] = None
    # Sometimes, we will finish analyzing a frame but conclude we don't want
    # to install any guarded code.  True means we actually decided to install
    # a compiled frame
    has_guarded_code: Optional[bool] = None
    remote_cache_time_saved_s: Optional[float] = None
    structured_logging_overhead_s: Optional[float] = None
    config_suppress_errors: Optional[bool] = None
    config_inline_inbuilt_nn_modules: Optional[bool] = None
    specialize_float: Optional[bool] = None
    dynamo_config: Optional[str] = None
    is_forward: Optional[bool] = None
    num_triton_bundles: Optional[int] = None
    remote_fx_graph_cache_get_time_ms: Optional[int] = None
    remote_fx_graph_cache_put_time_ms: Optional[int] = None
    start_time_us: Optional[int] = None
    duration_us: Optional[int] = None
    dynamo_cumulative_compile_time_us: Optional[int] = None
    aot_autograd_cumulative_compile_time_us: Optional[int] = None
    inductor_cumulative_compile_time_us: Optional[int] = None
    inductor_code_gen_cumulative_compile_time_us: Optional[int] = None
    triton_compile_time_us: Optional[int] = None
    runtime_cudagraphify_time_us: Optional[int] = None
    runtime_triton_autotune_time_us: Optional[int] = None
    dynamo_compile_time_before_restart_us: Optional[int] = None
    cuda_synchronize_time_us: Optional[int] = None  # TODO: instrument
    distributed_ephemeral_timeout_us: Optional[int] = None
    structured_logging_overhead_us: Optional[int] = None
    remote_fx_graph_cache_get_time_us: Optional[int] = None
    remote_fx_graph_cache_put_time_us: Optional[int] = None
    backward_cumulative_compile_time_us: Optional[int] = None
    end_time_us: Optional[int] = None
    pre_grad_pass_time_us: Optional[int] = None
    post_grad_pass_time_us: Optional[int] = None
    joint_graph_pass_time_us: Optional[int] = None
    log_format_version: int = LOG_FORMAT_VERSION
    inductor_config: Optional[str] = None
    remote_cache_version: Optional[int] = None
    inductor_fx_remote_cache_hit_count: Optional[int] = None
    inductor_fx_remote_cache_miss_count: Optional[int] = None
    inductor_fx_remote_cache_backend_type: Optional[str] = None
    inductor_fx_remote_cache_hit_keys: Optional[str] = None
    inductor_fx_remote_cache_miss_keys: Optional[str] = None
    cuda_version: Optional[str] = None
    triton_version: Optional[str] = None
    feature_usage: Optional[dict[str, bool]] = None
    compile_time_autotune_time_us: Optional[int] = None
    is_runtime: Optional[bool] = False
    gc_time_us: Optional[int] = None
    tensorify_float_attempt: Optional[bool] = None
    tensorify_float_success: Optional[bool] = None
    tensorify_float_failure: Optional[set[str]] = None
    guard_latency_us: Optional[float] = None
    recompile_reason: Optional[str] = None
    num_graph_breaks: Optional[int] = None
    triton_kernel_compile_times_us: Optional[str] = None
    ir_count: Optional[int] = None
<<<<<<< HEAD
=======
    cudagraph_skip_reason: Optional[str] = None
    python_version: Optional[str] = None
    pgo_put_remote_code_state_time_us: Optional[int] = None
    pgo_get_remote_code_state_time_us: Optional[int] = None
>>>>>>> 3da14d38

    @classmethod
    def create(cls, metrics: dict[str, Any]):
        """
        Factory method to create a CompilationMetrics from a dict of fields.
        Includes the logic to add legacy fields and any pre-processing, e.g.,
        we transform some fields to comma-separated strings for scuba logging.
        """

        def us_to_s(metric: Optional[int]) -> Optional[float]:
            return metric / 1e6 if metric is not None else None

        def us_to_ms(metric: Optional[int]) -> Optional[int]:
            return metric // 1000 if metric is not None else None

        def collection_to_str(metric: Optional[Any]) -> Optional[str]:
            def safe_str(item: Any) -> str:
                try:
                    return str(item)
                except Exception:
                    return "<unknown>"

            if metric is None:
                return None

            if not isinstance(metric, (set, list)):
                return "<unknown>"

            return ",".join(safe_str(item) for item in sorted(metric))

        def collection_to_json_str(metric: Optional[Any]) -> Optional[str]:
            if metric is None:
                return None
            try:
                return json.dumps(list(metric))
            except Exception:
                return "<unknown>"

        # TODO: The following are legacy fields, populated from the fields that replace
        # them. Remove these when we decide we can really deprecate them.
        legacy_metrics = {
            "start_time": us_to_s(metrics.get("start_time_us")),
            "entire_frame_compile_time_s": us_to_s(
                metrics.get("dynamo_cumulative_compile_time_us")
            ),
            "backend_compile_time_s": us_to_s(
                metrics.get("aot_autograd_cumulative_compile_time_us")
            ),
            "inductor_compile_time_s": us_to_s(
                metrics.get("inductor_cumulative_compile_time_us")
            ),
            "code_gen_time_s": us_to_s(
                metrics.get("inductor_code_gen_cumulative_compile_time_us")
            ),
            "remote_cache_time_saved_s": us_to_s(
                metrics.get("distributed_ephemeral_timeout_us")
            ),
            "remote_fx_graph_cache_get_time_ms": us_to_ms(
                metrics.get("remote_fx_graph_cache_get_time_us")
            ),
            "remote_fx_graph_cache_put_time_ms": us_to_ms(
                metrics.get("remote_fx_graph_cache_put_time_us")
            ),
            "structured_logging_overhead_s": us_to_s(
                metrics.get("structured_logging_overhead_us")
            ),
        }

        all_metrics = {**legacy_metrics, **metrics}

        # Processing before logging:
        all_metrics["inductor_fx_remote_cache_hit_keys"] = collection_to_str(
            all_metrics.get("inductor_fx_remote_cache_hit_keys")
        )
        all_metrics["inductor_fx_remote_cache_miss_keys"] = collection_to_str(
            all_metrics.get("inductor_fx_remote_cache_miss_keys")
        )
        all_metrics["triton_kernel_compile_times_us"] = collection_to_json_str(
            all_metrics.get("triton_kernel_compile_times_us")
        )
        compile_id = all_metrics.get("compile_id")
        all_metrics["compile_id"] = str(compile_id) if compile_id else None

        return cls(**all_metrics)


DEFAULT_COMPILATION_METRICS_LIMIT = 64


_compilation_metrics: collections.deque[CompilationMetrics] = collections.deque(
    maxlen=DEFAULT_COMPILATION_METRICS_LIMIT
)


def add_compilation_metrics_to_chromium(c: CompilationMetrics) -> None:
    """
    These are the common fields in CompilationMetrics that existed before
    metrics_context, and aren't set by MetricsContext.set(). We add the subset
    of them that make sense in `dynamo`/toplevel events in PT2 Compile Events
    directly.

    If you're tempted to add to this list, consider using CompileEventLogger.compilation_metric()
    instead, which will automatically also add it to tlparse and PT2 Compile Events.
    TODO: Get rid of this function and replace it with CompileEventLogger directly instead.
    """
    event_logger = get_chromium_event_logger()
    event_name = event_logger.get_outermost_event()
    if not event_name:
        return
    event_logger.add_event_data(
        event_name=event_name,
        frame_key=c.frame_key,
        co_name=c.co_name,
        co_filename=c.co_filename,
        co_firstlineno=c.co_firstlineno,
        cache_size=c.cache_size,
        accumulated_cache_size=c.accumulated_cache_size,
        guard_count=c.guard_count,
        shape_env_guard_count=c.shape_env_guard_count,
        graph_op_count=c.graph_op_count,
        graph_node_count=c.graph_node_count,
        graph_input_count=c.graph_input_count,
        fail_type=c.fail_type,
        fail_reason=c.fail_reason,
        fail_user_frame_filename=c.fail_user_frame_filename,
        fail_user_frame_lineno=c.fail_user_frame_lineno,
        # Sets aren't JSON serializable
        non_compliant_ops=list(c.non_compliant_ops)
        if c.non_compliant_ops is not None
        else None,
        compliant_custom_ops=list(c.compliant_custom_ops)
        if c.compliant_custom_ops is not None
        else None,
        restart_reasons=list(c.restart_reasons)
        if c.restart_reasons is not None
        else None,
        dynamo_time_before_restart_s=c.dynamo_time_before_restart_s,
        has_guarded_code=c.has_guarded_code,
        dynamo_config=c.dynamo_config,
    )


def _get_dynamo_config_for_logging() -> Optional[str]:
    def clean_for_json(d: dict[str, Any]) -> dict[str, Any]:
        blocklist = {
            "TYPE_CHECKING",
            "log_file_name",
            "verbose",
            "repro_after",
            "repro_level",
            "repro_forward_only",
            "repro_tolerance",
            "repro_ignore_non_fp",
            "same_two_models_use_fp64",
            "base_dir",
            "debug_dir_root",
            "_save_config_ignore",
            "log_compilation_metrics",
            "inject_BUILD_SET_unimplemented_TESTING_ONLY",
            "_autograd_backward_strict_mode_banned_ops",
            "reorderable_logging_functions",
            "ignore_logger_methods",
            "traceable_tensor_subclasses",
            "_custom_ops_profile",
        }

        return {
            key: sorted(value) if isinstance(value, set) else value
            for key, value in d.items()
            if key not in blocklist
        }

    config_dict = clean_for_json(config.get_config_copy())
    return json.dumps(config_dict, sort_keys=True)


def _scrubbed_inductor_config_for_logging() -> Optional[str]:
    """
    Method to parse and scrub uninteresting configs from inductor config
    """

    # TypeSafeSerializer for json.dumps()
    # Skips complex types as values in config dict
    class TypeSafeSerializer(json.JSONEncoder):
        def default(self, o):
            try:
                return super().default(o)
            except Exception:
                return "Value is not JSON serializable"

    keys_to_scrub: set[Any] = set()
    inductor_conf_str = None
    inductor_config_copy = (
        torch._inductor.config.get_config_copy() if torch._inductor.config else None
    )
    if inductor_config_copy is not None:
        try:
            for key, val in inductor_config_copy.items():
                if not isinstance(key, str):
                    keys_to_scrub.add(key)
                # Convert set() to list for json.dumps()
                if isinstance(val, set):
                    inductor_config_copy[key] = list(val)
            # Evict unwanted keys
            for key in keys_to_scrub:
                del inductor_config_copy[key]
            # Stringify Inductor config
            inductor_conf_str = json.dumps(
                inductor_config_copy,
                cls=TypeSafeSerializer,
                skipkeys=True,
                sort_keys=True,
            )
        except Exception:
            # Don't crash because of runtime logging errors
            inductor_conf_str = "Inductor Config is not JSON serializable"
    return inductor_conf_str


def record_compilation_metrics(
    start_time_ns: int,
    end_time_ns: int,
    metrics: dict[str, Any],
    exc_type: Optional[type[BaseException]],
    exc_value: Optional[BaseException],
):
    if torch._inductor.utils.should_use_remote_fx_graph_cache():
        try:
            from torch._inductor.fb.remote_cache import REMOTE_CACHE_VERSION

            remote_cache_version = REMOTE_CACHE_VERSION
            inductor_fx_remote_cache_backend_type = "_ManifoldCache"
        except ModuleNotFoundError:
            remote_cache_version = None
            inductor_fx_remote_cache_backend_type = None
    else:
        inductor_fx_remote_cache_backend_type = None
        remote_cache_version = None

    # Populate the compile_id from the metrics context if it's set. Otherwise,
    # look for it in the current compile context.
    compile_id = metrics.get("compile_id")
    if not compile_id:
        compile_id = torch._guards.CompileContext.current_compile_id()

    common_metrics = {
        "compile_id": compile_id,
        "start_time_us": start_time_ns // 1000,
        "end_time_us": end_time_ns // 1000,
        "duration_us": (end_time_ns - start_time_ns) // 1000,
        "fail_type": exc_type.__qualname__ if exc_type else None,
        "fail_reason": str(exc_value) if exc_value else None,
        "structured_logging_overhead_us": to_int_us(
            torch._logging.get_structured_logging_overhead()
        ),
        "dynamo_config": _get_dynamo_config_for_logging(),
        "inductor_config": _scrubbed_inductor_config_for_logging(),
        "cuda_version": torch.version.cuda,
        "triton_version": triton.__version__ if has_triton() else "",
        "remote_cache_version": remote_cache_version,
        "inductor_fx_remote_cache_backend_type": inductor_fx_remote_cache_backend_type,
    }

    compilation_metrics = CompilationMetrics.create({**common_metrics, **metrics})
    _compilation_metrics.append(compilation_metrics)

    name = "compilation_metrics"
    if compilation_metrics.is_forward is False:
        name = "bwd_" + name
    if compilation_metrics.is_runtime is True:
        name = name + "_runtime"

    torch._logging.trace_structured(
        name,
        lambda: {
            k: list(v) if isinstance(v, set) else v
            for k, v in dataclasses.asdict(compilation_metrics).items()
        },
        # NB: Because compilation metrics *includes* the logging overhead time,
        # we can't both *measure* the logging overhead of compilation metrics
        # without making it inconsistent with compilation metrics itself, so
        # we ignore the (hopefully small) time spent logging compilation metrics
        record_logging_overhead=False,
        # These may be runtime logs, e.g., runtime autotunning, so we provide
        # the CompileId from the compilation metrics in case it's not available
        # in the current trace.
        compile_id=compile_id,
    )

    # If there's a chromium event in flight, add the CompilationMetrics to it.
    add_compilation_metrics_to_chromium(compilation_metrics)

    # Finally log the compilation metrics.
    if config.log_compilation_metrics:
        log_compilation_event(compilation_metrics)


# record_compilation_metrics is called by the singleton MetricsContext exit handler.
_METRICS_CONTEXT = MetricsContext(on_exit=record_compilation_metrics)
_RUNTIME_METRICS_CONTEXT = RuntimeMetricsContext(on_exit=record_compilation_metrics)


def set_compilation_metrics_limit(new_size: int) -> None:
    global _compilation_metrics
    while len(_compilation_metrics) > new_size:
        _compilation_metrics.popleft()
    new_deque = collections.deque(_compilation_metrics, maxlen=new_size)
    _compilation_metrics = new_deque


def clear_compilation_metrics() -> None:
    global _compilation_metrics
    _compilation_metrics.clear()


def get_compilation_metrics() -> list[CompilationMetrics]:
    return list(_compilation_metrics)


class ChromiumEventLogger:
    """Logs chromium events to structured logs. tlparse will concatenate these into a perfetto UI link.

    See https://docs.google.com/document/d/1CvAClvFfyA5R-PhYUmn5OOQtYMH4h6I0nSsKchNAySU/preview#heading=h.yr4qxyxotyw for
    a specification of the Chromium Event JSON format.
    """

    def get_stack(self) -> list[str]:
        """
        The main event stack, with every chromium event.
        Logged to tlparse.
        """
        if hasattr(self.tls, "stack"):
            return self.tls.stack
        else:
            self.tls.stack = []
            return self.tls.stack

    def get_outermost_event(self) -> Optional[str]:
        """
        Get the outermost event name (i.e. the longest running event)
        or None if the stack is empty.
        """
        stack = self.get_stack()
        return stack[0] if stack else None

    def get_pt2_compile_substack(self):
        """
        A smaller subset of the main stack that gets used to log
        PT2 Compile Events internally.
        """
        if hasattr(self.tls, "pt2_compile_substack"):
            return self.tls.pt2_compile_substack
        else:
            self.tls.pt2_compile_substack = []
            return self.tls.pt2_compile_substack

    def get_event_data(self) -> dict[str, Any]:
        if not hasattr(self.tls, "event_data"):
            self.tls.event_data = {}
        return self.tls.event_data

    def __init__(self):
        self.tls = threading.local()
        # Generate a unique id for this logger, which we can use in scuba to filter down
        # to a single python run.
        self.id_ = str(uuid.uuid4())

        # TODO: log to init/id tlparse after I add support for it
        log.info("ChromiumEventLogger initialized with id %s", self.id_)

    def try_add_event_data(self, event_name: str, **kwargs) -> None:
        """
        Same as add_event_data, but will silently not log if the event isn't in the stack.
        """
        if event_name not in self.get_stack():
            return
        self.add_event_data(event_name, **kwargs)

    def add_event_data(
        self,
        event_name: str,
        **kwargs,
    ) -> None:
        """
        Adds additional metadata info to an in-progress event
        This metadata is recorded in the END event
        """
        if event_name not in self.get_stack():
            raise RuntimeError(
                f"Event {repr(event_name)} not in {self.get_stack()}. "
                "Cannot add metadata to events that aren't in progress. "
                "Please make sure the event has started and hasn't ended."
            )
        event_data = self.get_event_data()
        if event_name not in event_data:
            event_data[event_name] = {}
        event_data[event_name].update(kwargs)

    def increment(self, event_name: str, key: str, value: int):
        """
        Increment an integer event data field by the given amount
        """
        if event_name not in self.get_stack():
            raise RuntimeError(
                f"Event {repr(event_name)} not in {self.get_stack()}. "
                "Cannot add metadata to events that aren't in progress. "
                "Please make sure the event has started and hasn't ended."
            )

        event_data = self.get_event_data()
        if event_name not in event_data:
            event_data[event_name] = {}
        if key not in event_data[event_name]:
            event_data[event_name][key] = 0
        event_data[event_name][key] += value

    def add_to_set(
        self,
        event_name: str,
        key: str,
        value: Any,
    ):
        """
        Add a value to a set within a event_name's metadata if it exists
        """
        if event_name not in self.get_stack():
            raise RuntimeError(
                f"Event {repr(event_name)} not in {self.get_stack()}. "
                "Cannot add metadata to events that aren't in progress. "
                "Please make sure the event has started and hasn't ended."
            )
        event_data = self.get_event_data()
        if event_name not in event_data:
            event_data[event_name] = {}
        if key not in event_data[event_name]:
            event_data[event_name][key] = set()
        event_data[event_name][key].add(value)

    def log_event_start(
        self,
        event_name: str,
        time_ns: int,
        metadata: dict[str, Any],
        log_pt2_compile_event: bool = False,
        compile_id: Optional[CompileId] = None,
    ) -> None:
        """
        Logs the start of a single event.
        :param str event_name Name of event to appear in trace
        :param time_ns Timestamp in nanoseconds
        :param metadata: Any extra metadata associated with this event
        :param log_pt2_compile_event: If True, log to pt2_compile_events
        :param compile_id: Explicit compile_id (rather than using the current context)
        """
        compile_id = compile_id or torch._guards.CompileContext.current_compile_id()
        metadata["compile_id"] = str(compile_id)
        self._log_timed_event(
            event_name,
            time_ns,
            "B",
            metadata,
        )
        self.get_stack().append(event_name)
        # Add metadata from start event
        self.add_event_data(event_name, **metadata)
        if log_pt2_compile_event:
            self.get_pt2_compile_substack().append(event_name)

    def reset(self) -> None:
        # We this on every compile in case a compile crashes or restarts and we haven't
        # cleared the stack.
        stack = self.get_stack()
        substack = self.get_pt2_compile_substack()
        stack.clear()
        substack.clear()
        event_data = self.get_event_data()
        event_data.clear()

    def log_event_end(
        self,
        event_name: str,
        time_ns: int,
        metadata: dict[str, Any],
        start_time_ns: int,
        log_pt2_compile_event: bool,
        compile_id: Optional[CompileId] = None,
    ) -> None:
        """
        Logs the end of a single event. This function should only be
        called after log_event_start with the same event_name.
        :param event_name: Name of event to appear in trace
        :param time_ns: Timestamp in nanoseconds
        :param metadata: Any extra metadata associated with this event
        :param start_time_ns: The start time timestamp in nanoseconds
        :param log_pt_compile_event: If True, log to pt2_compile_events
        :param compile_id: Explicit compile_id (rather than using the current context)
        """
        compile_id = compile_id or torch._guards.CompileContext.current_compile_id()
        metadata["compile_id"] = str(compile_id)

        # Grab metadata collected during event span
        all_event_data = self.get_event_data()
        if event_name in all_event_data:
            event_metadata = all_event_data[event_name]
            del all_event_data[event_name]
        else:
            event_metadata = {}
        # Add the passed in metadata
        event_metadata.update(metadata)

        event = self._log_timed_event(
            event_name,
            time_ns,
            "E",
            event_metadata,
        )

        def pop_stack(stack):
            while event_name != stack[-1]:
                # If the event isn't the most recent one to end, pop
                # off the stack until it is.
                # Since event_name in self.stack, this pop is always safe
                log.warning(
                    "ChromiumEventLogger: Detected overlapping events, fixing stack"
                )
                stack.pop()

        event_stack = self.get_stack()
        # These stack health checks currently never happen,
        # but they're written this way to future proof any weird event
        # overlaps in the future.
        if event_name not in event_stack:
            # Something went wrong, we never called start on this event,
            # or it was skipped due to overlapping events below
            log.warning("ChromiumEventLogger: Start event not in stack, ignoring")
            return

        pop_stack(event_stack)

        if log_pt2_compile_event:
            pt2_compile_substack = self.get_pt2_compile_substack()
            pop_stack(pt2_compile_substack)
            log_chromium_event_internal(
                event, pt2_compile_substack, self.id_, start_time_ns
            )
            # Pop actual event off of stack
            pt2_compile_substack.pop()

        # Finally pop the actual event off the stack
        event_stack.pop()

    def _log_timed_event(
        self,
        event_name: str,
        time_ns: int,
        phase: str,
        metadata: Optional[dict[str, Any]] = None,
    ) -> dict[str, Any]:
        """
        Logs a timed event in chromium format. See log_event_start, log_event_end, etc.
        """
        event = {
            "name": event_name,
            "ts": time_ns / 1000,  # Chromium events are in micro seconds
            "args": metadata,
            "ph": phase,
            # These categories are needed in all chromium traces
            "cat": "dynamo_timed",
            "tid": 0,
            "pid": 0,  # pid should be specified on all logs, we don't personally care about the actual process id
        }
        torch._logging.trace_structured(
            "chromium_event",
            payload_fn=lambda: event,
            suppress_context=False,
            expect_trace_id=False,  # Not every chromium event will have a trace_id
        )
        record_chromium_event_internal(event)
        return event

    def log_instant_event(
        self,
        event_name: str,
        time_ns: int,
        metadata: Optional[dict[str, Any]] = None,
        # By default, an instant event isn't logged internally, only to structured logging.
        log_pt2_compile_event: bool = False,
    ) -> None:
        """
        Log an instant event with no associated duration.
        :param str event_name: Name of event to appear in trace
        :param int time_ns Timestamp in nanoseconds
        :param Optional[Dict[str, Any]] metadata: Any extra metadata associated with this event
        :param str cname optional color for the arrow in the trace
        """
        if metadata is None:
            metadata = {}
        compile_id = str(torch._guards.CompileContext.current_compile_id())
        metadata["compile_id"] = compile_id
        event = {
            "name": event_name,
            "ts": time_ns / 1000,
            "args": metadata,
            "ph": "i",
            # These categories are needed in all chromium traces
            "cat": "dynamo_timed",
            "tid": 0,
            "pid": 0,
            "s": "p",  # We use "process" level instant events so they all appear on the same row in the trace.
        }
        torch._logging.trace_structured(
            "chromium_event",
            payload_fn=lambda: event,
            suppress_context=False,
            expect_trace_id=True,
        )
        if log_pt2_compile_event:
            # Log an instant event with the same start and end time
            log_chromium_event_internal(
                event, self.get_pt2_compile_substack(), self.id_, time_ns
            )


CHROMIUM_EVENT_LOG: Optional[ChromiumEventLogger] = None


def get_chromium_event_logger() -> ChromiumEventLogger:
    global CHROMIUM_EVENT_LOG
    if CHROMIUM_EVENT_LOG is None:
        CHROMIUM_EVENT_LOG = ChromiumEventLogger()
    return CHROMIUM_EVENT_LOG


@contextmanager
def chromium_event_timed(
    event_name: str,
    reset_event_log_on_exit: bool = False,
    log_pt2_compile_event: bool = False,
) -> Generator[Any, None, None]:
    """
    Context manager that creates a chromium start and end event. Chromium event
    logging is integrated with dynamo_timed, so you probably want to use that
    instead. Use this context manager only if you want to avoid dynamo_timed.
    """
    chromium_event_log = get_chromium_event_logger()
    chromium_start_time = time.time_ns()
    chromium_event_log.log_event_start(
        event_name,
        chromium_start_time,
        {},
        log_pt2_compile_event,
    )
    try:
        yield
    finally:
        chromium_event_log.log_event_end(
            event_name,
            time.time_ns(),
            {},
            chromium_start_time,
            log_pt2_compile_event,
        )
        if reset_event_log_on_exit:
            chromium_event_log.reset()


@dataclasses.dataclass
class CleanupHook:
    """Remove a global variable when hook is called"""

    scope: dict[str, Any]
    name: str

    def __call__(self, *args):
        # Make sure we're not shutting down
        if CleanupManager is not None:
            CleanupManager.count -= 1
        del self.scope[self.name]

    @staticmethod
    def create(scope, name, val):
        assert name not in scope
        CleanupManager.count += 1
        scope[name] = val
        return CleanupHook(scope, name)


class CleanupManager(ExactWeakKeyDictionary):
    count = 0
    instance: ClassVar[CleanupManager]

    def _remove_id(self, idx):
        for hook in self.values[idx]:
            hook()
        super()._remove_id(idx)


CleanupManager.instance = CleanupManager()


def clone_tensor(x):
    """Clone the tensor and its gradient"""
    y = x.clone().requires_grad_(x.requires_grad)
    if x.is_leaf and x.grad is not None:
        y.grad = x.grad.clone()
    return y


def clone_input(x, *, dtype=None):
    """copy while preserving strides"""
    # TODO: this is questionable
    if is_fake(x):
        # this func fails on fake tensors in __torch_dispatch__
        return x

    def torch_clone(x):
        y = torch.clone(x)
        if x.is_leaf:
            y.requires_grad_(x.requires_grad)
        if x.is_leaf and x.grad is not None:
            y.grad = clone_input(x.grad, dtype=dtype)
        if hasattr(x, "_dynamo_dynamic_indices"):
            y._dynamo_dynamic_indices = x._dynamo_dynamic_indices.copy()  # type: ignore[attr-defined]
        return y

    with torch.no_grad():
        if x.device.type == "xla":
            # Access data_ptr() for a xla tensor will cause crash
            return torch_clone(x)

        # Handle sparse storage (no stride).
        if x.layout is torch.sparse_coo:
            return torch.sparse_coo_tensor(
                torch_clone(x._indices()),
                torch_clone(x._values()),
                x.shape,
                is_coalesced=x.is_coalesced(),
            )
        elif is_sparse_compressed(x):
            if x.layout in {torch.sparse_csr, torch.sparse_bsr}:
                compressed_indices = x.crow_indices()
                plain_indices = x.col_indices()
            else:
                compressed_indices = x.ccol_indices()
                plain_indices = x.row_indices()
            return torch.sparse_compressed_tensor(
                torch_clone(compressed_indices),
                torch_clone(plain_indices),
                torch_clone(x.values()),
                x.shape,
                layout=x.layout,
            )

        needed_size = sum(
            (shape - 1) * stride for shape, stride in zip(x.size(), x.stride())
        )
        if x.is_quantized:
            result = torch.empty_quantized((needed_size + 32,), x)
        else:
            result = torch.empty(
                needed_size + 32, dtype=dtype or x.dtype, device=x.device
            )
        cache_line_offset = (
            (x.data_ptr() - result.data_ptr()) % 32
        ) // x.element_size()
        result.as_strided_(x.size(), x.stride(), cache_line_offset)
        try:
            result.copy_(x.clone())
            if x.is_leaf:
                result.requires_grad_(x.requires_grad)
            if x.is_leaf and x.grad is not None:
                result.grad = clone_input(x.grad, dtype=dtype)
        except RuntimeError:
            # RuntimeError: unsupported operation: more than one element of the written-to
            # tensor refers to a single memory location. Please clone() the tensor before
            # performing the operation.
            return torch_clone(x)
        if hasattr(x, "_dynamo_dynamic_indices"):
            result._dynamo_dynamic_indices = x._dynamo_dynamic_indices.copy()  # type: ignore[attr-defined]
        return result


def clone_inputs(example_inputs):
    res: Union[dict[Any, Any], list[Any]]
    if type(example_inputs) is dict:
        res = dict(example_inputs)
        for key, value in res.items():
            if isinstance(value, tuple):
                res[key] = clone_inputs(value)
            else:
                assert isinstance(value, torch.Tensor), type(value)
                res[key] = clone_input(value)
        return res

    res = list(example_inputs)
    for i in range(len(res)):
        if isinstance(res[i], torch.Tensor):
            res[i] = clone_input(res[i])
    return res


def skip_frame_if_in_functorch_mode(val: torch.Tensor):
    try:
        val.data_ptr()  # will throw for functorch tensors
    except RuntimeError as e:
        from .exc import SkipFrame

        # This will be GradTrackingTensor/BatchedTensor/etc
        functorch_subclass_name = re.sub(r"\(.*", "", repr(val))
        raise SkipFrame(
            f"torch.compile cannot be run in context: {functorch_subclass_name}"
        ) from e


@contextmanager
def preserve_rng_state():
    disable_functorch = torch._C._DisableFuncTorch
    disable_current_modes = torch.utils._python_dispatch._disable_current_modes
    with disable_current_modes(), disable_functorch():
        rng_state = torch.clone(torch.random.get_rng_state())
        skip_frame_if_in_functorch_mode(rng_state)
        if torch.cuda.is_available():
            cuda_rng_state = torch.clone(torch.cuda.get_rng_state())
    try:
        yield
    finally:
        with torch.utils._python_dispatch._disable_current_modes():
            torch.random.set_rng_state(rng_state)
            if torch.cuda.is_available():
                torch.cuda.set_rng_state(cuda_rng_state)  # type: ignore[possibly-undefined]


def is_jit_model(model0):
    return isinstance(
        model0,
        (
            torch.jit._trace.TopLevelTracedModule,
            torch.jit._script.RecursiveScriptModule,
            torch.jit.ScriptFunction,
            torch.jit.ScriptModule,
        ),
    )


def torchscript(model, example_inputs, verbose=False):
    if is_jit_model(model):
        # already done?
        return model

    try:
        return torch.jit.trace(model, example_inputs)
    except Exception:
        try:
            return torch.jit.script(model)
        except Exception:
            if verbose:
                log.exception("jit error")
            else:
                log.error("Both torch.jit.trace and torch.jit.script failed")
    return None


def getfile(obj):
    try:
        return inspect.getfile(obj)
    except (TypeError, OSError):
        return None


def is_namedtuple(obj):
    """Test if an object is a namedtuple or a torch.return_types.* quasi-namedtuple"""
    return is_namedtuple_cls(type(obj))


def is_namedtuple_cls(cls):
    """Test if an object is a namedtuple or a (torch.return_types|torch.autograd.forward_ad).* quasi-namedtuple"""
    try:
        if issubclass(cls, tuple):
            module = getattr(cls, "__module__", None)
            if module in ("torch.return_types", "torch.autograd.forward_ad"):
                return True
            if isinstance(getattr(cls, "_fields", None), tuple) and callable(
                getattr(cls, "_make", None)
            ):
                # The subclassing style namedtuple can have an extra base `typing.Generic`
                bases = tuple(t for t in cls.__bases__ if t is not Generic)
                if bases == (tuple,):
                    # This is a namedtuple type directly created by `collections.namedtuple(...)`
                    return True
                if bases and any(
                    (
                        # Subclass of namedtuple
                        is_namedtuple_cls(t)
                        # For subclasses of namedtuple, the __new__ method should not be customized
                        and cls.__new__ is t.__new__
                    )
                    for t in bases
                ):
                    return True
    except TypeError:
        pass
    return False


@functools.lru_cache(1)
def namedtuple_fields(cls) -> tuple[str, ...]:
    """Get the fields of a namedtuple or a torch.return_types.* quasi-namedtuple"""
    if cls is slice:
        return ("start", "stop", "step")

    assert issubclass(cls, tuple)
    if hasattr(cls, "_fields"):
        # normal namedtuples
        return cls._fields

    @dataclasses.dataclass
    class Marker:
        index: int

    # frustrating ones e.g. torch.return_types.max
    assert cls.__module__ == "torch.return_types"
    obj = cls(map(Marker, range(cls.n_fields)))
    fields: dict[str, int] = {}
    for name in dir(obj):
        if name[0] != "_" and isinstance(getattr(obj, name), Marker):
            fields[name] = getattr(obj, name).index
    assert len(fields) == cls.n_fields
    return tuple(sorted(fields, key=fields.get))  # type: ignore[arg-type]


def checkpoint_params(gm):
    with torch.no_grad():
        rng_state = torch.clone(torch.random.get_rng_state())
        if torch.cuda.is_available():
            cuda_rng_state = torch.clone(torch.cuda.get_rng_state())
        saved_state = [
            (param, param._version, torch.clone(param))
            for param in itertools.chain(gm.parameters(), gm.buffers())
        ]

    def restore():
        with torch.no_grad():
            torch.random.set_rng_state(rng_state)
            if torch.cuda.is_available():
                torch.cuda.set_rng_state(cuda_rng_state)
            for param, version, original_value in saved_state:
                if param._version != version:
                    param.copy_(original_value)

    return restore


def timed(model, example_inputs, times=1):
    if torch.cuda.is_available():
        synchronize = torch.cuda.synchronize
    else:
        synchronize = nothing

    synchronize()
    gc.collect()
    torch.manual_seed(1337)
    t0 = time.perf_counter()
    for _ in range(times):
        result = model(*example_inputs)
        synchronize()
    t1 = time.perf_counter()
    return result, t1 - t0  # type: ignore[possibly-undefined]


def check_is_cuda(gm, example_inputs):
    return all(x.is_cuda for x in itertools.chain(example_inputs, gm.parameters(True)))


@lru_cache(32)
def rot_n_helper(n):
    assert n > 1
    vars = [f"v{i}" for i in range(n)]
    rotated = reversed(vars[-1:] + vars[:-1])
    fn = eval(f"lambda {','.join(vars)}: ({','.join(rotated)})")
    fn.__name__ = f"rot_{n}_helper"
    return fn


common_constant_types: set[type] = {
    int,
    float,
    complex,
    bool,
    str,
    bytes,
    type(None),
    Ellipsis.__class__,
    NotImplemented.__class__,
    types.CodeType,
    # Commonly used immutable types from torch.
    torch.device,
    torch.dtype,
    torch.memory_format,
    torch.layout,
    torch.finfo,
    torch.iinfo,
    torch.nn.attention.SDPBackend,
    torch.cuda._CudaDeviceProperties,
}

if has_triton_package():
    import triton

    common_constant_types.add(triton.language.dtype)

"""
    Difference between is_safe_constant and common_constant_types.
    * common_constant_types: Constants would be wrapped by VariableBuilder.wrap_literal
                             as ConstantVariable.
    * is_safe_constant: Constants can be loaded by LOAD_CONST bytecode.
"""


def is_safe_constant(v):
    if istype(v, (tuple, frozenset)):
        return all(map(is_safe_constant, v))
    return isinstance(
        v,
        (
            enum.Enum,
            type,
            torch.Size,
            typing._GenericAlias,  # type: ignore[attr-defined]
            types.GenericAlias,
        ),
    ) or istype(
        v,
        common_constant_types | {slice},
    )


@functools.lru_cache(None)
def common_constants():
    return {
        # We zero-one specialize shapes, so specialize these constants
        # too
        0,
        1,
    }


def is_torch_sym(value):
    return isinstance(value, (torch.SymBool, torch.SymInt)) and not isinstance(
        value.node, torch.nested._internal.nested_int.NestedIntNode
    )


def is_int_specialization_case(value, source):
    from .source import is_from_defaults

    return not TracingContext.get().force_unspec_int_unbacked_size_like and (
        # Assume integers from global variables want to be specialized
        not source.guard_source().is_local()
        # Assume that integers that came from NN modules want to be
        # specialized (as we don't expect users to be changing the
        # NN modules on the fly), unless explicitly disabled
        or (
            source.guard_source().is_specialized_nn_module()
            and not config.allow_unspec_int_on_nn_module
        )
        or (
            source.guard_source().is_unspecialized_builtin_nn_module()
            and not config.allow_unspec_int_on_nn_module
        )
        or is_from_defaults(source)
        # TODO: Delete this condition when rollout is done.  NB: this
        # condition never evaluates True in open source
        or (
            not justknobs_check("pytorch/dynamo:enable_unspecialize_zero_one_plain_int")
            and value in common_constants()
        )
    )


def specialize_symnode(arg):
    from .variables import ConstantVariable, LazyVariableTracker, SymNodeVariable

    # Guard and specialize
    if isinstance(arg, LazyVariableTracker) and not arg.is_realized():
        # Find if the arg would be realized as SymNodeVariable later on. If yes,
        # realize it and specialize. Else return the arg.

        source = arg.original_source()
        value = arg.original_value()

        is_symnode_vt = is_torch_sym(value) or (
            not config.specialize_int
            and type(value) is int
            and not is_int_specialization_case(value, source)
        )

        if not is_symnode_vt:
            return arg

    if isinstance(arg, SymNodeVariable):
        return ConstantVariable.create(arg.evaluate_expr())
    return arg


def guard_if_dyn(arg):
    from .variables import ConstantVariable

    arg = specialize_symnode(arg)

    if isinstance(arg, ConstantVariable):
        return arg.as_python_constant()

    return arg


def check_constant_args(args, kwargs):
    return all(x.is_python_constant() for x in itertools.chain(args, kwargs.values()))


def check_unspec_python_args(args, kwargs):
    from .variables.constant import ConstantVariable
    from .variables.tensor import UnspecializedPythonVariable

    unspec_count = 0
    for x in itertools.chain(args, kwargs.values()):
        if isinstance(x, UnspecializedPythonVariable):
            unspec_count += 1
        elif not isinstance(x, ConstantVariable):
            return False
    return unspec_count > 0


def check_unspec_or_constant_args(args, kwargs):
    # A fused version of:
    # return check_constant_args(args, kwargs) or check_unspec_python_args(args, kwargs)
    from .variables.tensor import UnspecializedPythonVariable

    for x in itertools.chain(args, kwargs.values()):
        if not (x.is_python_constant() or isinstance(x, UnspecializedPythonVariable)):
            return False
    return True


def check_numpy_ndarray_args(args, kwargs):
    from .variables.tensor import NumpyNdarrayVariable

    return any(
        isinstance(x, NumpyNdarrayVariable)
        for x in itertools.chain(args, kwargs.values())
    )


dict_keys: type[KeysView[Any]] = type({}.keys())
dict_values: type[ValuesView[Any]] = type({}.values())
odict_values: type[ValuesView[Any]] = type(OrderedDict().values())
tuple_iterator: type[Iterator[Any]] = type(iter(()))
range_iterator: type[Iterator[Any]] = type(iter(range(0)))
tuple_iterator_len = tuple_iterator.__length_hint__  # type: ignore[attr-defined]
object_new = object.__new__
dict_new = dict.__new__
dict_methods = {
    method
    for method in itertools.chain(dict.__dict__.values(), OrderedDict.__dict__.values())
    if callable(method)
}

tuple_new = tuple.__new__
tuple_methods = {method for method in tuple.__dict__.values() if callable(method)}
list_methods = {method for method in list.__dict__.values() if callable(method)}
list_getitem = list.__getitem__

str_methods = {method for method in str.__dict__.values() if callable(method)}


def builtin_dict_keys(d):
    # Avoids overridden keys method of the dictionary
    assert isinstance(d, dict)
    return dict.keys(d)


def get_items_from_dict(obj):
    # Get items without calling the user defined __getitem__ or keys method.
    assert isinstance(obj, dict)
    if istype(obj, (dict, OrderedDict)):
        return obj.items()
    elif isinstance(obj, OrderedDict):
        return [(k, OrderedDict.__getitem__(obj, k)) for k in OrderedDict.keys(obj)]
    else:
        return [(k, dict.__getitem__(obj, k)) for k in dict.keys(obj)]


def nn_module_new(cls):
    obj = object_new(cls)
    torch.nn.Module.__init__(obj)
    return obj


def product(it):
    return functools.reduce(operator.mul, it, 1)


def tuple_iterator_getitem(it, index):
    _, (obj,), start = it.__reduce__()
    return obj[start + index]


iter_next = next


def normalize_range_iter(range_iter) -> tuple[int, int, int]:
    _, (range_obj,), maybe_idx = range_iter.__reduce__()
    # In 3.12+, `maybe_idx` could be None, and `range_obj.start` would've been
    # already incremented by the current index.
    start = range_obj.start + (maybe_idx or 0)
    stop = range_obj.stop
    step = range_obj.step
    return (start, stop, step)


def to_subclass(t, cls):
    return t.as_subclass(cls)


dict_getitem = dict.__getitem__


def dict_keys_getitem(d, n):
    # Call dict(d) to prevent calling overridden __iter__/keys
    dict_class = dict
    if isinstance(d, OrderedDict):
        dict_class = OrderedDict
    return next(itertools.islice(dict_class.keys(d), n, n + 1))


def enum_repr(value, local):
    # enum class can override __str__ method. Use __class__ and name attribute
    # to extract the class name and key name.
    name = value.__class__.__name__
    val = value.name
    scope = "L" if local else "G"
    local_name = f'{scope}["{name}"].{val}'
    return local_name


def set_example_value(node, example_value):
    # NB: example_value is a bit of a misnomer, because this is always a fake
    # tensor of some sort.  Furthermore, these example values serve as the
    # runtime state of Dynamo tracing, which means if metadata mutation
    # occurs, the example_value gets directly updated (so you can't rely on
    # this to accurately reflect what the state of the value was at the time
    # the program was traced).
    node.meta["example_value"] = example_value
    shape_env = TracingContext.get().fake_mode.shape_env
    if (
        symbol_to_path
        := torch.fx.experimental.symbolic_shapes.compute_unbacked_bindings(
            shape_env, example_value
        )
    ):
        node.meta["unbacked_bindings"] = symbol_to_path


def _get_fake_tensor(vt):
    fake_tensor = vt.as_proxy().node.meta.get("example_value")
    if not is_fake(fake_tensor):
        from . import graph_break_hints
        from .exc import unimplemented_v2

        unimplemented_v2(
            gb_type="Cannot check Tensor object identity without its fake value",
            context=str(fake_tensor),
            explanation="TensorVariable is missing a fake example_value.",
            hints=[*graph_break_hints.DYNAMO_BUG],
        )
    return fake_tensor


def iter_contains(items, search, tx, check_tensor_identity=False):
    from .variables import (
        BuiltinVariable,
        ConstantVariable,
        TensorVariable,
        VariableTracker,
    )

    if search.is_python_constant():
        found_const = any(
            x.is_python_constant()
            and x.as_python_constant() == search.as_python_constant()
            for x in items
        )
        return ConstantVariable.create(found_const)

    must_check_tensor_id = False
    if check_tensor_identity and isinstance(search, TensorVariable):
        must_check_tensor_id = True
        # Match of Tensor means match of FakeTensor
        search = _get_fake_tensor(search)

    found: Optional[VariableTracker] = None
    for x in items:
        if must_check_tensor_id:
            if isinstance(x, TensorVariable):
                if search is _get_fake_tensor(x):  # Object equivalence
                    return ConstantVariable.create(True)
        else:
            check = BuiltinVariable(operator.eq).call_function(tx, [x, search], {})
            if found is None:
                found = check
            else:
                found = BuiltinVariable(operator.or_).call_function(
                    tx, [check, found], {}
                )
    if found is None:
        found = ConstantVariable.create(False)
    return found


def key_is_id(k):
    """Returns whether it indexes dictionaries using its id"""
    return isinstance(k, (torch.Tensor, torch.nn.Module, MethodWrapperType))


def key_to_id(value):
    return [id(k) if key_is_id(k) else k for k in value.keys()]


def const_repr(x, *, local) -> str:
    from .trace_rules import is_builtin_callable

    if isinstance(x, (list, tuple)):
        elems_repr = ",".join(const_repr(s, local=local) for s in x)
        if isinstance(x, list):
            return f"[{elems_repr}]"
        else:
            assert isinstance(x, tuple)
            if len(x) == 1:
                return f"({elems_repr},)"
            else:
                return f"({elems_repr})"
    elif isinstance(x, enum.Enum):
        # To workaround repr(Enum) returning invalid global reference before python 3.11
        # by calling enum_repr and removing quotes to render enum in guard code.
        return enum_repr(x, local=local).replace("'", "")
    elif is_builtin_callable(x):
        return x.__name__
    elif isinstance(x, type):

        def fullname(o):
            klass = o.__class__
            module = klass.__module__
            if module == "builtins":
                return klass.__qualname__  # avoid outputs like 'builtins.str'
            return module + "." + klass.__qualname__

        return fullname(x)
    else:
        return f"{x!r}"


def dict_keys_repr(const_keys, *, local) -> str:
    keys_str = ",".join(const_repr(s, local=local) for s in const_keys)
    return "[" + keys_str + "]"


GLOBAL_KEY_PREFIX = "__dict_key"


from torch._subclasses import UnsupportedFakeTensorException  # noqa: F401


def get_safe_global_name(tx, root, obj):
    # The global_mangled_class_name should be different for different
    # invocations of torch.compile. Otherwise, we can run into a situation
    # where multiple torch.compile invocations re-use the same global name,
    # but the global's lifetime is tied to the first invocation (and
    # may be deleted when the first torch.compile invocation is deleted)
    # We mangle it based off of the output_graph's id.
    return f"{root}_{id(obj)}_c{tx.output.compile_id}"


def is_in(item: Any, *containers) -> bool:
    for container in containers:
        if item in container:
            return True
    return False


def get_unique_name_wrt(prefix: str, *containers, requires_suffix=False) -> str:
    """
    Return a name that starts with `prefix` and is not in any of the
    `containers` (e.g., map, set).
    """
    if not requires_suffix and not is_in(prefix, *containers):
        return prefix

    for i in itertools.count():
        candidate = f"{prefix}_{i}"
        if not is_in(candidate, *containers):
            return candidate

    raise AssertionError("unreachable")


def wrap_fake_exception(fn):
    try:
        return fn()
    except UnsupportedFakeTensorException as e:
        from .exc import unimplemented_v2

        msg = f"Encountered exception ({e.reason}) during fake tensor propagation."
        log.warning(msg)
        unimplemented_v2(
            gb_type="Fake tensor propagation exception",
            context=str(e.reason),
            explanation=msg,
            hints=[],
            from_exc=e,
        )


def deepcopy_to_fake_tensor(obj, fake_mode):
    with torch._subclasses.fake_tensor.FakeCopyMode(fake_mode):
        return wrap_fake_exception(lambda: copy.deepcopy(obj))


def rmse(ref, res):
    """
    Calculate root mean squared error
    """
    return torch.sqrt(torch.mean(torch.square(ref - res)))


def same(
    ref,
    res,
    fp64_ref=None,
    cos_similarity=False,
    tol=1e-4,
    equal_nan=False,
    exact_dtype=True,
    relax_numpy_equality=False,
    ignore_non_fp=False,
    log_error=log.error,
    use_larger_multiplier_for_smaller_tensor=False,
    force_max_multiplier: bool = False,
):
    """Check correctness to see if ref and res match"""
    if fp64_ref is None:
        fp64_ref = ref
    if isinstance(
        ref, (list, tuple, collections.deque, torch.nn.ParameterList, torch.Size)
    ):
        assert isinstance(res, (list, tuple, collections.deque)), (
            f"type mismatch {type(ref)} {type(res)}"
        )
        if len(ref) != len(res):
            log_error("Length mismatch")
            return False
        return len(ref) == len(res) and all(
            same(
                ai,
                bi,
                fp64_refi,
                cos_similarity,
                tol,
                equal_nan,
                exact_dtype,
                relax_numpy_equality,
                ignore_non_fp,
                log_error=log_error,
                use_larger_multiplier_for_smaller_tensor=use_larger_multiplier_for_smaller_tensor,
                force_max_multiplier=force_max_multiplier,
            )
            for ai, bi, fp64_refi in zip(ref, res, fp64_ref)
        )
    elif type(ref).__name__ == "QuestionAnsweringModelOutput":
        # This skips checking accuracy for start_logits/end_logits.
        # Tentatively, start_logits/end_logits appear to be very prone to
        # inaccuracies and is somewhat subsumed by checking the loss.
        return same(
            ref.loss,
            res.loss,
            fp64_ref.loss,
            cos_similarity,
            tol,
            equal_nan,
            exact_dtype,
            relax_numpy_equality,
            ignore_non_fp,
            log_error=log_error,
            use_larger_multiplier_for_smaller_tensor=use_larger_multiplier_for_smaller_tensor,
            force_max_multiplier=force_max_multiplier,
        )
    elif isinstance(ref, dict):
        assert isinstance(res, dict)
        assert set(ref.keys()) == set(res.keys()), (
            f"keys mismatch {set(ref.keys())} == {set(res.keys())}"
        )
        for k in sorted(ref.keys()):
            if not (
                same(
                    ref[k],
                    res[k],
                    fp64_ref[k],
                    cos_similarity=cos_similarity,
                    tol=tol,
                    equal_nan=equal_nan,
                    exact_dtype=exact_dtype,
                    relax_numpy_equality=relax_numpy_equality,
                    ignore_non_fp=ignore_non_fp,
                    log_error=log_error,
                    use_larger_multiplier_for_smaller_tensor=use_larger_multiplier_for_smaller_tensor,
                    force_max_multiplier=force_max_multiplier,
                )
            ):
                log_error("Accuracy failed for key name %s", k)
                return False
        return True
    elif isinstance(ref, set):
        assert isinstance(res, set)
        assert set(ref) == set(res), f"elements mismatch {set(ref)} == {set(res)}"
        return True
    elif isinstance(ref, (torch.Tensor, float)):
        assert not isinstance(ref, torch._subclasses.FakeTensor)
        assert not isinstance(res, torch._subclasses.FakeTensor)

        def to_tensor(t):
            return t if isinstance(t, torch.Tensor) else torch.tensor(t)

        ref, res, fp64_ref = (to_tensor(val) for val in (ref, res, fp64_ref))

        if ref.is_sparse:
            assert res.is_sparse
            ref = ref.to_dense()
            res = res.to_dense()
        assert isinstance(res, torch.Tensor), f"type mismatch {type(ref)} {type(res)}"
        if exact_dtype:
            if ref.dtype != res.dtype:
                log_error("dtype mismatch %s, %s", ref.dtype, res.dtype)
                return False
            if ref.dtype == torch.bool:
                if ignore_non_fp:
                    return True
                # triton stores bool as int8, so add this for more accurate checking
                r = torch.allclose(
                    ref.to(dtype=torch.uint8),
                    res.to(dtype=torch.uint8),
                    atol=tol,
                    rtol=tol,
                    equal_nan=equal_nan,
                )
                if not r:
                    log_error("Accuracy failed: uint8 tensor did not match")
                return r

        if cos_similarity:
            ref = ref.flatten().to(torch.float32)
            res = res.flatten().to(torch.float32)
            if torch.allclose(ref, res, atol=tol, rtol=tol, equal_nan=True):
                # early exit that handles zero/nan better
                # cosine_similarity(zeros(10), zeros(10), dim=0) is 0
                return True
            score = torch.nn.functional.cosine_similarity(ref, res, dim=0, eps=1e-6)
            if score < 0.99:
                log.warning("Similarity score=%s", score.detach().cpu().item())
            return score >= 0.99
        else:
            if not exact_dtype:
                ref = ref.to(res.dtype)

            # First try usual allclose
            if torch.allclose(ref, res, atol=tol, rtol=tol, equal_nan=equal_nan):
                return True

            # Check error from fp64 version
            if fp64_ref.dtype == torch.float64:
                # Fix a corner case that res and fp64_ref does not contains NaN and match (with loose tolerance)
                # while the ref contains NaN. In this case, RMSE should not match any ways.
                # But res is 'BETTER' than ref so we count it pass.
                #
                # This happens for Super_SloMo when loop ordering after fusion is enabled:
                # https://gist.github.com/shunting314/11f235c70f7db0d52718d26f4a701cab
                loose_tol = 1e-2 * 4
                if (
                    not fp64_ref.isnan().any()
                    and not res.isnan().any()
                    and ref.isnan().any()
                    and torch.allclose(
                        fp64_ref.to(dtype=res.dtype),
                        res,
                        atol=loose_tol,
                        rtol=loose_tol,
                        equal_nan=equal_nan,
                    )
                ):
                    return True
                ref_error = rmse(fp64_ref, ref).item()
                # ref unable to produce this with stable numerics in this precision, ignore
                if math.isnan(ref_error):
                    log.warning(
                        "Found nan in reference. Consider running in higher precision."
                    )

                res_error = rmse(fp64_ref, res).item()

                def get_multiplier():
                    # In some particular cases, we expect high difference in results.
                    # At the moment one of this cases is inductor freezing bfloat16 convolution const folding.
                    # In case of it the res_error is at least one order of magnitude higher.
                    if force_max_multiplier:
                        return 10.0
                    # In the case of using AMP (Automatic Mixed Precision), certain models have
                    # failed the benchmark's correctness check. However, the end-to-end model's
                    # accuracy when comparing AMP with FP32 is within a difference of less than 0.1%.
                    # Thus, it's possible that the correctness check failures for these models are
                    # false alarms. We use multiplier of 3 instead of 2 to avoid these false alarms.
                    multiplier = (
                        3.0 if res.dtype in (torch.float16, torch.bfloat16) else 2.0
                    )

                    if use_larger_multiplier_for_smaller_tensor and (
                        fp64_ref.numel() <= 10
                    ):
                        multiplier = 10.0
                    elif use_larger_multiplier_for_smaller_tensor and (
                        fp64_ref.numel() <= 500
                    ):
                        multiplier = 5.0
                    elif (
                        fp64_ref.numel() < 1000
                        or (ref.ndim == 4 and ref.shape[-1] == ref.shape[-2] == 1)
                        # large tol means a benchmark has been specified as REQUIRE_HIGHER_TOLERANCE
                        or tol >= 2 * 1e-2
                    ):
                        # In the presence of noise, noise might dominate our error
                        # metric for smaller tensors.
                        # Similary, for 1x1 kernels, there seems to be high noise with amp.
                        multiplier = 3.0
                    return multiplier

                multiplier = get_multiplier()

                passes_test = res_error <= (multiplier * ref_error + tol / 10.0)
                if (
                    not passes_test
                    and equal_nan
                    and math.isnan(ref_error)
                    and math.isnan(res_error)
                    # Some unit test for the accuracy minifier relies on
                    # returning false in this case.
                    and not torch._inductor.config.cpp.inject_relu_bug_TESTING_ONLY
                ):
                    passes_test = True
                if not passes_test:
                    log_error(
                        "RMSE (res-fp64): %.5f, (ref-fp64): %.5f and shape=%s. res.dtype: %s, multiplier: %f, tol: %f"
                        ", use_larger_multiplier_for_smaller_tensor: %d",
                        res_error,
                        ref_error,
                        res.size(),
                        res.dtype,
                        multiplier,
                        tol,
                        use_larger_multiplier_for_smaller_tensor,
                    )
                return passes_test

            if ignore_non_fp:
                return True

            log_error("Accuracy failed: allclose not within tol=%s", tol)
            return False
    elif isinstance(ref, (str, int, type(None), bool, torch.device)):
        if ignore_non_fp:
            return True
        r = ref == res
        if not r:
            log_error("Accuracy failed (%s): %s != %s", type(ref), ref, res)
        return r
    elif is_numpy_int_type(ref) or is_numpy_float_type(ref):
        if relax_numpy_equality and not (
            is_numpy_int_type(res) or is_numpy_float_type(res)
        ):
            ref = ref.item()
        r = (type(ref) is type(res)) and (ref == res)
        if not r:
            log_error("Accuracy failed (numpy): %s != %s", ref, res)
        return r
    elif is_numpy_ndarray(ref):
        return (type(ref) is type(res)) and same(
            torch.as_tensor(ref),
            torch.as_tensor(res),
            fp64_ref,
            cos_similarity=cos_similarity,
            tol=tol,
            equal_nan=equal_nan,
            exact_dtype=exact_dtype,
            relax_numpy_equality=relax_numpy_equality,
            ignore_non_fp=ignore_non_fp,
            log_error=log_error,
            use_larger_multiplier_for_smaller_tensor=use_larger_multiplier_for_smaller_tensor,
        )
    elif type(ref).__name__ in (
        "MaskedLMOutput",
        "Seq2SeqLMOutput",
        "CausalLMOutputWithCrossAttentions",
        "LongformerMaskedLMOutput",
        "Instances",
        "SquashedNormal",
        "Boxes",
        "Normal",
        "TanhTransform",
        "Foo",
        "Variable",
    ):
        assert type(ref) is type(res)
        return all(
            same(
                getattr(ref, key),
                getattr(res, key),
                getattr(fp64_ref, key),
                cos_similarity=cos_similarity,
                tol=tol,
                equal_nan=equal_nan,
                exact_dtype=exact_dtype,
                relax_numpy_equality=relax_numpy_equality,
                ignore_non_fp=ignore_non_fp,
                log_error=log_error,
                use_larger_multiplier_for_smaller_tensor=use_larger_multiplier_for_smaller_tensor,
            )
            for key in ref.__dict__.keys()
        )
    else:
        raise RuntimeError(f"unsupported type: {type(ref).__name__}")


def format_func_info(code):
    short_filename = code.co_filename.split("/")[-1]
    return f"'{code.co_name}' ({short_filename}:{code.co_firstlineno})"


@contextlib.contextmanager
def disable_cache_limit():
    prior = config.recompile_limit
    config.recompile_limit = sys.maxsize
    prior_acc_limit = config.accumulated_recompile_limit
    config.accumulated_recompile_limit = sys.maxsize

    try:
        yield
    finally:
        config.recompile_limit = prior
        config.accumulated_recompile_limit = prior_acc_limit


# map from transformed code back to original user code
orig_code_map = ExactWeakKeyDictionary()

# keep a record of code_obj -> list of guard failure reasons for logging
guard_failures: collections.defaultdict[Any, list[Any]] = collections.defaultdict(list)

# Keep a record of graph break reasons for logging
graph_break_reasons: list[torch._dynamo.output_graph.GraphCompileReason] = []

# keep record of compiled code, if we are in "error if recompile"
# to track code that dynamo has compiled previously
seen_code_map = ExactWeakKeyDictionary()


# return same dir unless user changes config between calls
@functools.lru_cache(None)
def _get_debug_dir(root_dir):
    dir_name = (
        "run_"
        + datetime.datetime.now().strftime("%Y_%m_%d_%H_%M_%S_%f")
        # use pid to avoid conflicts among ranks
        + "-pid_"
        + str(os.getpid())
    )
    return os.path.join(root_dir, dir_name)


def get_debug_dir():
    debug_root = config.debug_dir_root
    return _get_debug_dir(debug_root)


def extract_fake_example_value(node, required=True):
    if "example_value" in node.meta and is_fake(node.meta["example_value"]):
        return node.meta["example_value"]
    elif required:
        from torch._dynamo.exc import unimplemented_v2

        from . import graph_break_hints

        unimplemented_v2(
            gb_type="Missing FakeTensor example value",
            context=str(node),
            explanation=f"`FakeTensor` example value was required for {node} but not available.",
            hints=[*graph_break_hints.DYNAMO_BUG],
        )
    else:
        return None


def ensure_graph_fake(e, tx):
    assert maybe_get_fake_mode(e) is tx.fake_mode
    return e


def get_fake_values_from_nodes(tx, nodes, allow_non_graph_fake):
    def visit(n: torch.fx.Node):
        if n.op == "call_function" and "example_value" not in n.meta:
            # fake tensor validity is checked inside get_fake_value using
            # ensure_graph_fake
            return get_fake_value(n, tx, allow_non_graph_fake)

        elif n.op == "get_attr" and "example_value" not in n.meta:
            assert n.target in tx.output.nn_modules
            gm = tx.output.nn_modules[n.target]
            assert isinstance(gm, torch.fx.GraphModule)
            return gm

        out = n.meta["example_value"]
        if not allow_non_graph_fake and isinstance(out, torch.Tensor):
            return ensure_graph_fake(out, tx)
        return out

    return torch.fx.node.map_arg(nodes, visit)


def get_fake_value(node, tx, allow_non_graph_fake=False):
    """
    Run the computation represented by `node` using fake tensors and return the result.

    allow_non_graph_fake: whether to allow the return result to be:
        1. non-fake or 2. fake that is not created by this instance of Dynamo.
        If `True`, you must be prepared to deal with such return values, ideally
        by further wrapping them as this graph's fakes.
    """
    from torch.utils._sympy.value_ranges import ValueRangeError

    from .exc import (
        TorchRuntimeError,
        unimplemented_v2,
        Unsupported,
        UserError,
        UserErrorType,
    )

    op = node.op

    # FX Node should always return the same fake value
    if "example_value" in node.meta and is_fake(node.meta["example_value"]):
        return node.meta["example_value"]

    args, kwargs = get_fake_values_from_nodes(
        tx, (node.args, node.kwargs), allow_non_graph_fake
    )

    nnmodule = None
    if op == "call_method" and len(args) > 0 and isinstance(args[0], torch.nn.Module):
        # If the first argument is nn.Module, should copy to fake mode.
        args = (deepcopy_to_fake_tensor(args[0], tx.fake_mode),) + tuple(args[1:])

    if op == "call_module":
        nnmodule = tx.output.nn_modules[node.target]

        if is_lazy_module(nnmodule) and hasattr(nnmodule, "_initialize_hook"):
            # In the case of a lazy module, we want to run
            # the pre-hooks which initialize it.
            # Afterwards, lazy module deletes its pre-hooks
            # to avoid treating it as lazy on subsequent recompile.
            nnmodule._infer_parameters(nnmodule, args)

        # no matter it's lazy module or not, we should copy to fake mode.
        nnmodule = deepcopy_to_fake_tensor(nnmodule, tx.fake_mode)

    if node.name in ["interpolate", "is_integer", "wrapped_gradient"] or any(
        isinstance(a, complex) for a in args
    ):
        # We need to specialize symfloats for now. Eventually we should do a tensorify pass in dynamo.
        args = tuple(
            float(arg)
            if isinstance(arg, torch.SymFloat) and arg.node.hint is not None
            else arg
            for arg in args
        )

    try:
        with tx.fake_mode, enable_python_dispatcher():
            ret_val = wrap_fake_exception(
                lambda: run_node(tx.output, node, args, kwargs, nnmodule)
            )
    except Unsupported:
        raise
    except RuntimeError as e:
        cause: BaseException = e
        if e.__cause__ is not None:
            cause = e.__cause__

        if isinstance(
            cause, torch._subclasses.fake_tensor.DataDependentOutputException
        ):
            # capture_scalar_outputs only works for these ops right now
            # see torch/_subclasses/fake_impls.py
            if cause.func in (
                torch.ops.aten.item.default,
                torch.ops.aten._local_scalar_dense.default,
            ):
                # does this actually get triggered?
                hints = [
                    "Enable tracing of data-dependent output operators with "
                    "`torch._dynamo.config.capture_scalar_outputs = True`",
                ]
            else:
                hints = [
                    "Consider wrapping the operator into a PyTorch-understood custom operator "
                    "(see https://pytorch.org/tutorials/advanced/custom_ops_landing_page.html)",
                ]
            unimplemented_v2(
                gb_type="Data dependent operator",
                context=str(cause.func),
                explanation=f"Operator `{cause.func}` has a non-Tensor output "
                "whose value is dependent on the data of Tensor inputs.",
                hints=hints,
            )
        elif isinstance(
            cause, torch._subclasses.fake_tensor.DynamicOutputShapeException
        ):
            if not torch._dynamo.config.capture_dynamic_output_shape_ops:
                unimplemented_v2(
                    gb_type="Dynamic shape operator",
                    context=str(cause.func),
                    explanation=f"Operator `{cause.func}`'s output shape depends on input Tensor data.",
                    hints=[
                        "Enable tracing of dynamic shape operators with "
                        "`torch._dynamo.config.capture_dynamic_output_shape_ops = True`",
                    ],
                )
            else:
                unimplemented_v2(
                    gb_type="Dynamic shape operator (no meta kernel)",
                    context=str(cause.func),
                    explanation=f"Operator `{cause.func}` does not have a meta kernel that supports dynamic output shapes",
                    hints=[
                        "Please report an issue to PyTorch",
                    ],
                )
        elif isinstance(
            cause, torch._subclasses.fake_tensor.UnsupportedOperatorException
        ):
            op = cause.func
            import_suggestion = ""
            if isinstance(op, torch._ops.OpOverload):
                maybe_pystub = torch._C._dispatch_pystub(
                    op._schema.name, op._schema.overload_name
                )
                if maybe_pystub is not None:
                    module, ctx = maybe_pystub
                    import_suggestion = (
                        f"It's possible that the support was implemented in "
                        f"module `{module}` and you may need to `import {module}`"
                        f"({ctx}), otherwise "
                    )
            unimplemented_v2(
                gb_type="Operator does not support running with fake tensors",
                context=f"unsupported operator: {cause.func}",
                explanation="",
                hints=[
                    f"{import_suggestion}see "
                    "https://docs.google.com/document/d/1GgvOe7C8_NVOMLOCwDaYV1mXXyHMXY7ExoewHqooxrs/edit#heading=h.64r4npvq0w0"
                    " for how to fix",
                ],
            )
        elif isinstance(
            cause, torch.fx.experimental.symbolic_shapes.GuardOnDataDependentSymNode
        ):
            raise UserError(  # noqa: B904
                UserErrorType.CONSTRAINT_VIOLATION,
                str(cause),
                case_name="constrain_as_size_example",
            )
        elif isinstance(cause, ValueRangeError):
            raise UserError(UserErrorType.CONSTRAINT_VIOLATION, e.args[0]) from e
        elif isinstance(cause, TypeError) and "argument" in str(cause):
            unimplemented_v2(
                gb_type="TypeError when making fake tensor call",
                context=f"TypeError {node.target}: {cause}",
                explanation="",
                hints=[],
            )

        raise TorchRuntimeError(str(e)).with_traceback(e.__traceback__) from None

    if not allow_non_graph_fake:
        _ = pytree.tree_map_only(
            torch.Tensor, functools.partial(ensure_graph_fake, tx=tx), ret_val
        )
    return ret_val


_current_node = threading.local()


def get_current_node():
    return getattr(_current_node, "value", None)


@contextmanager
def set_current_node(node):
    old = get_current_node()
    _current_node.value = node
    try:
        yield
    finally:
        _current_node.value = old


def run_node(tracer, node, args, kwargs, nnmodule):
    """
    Runs a given node, with the given args and kwargs.

    Behavior is dictated by a node's op.

    run_node is useful for extracting real values out of nodes.
    See get_real_value for more info on common usage.

    Note: The tracer arg is only used for 'get_attr' ops
    Note: The nnmodule arg is only used for 'call_module' ops

    Nodes that are not call_function, call_method, call_module, or get_attr will
    raise an AssertionError.
    """
    op = node.op

    with set_current_node(node):

        def make_error_message(e):
            return (
                f"Dynamo failed to run FX node with fake tensors: {op} {node.target}(*{args}, **{kwargs}): got "
                + repr(e)
            )

        from .exc import Unsupported

        try:
            if op == "call_function":
                return node.target(*args, **kwargs)
            elif op == "call_method":
                if not hasattr(args[0], node.target):
                    from .exc import unimplemented_v2

                    unimplemented_v2(
                        gb_type="Missing attribute when running call_method node",
                        context="",
                        explanation=make_error_message("attribute not defined"),
                        hints=[],
                    )
                return getattr(args[0], node.target)(*args[1:], **kwargs)
            elif op == "call_module":
                assert nnmodule is not None
                return nnmodule(*args, **kwargs)
            elif op == "get_attr":
                return tracer.output_graph.get_submodule(node.target)
            elif op == "placeholder":
                assert "example_value" in node.meta
                return node.meta["example_value"]

        except (NotImplementedError, UnsupportedFakeTensorException) as e:
            # NB: mimic how wrap_fake_exception does it
            from .exc import unimplemented_v2

            hints = []
            if isinstance(e, NotImplementedError):
                hints = [
                    "If the op is a PyTorch op, please file an issue to PyTorch.",
                ]

            unimplemented_v2(
                gb_type="NotImplementedError/UnsupportedFakeTensorException when running FX node",
                context="",
                explanation=make_error_message(e),
                hints=hints,
                from_exc=e,
            )
        except Unsupported:
            raise
        except Exception as e:
            raise RuntimeError(make_error_message(e)).with_traceback(
                e.__traceback__
            ) from e

    raise AssertionError(op)


def get_real_value(node, tracer):
    """
    Run the actual computation represented by `node` and return the result.
    This will execute any dependent nodes in the graph as well.
    """
    from .exc import TorchRuntimeError

    cache = tracer.real_value_cache
    if node in cache:
        return cache[node]

    op = node.op
    args, kwargs = torch.fx.node.map_arg(  # type: ignore[misc]
        (node.args, node.kwargs),
        lambda n: get_real_value(n, tracer),
    )

    if op == "placeholder" and "grapharg" in node.meta:
        return node.meta["grapharg"].example

    if op == "call_module":
        nn_module = tracer.output_graph.nn_modules[node.target]
        if not is_lazy_module(nn_module):
            nn_module = copy.deepcopy(nn_module)
        else:
            # In the case of a lazy module, we want to run
            # the pre-hooks which initialize it
            nn_module(*args, **kwargs)
    else:
        nn_module = None

    try:
        real_value = run_node(tracer, node, args, kwargs, nn_module)
        cache[node] = real_value
    except RuntimeError as e:
        raise TorchRuntimeError(str(e)).with_traceback(e.__traceback__) from None
    return real_value


def assert_no_fake_params_or_buffers(gm):
    from torch._subclasses.fake_tensor import FakeTensorConfig, is_fake

    def stack_or_hint(t):
        if FakeTensorConfig.debug:
            import traceback

            return f"FAKE TENSOR CREATION TRACEBACK: \n {traceback.format_list(t._debug_trace)}"
        else:
            return "Enable TORCH_FAKE_TENSOR_DEBUG=1 to get creation stack traces on fake tensors."

    for name, buffer in gm.named_buffers():
        assert not is_fake(buffer), (
            f"Unexpected fake buffer {name} {stack_or_hint(buffer)}"
        )
    for name, param in gm.named_parameters():
        assert not is_fake(param), (
            f"Unexpected fake param {name} {stack_or_hint(param)}"
        )


def fqn(obj: Any):
    """
    Returns the fully qualified name of the object.
    """
    return f"{obj.__module__}.{obj.__qualname__}"


def ifdynstaticdefault(count1, count2):
    if torch._dynamo.config.assume_static_by_default:
        return count1
    else:
        return count2


def import_submodule(mod: types.ModuleType):
    """
    Ensure all the files in a given submodule are imported
    """
    for filename in sorted(os.listdir(os.path.dirname(cast(str, mod.__file__)))):
        if filename.endswith(".py") and filename[0] != "_":
            importlib.import_module(f"{mod.__name__}.{filename[:-3]}")


def object_has_getattribute(value: Any):
    return class_has_getattribute(type(value))


def class_has_getattribute(cls: type):
    try:
        if isinstance(
            inspect.getattr_static(cls, "__getattribute__"),
            types.FunctionType,
        ):
            return True
    except AttributeError:
        pass
    return False


def get_custom_getattr(value: Any, ignore_nn_module_getattr: bool = False):
    try:
        getattr_fn = inspect.getattr_static(type(value), "__getattr__")
    except AttributeError:
        getattr_fn = None
    if ignore_nn_module_getattr and getattr_fn is torch.nn.Module.__getattr__:
        # ignore this case of getattr
        getattr_fn = None
    return getattr_fn


class TensorStaticReason(enum.Enum):
    PARAMETER = 2
    NOT_TENSOR = 4
    NN_MODULE_PROPERTY = 5


def tensor_static_reason_to_message(reason: TensorStaticReason):
    if reason == TensorStaticReason.PARAMETER:
        return "mark_dynamic on parameter, parameters are always static today."
    if reason == TensorStaticReason.NOT_TENSOR:
        return "mark_dynamic on a non tensor, how did this happen?"
    if reason == TensorStaticReason.NN_MODULE_PROPERTY:
        return "tensor is static because it is nn module associated."
    raise AssertionError(f"Illegal reason {reason}")


def tensor_always_has_static_shape(
    tensor: Union[torch.Tensor, Any],
    is_tensor: bool,
    tensor_source: Source,
) -> tuple[bool, Optional[TensorStaticReason]]:
    """
    Given a tensor, source, and is_tensor flag, determine if a shape should be static.

    Args:
    tensor - the real tensor to evaluate, parameters force a static shape.
    is_tensor - internal dynamo check, essentially "is_tensor": target_cls is TensorVariable,
    tensors not in a TensorVariable for whatever reason are forced static.

    Returns a tuple, where the first element is the bool of whether or not this tensor should have a static shape.
    The second element is a TensorStaticReason, useful for passing to tensor_static_reason_to_message if needed.
    """
    from .source import is_from_unspecialized_param_buffer_source

    if (
        tensor_source.guard_source().is_specialized_nn_module()
        or tensor_source.guard_source().is_unspecialized_builtin_nn_module()
    ) and config.force_nn_module_property_static_shapes:
        return True, TensorStaticReason.NN_MODULE_PROPERTY

    if (
        type(tensor) is torch.nn.Parameter
        or is_from_unspecialized_param_buffer_source(tensor_source)
    ) and config.force_parameter_static_shapes:
        return True, TensorStaticReason.PARAMETER
    if not is_tensor:
        return True, TensorStaticReason.NOT_TENSOR
    return False, None


def lazy_format_graph_tabular(fn_name, gm):
    def inner():
        try:
            from tabulate import tabulate  # TODO: Check that this is installed
        except ImportError:
            return (
                "Tabulate module missing, please install tabulate to log the graph in tabular format, logging code instead:\n"
                + str(lazy_format_graph_code(fn_name, gm))
            )

        node_specs = [
            [n.op, n.name, n.target, n.args, n.kwargs] for n in gm.graph.nodes
        ]
        graph_str = tabulate(
            node_specs, headers=["opcode", "name", "target", "args", "kwargs"]
        )
        return _format_graph_code(fn_name, gm.forward.__code__.co_filename, graph_str)

    return LazyString(inner)


def format_bytecode(prefix, name, filename, line_no, code):
    return f"{prefix} {name} {filename} line {line_no} \n{dis.Bytecode(code).dis()}\n"


forward_hook_names = ["_forward_pre_hooks", "_forward_hooks"]
backward_hook_names = ["_backward_pre_hooks", "_backward_hooks"]
state_dict_hook_names = [
    "_state_dict_pre_hooks",
    "_state_dict_hooks",
    "_load_state_dict_pre_hooks",
    "_load_state_dict_post_hooks",
]
all_hook_names = forward_hook_names + backward_hook_names + state_dict_hook_names


def nn_module_has_global_hooks():
    # This is limited to backward hooks for now because NNModuleVariable
    # supports fwd hooks underneath.
    return len(torch.nn.modules.module._global_backward_hooks) or len(
        torch.nn.modules.module._global_backward_pre_hooks
    )


def nn_module_get_all_hooks(
    mod,
    check_forward_hooks=False,
    check_backward_hooks=False,
    check_state_dict_hooks=False,
):
    """
    Sometimes its useful to differentiate between types of hooks such as forward/backward/pre
    hooks executed during module.__call__, and state_dict hooks which are executed separately.
    """
    hook_dicts_to_check = []
    check_all_hooks = (
        not check_forward_hooks
        and not check_backward_hooks
        and not check_state_dict_hooks
    )
    if check_forward_hooks or check_all_hooks:
        hook_dicts_to_check.extend(forward_hook_names)
    if check_backward_hooks or check_all_hooks:
        hook_dicts_to_check.extend(backward_hook_names)
    if check_state_dict_hooks:
        hook_dicts_to_check.extend(state_dict_hook_names)

    all_hooks = []
    for hook_dict_name in hook_dicts_to_check:
        hooks = getattr(mod, hook_dict_name, [])
        for hook_name in hooks:
            hook = hooks[hook_name]

            all_hooks.append(hook)
    return all_hooks


def nnmodule_has_hooks(
    mod,
    check_forward_hooks=False,
    check_backward_hooks=False,
    check_state_dict_hooks=False,
):
    """
    Helper function to check if a module has any hooks attached to it.
    """
    hooks = nn_module_get_all_hooks(
        mod,
        check_forward_hooks=check_forward_hooks,
        check_backward_hooks=check_backward_hooks,
        check_state_dict_hooks=check_state_dict_hooks,
    )
    return bool(hooks)


def to_numpy_helper(value):
    """Convert tensor and tnp.ndarray to numpy.ndarray."""
    if is_fake(value):
        return value
    if isinstance(value, tnp.ndarray):
        return to_numpy_helper(value.tensor)
    elif isinstance(value, torch.Tensor):
        return value.numpy(force=True)
    elif isinstance(value, (tuple, list)):
        return type(value)(to_numpy_helper(obj) for obj in value)
    else:
        return value


def numpy_to_tensor(value):
    """Convert tnp.ndarray to tensor, leave other types intact. If a list/tuple, loop through it to convert."""
    assert np is not None
    if isinstance(value, np.ndarray):
        return torch.as_tensor(value)
    if isinstance(value, tnp.ndarray):
        return value.tensor
    elif isinstance(value, (tuple, list)):
        return type(value)(numpy_to_tensor(obj) for obj in value)
    else:
        return value


class numpy_to_tensor_wrapper:
    def __init__(self, f):
        self.f = f
        self.__name__ = "wrapped_" + self.f.__name__

    def __repr__(self) -> str:
        return f"<Wrapped function <original {self.f.__name__}>>"

    def __call__(self, *args, **kwargs):
        out = self.f(*args, **kwargs)
        return numpy_to_tensor(out)


def numpy_attr_wrapper(obj, name):
    if isinstance(obj, tnp.ndarray):
        out = getattr(obj, name)
        return numpy_to_tensor(out)
    elif isinstance(obj, torch.Tensor):
        out = getattr(tnp.ndarray(obj), name)
        return numpy_to_tensor(out)


class numpy_method_wrapper:
    """Convert obj from torch.Tensor to tnp.ndarray and call method. Then convert result back to torch.Tensor."""

    def __init__(self, method: str):
        self.method = method
        self.__name__ = "wrapped_" + self.method

    def __repr__(self) -> str:
        return f"<Wrapped method <original {self.method}>>"

    def __call__(self, *args, **kwargs):
        obj = args[0]
        if isinstance(obj, torch.Tensor):
            obj = tnp.ndarray(obj)
        method_callable = getattr(obj, self.method)
        out = method_callable(*args[1:], **kwargs)
        return numpy_to_tensor(out)


class numpy_operator_wrapper:
    """Implements dunder methods for tnp.ndarray via functions from the operator library"""

    def __init__(self, op: Callable[..., Any]):
        self.op = op
        self.__name__ = f"wrapped_{op.__name__}"

    def __repr__(self) -> str:
        return f"<Wrapped operator <original {self.__name__}>>"

    def __call__(self, *args, **kwargs):
        assert not kwargs

        args = (
            tnp.ndarray(arg) if isinstance(arg, torch.Tensor) else arg for arg in args
        )
        out = self.op(*args)
        return numpy_to_tensor(out)


def defake(x):
    if not isinstance(x, FakeTensor):
        return x
    size: torch._prims_common.ShapeType
    stride: torch._prims_common.StrideType
    if x._has_symbolic_sizes_strides:
        size = []
        for s in x.size():
            if isinstance(s, torch.SymInt):
                size.append(s.node.shape_env.size_hint(s.node.expr))
            else:
                size.append(s)
        stride = []
        for s in x.stride():
            if isinstance(s, torch.SymInt):
                stride.append(s.node.shape_env.size_hint(s.node.expr))
            else:
                stride.append(s)
    else:
        size = x.size()
        stride = x.stride()
    y = torch.empty_strided(
        size,
        stride,
        dtype=x.dtype,
        device=x.device,
        requires_grad=x.requires_grad,
    )
    y.zero_()
    return y


def is_utils_checkpoint(obj):
    # Lazy import to avoid circular dependencies
    import torch.utils.checkpoint

    return obj is torch.utils.checkpoint.checkpoint


def is_invoke_subgraph(obj):
    from torch._higher_order_ops.invoke_subgraph import invoke_subgraph_placeholder

    return obj is invoke_subgraph_placeholder


def build_invoke_subgraph_variable(**options):
    from .variables.higher_order_ops import TorchHigherOrderOperatorVariable

    return TorchHigherOrderOperatorVariable.make(
        torch._higher_order_ops.invoke_subgraph,
        **options,
    )


def build_checkpoint_variable(**options):
    import torch._higher_order_ops.wrap as higher_order_ops

    from .variables.higher_order_ops import TorchHigherOrderOperatorVariable

    # TODO - This is a temporary situation where we have two versions of
    # checkpointing implementation. We will converge on one and remove the other.
    activation_checkpoint_op: torch._ops.HigherOrderOperator = (
        higher_order_ops.tag_activation_checkpoint
    )
    if torch._functorch.config.functionalize_rng_ops:
        activation_checkpoint_op = higher_order_ops.wrap_activation_checkpoint

    return TorchHigherOrderOperatorVariable.make(
        activation_checkpoint_op,
        **options,
    )


def is_compile_supported(device_type):
    from .eval_frame import is_dynamo_supported

    compile_supported = is_dynamo_supported()
    if device_type == "cpu":
        pass
    elif device_type in ["cuda", "xpu"] and compile_supported:
        compile_supported = has_triton()
    else:
        compile_supported = False
    return compile_supported


# The following 3.11 source code functions are adapted from
# https://github.com/python/cpython/blob/v3.11.4/Lib/traceback.py
# in order to output source code corresponding to bytecode in 3.11+.
# We need our own versions since we want to support multiline expressions.
def _fix_offset(str: str, offset: int) -> int:
    """
    Convert byte offset `offset` of `str` into character offset.
    Byte offset is used for 3.11+ instruction column data.
    Takes things like unicode characters into consideration.

    Unchanged from CPython implementation.
    """
    as_utf8 = str.encode("utf-8")
    return len(as_utf8[:offset].decode("utf-8", errors="replace"))


@dataclasses.dataclass
class _Anchors:
    # inclusive
    left_end_lineno: int
    left_end_offset: int
    right_start_lineno: int
    # exclusive
    right_start_offset: int


def _extract_anchors_from_expr(segment: str) -> Optional[_Anchors]:
    """
    Given source code `segment` corresponding to a bytecode
    instruction, determine:
        - for binary ops, the location of the binary op
        - for indexing, the location of the brackets.
    `segment` is expected to be a valid Python expression
    """
    assert sys.version_info >= (3, 11)

    import ast

    try:
        # Without brackets, `segment` is parsed as a statement.
        # We expect an expression, so wrap `segment` in
        # brackets to handle multi-line expressions.
        tree = ast.parse("(\n" + segment + "\n)")
    except SyntaxError:
        return None

    if len(tree.body) != 1:
        return None

    lines = segment.split("\n")

    # get character index given byte offset
    def normalize(lineno, offset):
        return _fix_offset(lines[lineno], offset)

    # Gets the next valid character index in `lines`, if
    # the current location is not valid. Handles empty lines.
    def next_valid_char(lineno, col):
        while lineno < len(lines) and col >= len(lines[lineno]):
            col = 0
            lineno += 1
        assert lineno < len(lines) and col < len(lines[lineno])
        return lineno, col

    # Get the next valid character index in `lines`.
    def increment(lineno, col):
        col += 1
        lineno, col = next_valid_char(lineno, col)
        assert lineno < len(lines) and col < len(lines[lineno])
        return lineno, col

    # Get the next valid character at least on the next line
    def nextline(lineno, col):
        col = 0
        lineno += 1
        lineno, col = next_valid_char(lineno, col)
        assert lineno < len(lines) and col < len(lines[lineno])
        return lineno, col

    statement = tree.body[0]
    if isinstance(statement, ast.Expr):
        expr = statement.value
        if isinstance(expr, ast.BinOp):
            # ast gives locations for BinOp subexpressions, e.g.
            # ( left_expr ) + ( right_expr )
            #   left^^^^^       right^^^^^
            # -2 since end_lineno is 1-indexed and because we added an extra
            # bracket to `segment` when calling ast.parse
            cur_lineno = cast(int, expr.left.end_lineno) - 2
            cur_col = normalize(cur_lineno, expr.left.end_col_offset)
            cur_lineno, cur_col = next_valid_char(cur_lineno, cur_col)

            # Heuristic to find the operator character.
            # The original CPython implementation did not look for ), \, or #,
            # leading to incorrect anchor location, e.g.
            # (x) + (y)
            # ~~^~~~~~~
            while (ch := lines[cur_lineno][cur_col]).isspace() or ch in ")\\#":
                if ch in "\\#":
                    cur_lineno, cur_col = nextline(cur_lineno, cur_col)
                else:
                    cur_lineno, cur_col = increment(cur_lineno, cur_col)

            # binary op is 1 or 2 characters long, on the same line
            right_col = cur_col + 1
            if (
                right_col < len(lines[cur_lineno])
                and not (ch := lines[cur_lineno][right_col]).isspace()
                and ch not in "\\#"
            ):
                right_col += 1
            # right_col can be invalid since it is exclusive

            return _Anchors(cur_lineno, cur_col, cur_lineno, right_col)
        elif isinstance(expr, ast.Subscript):
            # ast gives locations for value and slice subexpressions, e.g.
            # ( value_expr ) [ slice_expr ]
            #   value^^^^^     slice^^^^^
            # subscript^^^^^^^^^^^^^^^^^^^^
            # find left bracket (first '[' after value)
            left_lineno = cast(int, expr.value.end_lineno) - 2
            left_col = normalize(left_lineno, expr.value.end_col_offset)
            left_lineno, left_col = next_valid_char(left_lineno, left_col)
            while lines[left_lineno][left_col] != "[":
                left_lineno, left_col = increment(left_lineno, left_col)
            # find right bracket (final character of expression)
            right_lineno = cast(int, expr.end_lineno) - 2
            right_col = normalize(right_lineno, expr.end_col_offset)
            return _Anchors(left_lineno, left_col, right_lineno, right_col)
        elif isinstance(expr, ast.Call):
            # ( func_expr ) (args, kwargs)
            #   func^^^^^
            # call^^^^^^^^^^^^^^^^^^^^^^^^
            # find left bracket (first '(' after func)
            left_lineno = cast(int, expr.func.end_lineno) - 2
            left_col = normalize(left_lineno, expr.func.end_col_offset)
            left_lineno, left_col = next_valid_char(left_lineno, left_col)
            while lines[left_lineno][left_col] != "(":
                left_lineno, left_col = increment(left_lineno, left_col)
            # find right bracket (final character of expression)
            right_lineno = cast(int, expr.end_lineno) - 2
            right_col = normalize(right_lineno, expr.end_col_offset)
            return _Anchors(left_lineno, left_col, right_lineno, right_col)

    return None


def get_instruction_source_311(code: types.CodeType, inst: dis.Instruction) -> str:
    """
    Python 3.11+ only. Returns lines of source code (from code object `code`)
    corresponding to `inst`'s location data, and underlines relevant code to `inst`.

    Example: CALL on `g`:
    f(g(
      ^^
        h(x)))
        ^^^^^

    We need our own implementation in < 3.13 since `format_frame_summary` in
    Python's `traceback` module doesn't handle multi-line expressions
    (and their anchor extraction code is not completely correct).
    """
    if sys.version_info >= (3, 13):
        # multiline traceback implemented in 3.13+
        frame_summary = traceback.FrameSummary(
            code.co_filename,
            inst.positions.lineno,
            code.co_name,
            end_lineno=inst.positions.end_lineno,
            colno=inst.positions.col_offset,
            end_colno=inst.positions.end_col_offset,
        )
        result = traceback.format_list([frame_summary])[0]
        # remove first line containing filename info
        result = "\n".join(result.splitlines()[1:])
        # indent lines with original indentation
        orig_lines = [
            linecache.getline(code.co_filename, lineno).rstrip()
            for lineno in range(inst.positions.lineno, inst.positions.end_lineno + 1)
        ]
        orig_lines_dedent = textwrap.dedent("\n".join(orig_lines)).splitlines()
        indent_len = len(orig_lines[0]) - len(orig_lines_dedent[0])
        indent = orig_lines[0][:indent_len]
        result = textwrap.indent(textwrap.dedent(result), indent)
        return result

    assert inst.positions is not None
    if inst.positions.lineno is None:
        return ""
    # The rstrip + "\n" pattern is used throughout this function to handle
    # linecache.getline errors. Error lines are treated as empty strings "", but we want
    # to treat them as blank lines "\n".
    first_line = linecache.getline(code.co_filename, inst.positions.lineno).rstrip()
    if inst.positions.end_lineno is None:
        return first_line
    if inst.positions.col_offset is None or inst.positions.end_col_offset is None:
        return first_line

    # character index of the start of the instruction
    start_offset = _fix_offset(first_line, inst.positions.col_offset)
    # character index of the end of the instruction
    # compute later since end may be a different line
    end_offset = None
    # expression corresponding to the instruction so we can get anchors
    segment = ""
    # underline markers to be printed - start with `~` marker and replace with `^` later
    markers = []

    # Compute segment and initial markers
    if inst.positions.end_lineno == inst.positions.lineno:
        end_offset = _fix_offset(first_line, inst.positions.end_col_offset)
        segment = first_line[start_offset:end_offset]
        markers.append(" " * start_offset + "~" * (end_offset - start_offset))
    else:
        segment = first_line[start_offset:] + "\n"
        markers.append(" " * start_offset + "~" * (len(first_line) - start_offset))
        last_line = linecache.getline(
            code.co_filename, inst.positions.end_lineno
        ).rstrip()
        end_offset = _fix_offset(last_line, inst.positions.end_col_offset)
        for lineno in range(inst.positions.lineno + 1, inst.positions.end_lineno):
            line = linecache.getline(code.co_filename, lineno).rstrip()
            segment += line + "\n"
            # don't underline leading spaces
            num_spaces = len(line) - len(line.lstrip())
            markers.append(" " * num_spaces + "~" * (len(line) - num_spaces))
        segment += last_line[:end_offset]
        num_spaces = len(last_line) - len(last_line.lstrip())
        markers.append(" " * num_spaces + "~" * (end_offset - num_spaces))

    anchors: Optional[_Anchors] = None
    try:
        anchors = _extract_anchors_from_expr(segment)
    except AssertionError:
        pass

    # replace `~` markers with `^` where necessary
    if anchors is None:
        markers = [marker.replace("~", "^") for marker in markers]
    else:
        # make markers mutable
        mutable_markers: list[list[str]] = [list(marker) for marker in markers]

        # anchor positions do not take start_offset into account
        if anchors.left_end_lineno == 0:
            anchors.left_end_offset += start_offset
        if anchors.right_start_lineno == 0:
            anchors.right_start_offset += start_offset

        # Turn `~`` markers between anchors to `^`
        for lineno in range(len(markers)):
            for col in range(len(mutable_markers[lineno])):
                if lineno < anchors.left_end_lineno:
                    continue
                if lineno == anchors.left_end_lineno and col < anchors.left_end_offset:
                    continue
                if (
                    lineno == anchors.right_start_lineno
                    and col >= anchors.right_start_offset
                ):
                    continue
                if lineno > anchors.right_start_lineno:
                    continue
                if mutable_markers[lineno][col] == "~":
                    mutable_markers[lineno][col] = "^"

        # make markers into strings again
        markers = ["".join(marker) for marker in mutable_markers]

    result = ""
    for i in range(len(markers)):
        result += (
            linecache.getline(code.co_filename, inst.positions.lineno + i).rstrip()
            + "\n"
        )
        result += markers[i] + "\n"
    return result


def get_static_address_type(t):
    if isinstance(t, torch.Tensor):
        return getattr(t, "_dynamo_static_input_type", None)

    return None


def is_rng_state_getter_or_setter(value):
    getters = (
        # The following two functions are not identical, so don't remove anyone!
        torch._C.Generator.get_state,
        torch.default_generator.get_state,
        torch.get_rng_state,
        torch.cuda.get_rng_state,
    )
    setters = (
        torch._C.Generator.set_state,
        torch.default_generator.set_state,
        torch.set_rng_state,
        torch.cuda.set_rng_state,
    )
    return value in (*setters, *getters)


def is_tensor_base_attr_getter(value):
    return (
        isinstance(value, types.MethodWrapperType)
        and value.__name__ == "__get__"
        and value.__self__.__objclass__ is torch._C._TensorBase  # type: ignore[attr-defined]
    )


def is_torch_function_object(value):
    return hasattr(value, "__torch_function__")


def has_torch_function(vt: torch._dynamo.variables.base.VariableTracker) -> bool:
    from torch._dynamo.variables import UserDefinedObjectVariable
    from torch._dynamo.variables.torch_function import TensorWithTFOverrideVariable

    # Note on lazy vars: The value will either be realized or not throughout the course of execution
    # if the value has a torch function, it will eventually be realized so we can realize it here
    # if the value does not have a torch function, it may or may not be realized
    # if it is realized it will be used and guards will be installed properly
    # if it is not used, guards won't be installed, and it doesn't matter
    # if the value has a torch function or not, so we should *not* realize it.
    # NB: We technically know that if is_realized is False, LazyVariableTracker has the peek_value method
    # but mypy does not unfortunately
    if vt.is_realized() or (
        hasattr(vt, "peek_value") and hasattr(vt.peek_value(), "__torch_function__")
    ):
        if isinstance(vt, TensorWithTFOverrideVariable):
            return True

        return isinstance(vt, UserDefinedObjectVariable) and hasattr(
            vt.value, "__torch_function__"
        )

    return False


# see note [Tensor Fakification and Symbol Caching]
def to_fake_tensor(t, fake_mode):
    symbolic_context = None
    source = None
    if tracing_context := torch._guards.TracingContext.try_get():
        if t in tracing_context.tensor_to_context:
            symbolic_context = tracing_context.tensor_to_context[t]
            source = symbolic_context.tensor_source

    return fake_mode.from_tensor(
        t, static_shapes=False, symbolic_context=symbolic_context, source=source
    )


# NB: this works for both classes and instances
def is_frozen_dataclass(value):
    return (
        not object_has_getattribute(value)
        and not class_has_getattribute(value)
        and is_dataclass(value)
        and hasattr(value, "__dataclass_params__")
        and hasattr(value.__dataclass_params__, "frozen")
        and value.__dataclass_params__.frozen
    )


def get_first_attr(obj, *attrs):
    """
    Return the first available attribute or throw an exception if none is present.
    """
    for attr in attrs:
        if hasattr(obj, attr):
            return getattr(obj, attr)

    raise AssertionError(f"{obj} does not has any of the attributes: {attrs}")


@contextlib.contextmanager
def maybe_enable_compiled_autograd(should_enable, fullgraph=True, dynamic=True):
    if not should_enable:
        yield
    else:

        def compiler_fn(gm):
            def inner_compiler(gm_, example_inputs_):
                torch._dynamo.utils.counters["compiled_autograd"]["compiles"] += 1
                return torch._inductor.compile(gm_, example_inputs_)

            return torch.compile(
                gm, backend=inner_compiler, fullgraph=fullgraph, dynamic=dynamic
            )

        with torch._dynamo.compiled_autograd._enable(compiler_fn) as ctx:
            yield ctx


def invalid_removeable_handle():
    # need a subclass so weakref works
    class Invalid(dict):  # type: ignore[type-arg]
        pass

    return RemovableHandle(Invalid())


# Returns a "proxy" (new object with the same class and dict) for (non-GraphModule) nn.Module's.
# Attribute changes to the original object/proxy will be reflected in the other.
# This is useful for cases where we want a keep-alive reference to a module without increasing
# its reference count.
def nn_module_proxy(mod):
    if not isinstance(mod, torch.nn.Module):
        return mod
    if isinstance(mod, torch.fx.GraphModule):
        # Dynamo-generated GM's shouldn't contain user-created GM's
        return mod
    proxy = mod.__class__.__new__(mod.__class__)
    proxy.__dict__ = mod.__dict__
    return proxy


class GmWrapper(torch.nn.Module):
    def __init__(self, gm, unflatten_fn):
        super().__init__()
        self.gm = gm
        self.unflatten_fn = unflatten_fn

    def forward(self, *args):
        args: list[Any] = list(args)
        return self.gm(*self.unflatten_fn(args))


def flatten_graph_inputs(gm: torch.fx.GraphModule, inputs, compile_gm):
    """
    Mutate inputs so that they are flat and wrap gm such that it
    accepts those inputs.  This is needed for graphs that take
    bumpy inputs.
    """
    inputs_idx_to_clear = [
        i
        for i, node in enumerate(gm.graph.nodes)
        if node.op == "placeholder" and node.meta.get("steal_arg", False)
    ]

    if torch._dynamo.compiled_autograd.in_compiled_autograd_region:
        # fast path, avoid pytree overhead
        # compiled autograd inputs are always a list of tensors, maybe followed by symints
        assert inputs_idx_to_clear == [0]
        assert isinstance(inputs[0], list)
        boxed_inputs_count = len(inputs[0])

        def flatten_fn(args):
            return args[0] + list(args[1:])

        def unflatten_fn(flat_args):
            return (flat_args[:boxed_inputs_count], *flat_args[boxed_inputs_count:])

        compiled_fn = compile_gm(GmWrapper(gm, unflatten_fn), flatten_fn(inputs))
    else:
        # slow path, don't know inputs structure
        flat_inputs, spec = pytree.tree_flatten(inputs)
        unflatten_fn = functools.partial(pytree.tree_unflatten, treespec=spec)
        compiled_fn = compile_gm(GmWrapper(gm, unflatten_fn), flat_inputs)
        # note this doesn't check the spec, assuming it is the same
        flatten_fn = pytree.arg_tree_leaves

    def wrapper(*args):
        flat_args = flatten_fn(args)

        # flat_args is a new list, so we need to clear references from the old list
        for i in inputs_idx_to_clear:
            args[i].clear()

        # this call is boxed to avoid increasing refcount until we reach aot_module_simplified forward
        return compiled_fn(flat_args)

    return wrapper


def get_locals_to_steal(maybe_gm):
    if not isinstance(maybe_gm, torch.fx.GraphModule) or not hasattr(maybe_gm, "meta"):
        return []
    return maybe_gm.meta.get("locals_to_steal", [])


def set_locals_to_steal(gm, locals_to_steal):
    gm.meta["locals_to_steal"] = locals_to_steal


class Lit:
    def __init__(self, s):
        self.s = s

    def __repr__(self) -> str:
        return self.s


warn_once_cache: set[str] = set()


def warn_once(msg, stacklevel=1):
    # Dynamo causes all warnings.warn (in user code and in Dynamo code) to print all the time.
    # https://github.com/pytorch/pytorch/issues/128427.
    # warn_once is a workaround: if the msg has been warned on before, then we will not
    # warn again.
    # NB: it's totally ok to store a cache of all the strings: this is what warnings.warn does as well.
    if msg in warn_once_cache:
        return
    warn_once_cache.add(msg)
    warnings.warn(msg, stacklevel=stacklevel + 1)


def strip_color_from_string(text):
    # This regular expression matches ANSI escape codes
    ansi_escape = re.compile(r"\x1B[@-_][0-?]*[ -/]*[@-~]")
    return ansi_escape.sub("", text)


@contextlib.contextmanager
def _disable_saved_tensors_hooks_during_tracing():
    # See NOTE: [Deferring tensor pack/unpack hooks until runtime]
    try:
        prior = torch._C._autograd._saved_tensors_hooks_set_tracing(True)
        yield
    finally:
        torch._C._autograd._saved_tensors_hooks_set_tracing(prior)


def is_parameter_freezing():
    return torch._inductor.config.freezing and not torch.is_grad_enabled()


def get_torch_function_mode_stack():
    return [
        get_torch_function_mode_stack_at(i) for i in range(_len_torch_function_stack())
    ]


def get_torch_function_mode_stack_at(ind):
    assert ind < _len_torch_function_stack() and ind >= 0
    return torch._C._get_function_stack_at(ind)


def set_torch_function_mode_stack(stack):
    for _ in range(_len_torch_function_stack()):
        _pop_torch_function_stack()

    for mode in stack:
        _push_on_torch_function_stack(mode)


def clear_torch_function_mode_stack():
    for _ in range(_len_torch_function_stack()):
        _pop_torch_function_stack()


# call from C dynamo in order to inspect values in pdb
def _breakpoint_for_c_dynamo(*args):
    breakpoint()


def verify_guard_fn_signature(value):
    fn = value.__metadata_guard__
    sig = inspect.signature(fn)
    if len(sig.parameters) != 2:
        from .exc import InternalTorchDynamoError

        raise InternalTorchDynamoError(
            "Tensor subclass method __metadata_guard__ must take exactly two subclass metadata arguments"
        )
    if fn.__self__ != value.__class__:
        from .exc import InternalTorchDynamoError

        raise InternalTorchDynamoError(
            "Tensor subclass method __metadata_guard__ must be a classmethod"
        )


def does_not_override_dict_iter_methods(user_cls):
    return (
        user_cls.items in (dict.items, OrderedDict.items)
        and user_cls.values in (dict.values, OrderedDict.values)
        and user_cls.keys in (dict.keys, OrderedDict.keys)
        and user_cls.__iter__ in (dict.__iter__, OrderedDict.__iter__)
    )


# Helper functions below are to prevent __torch_function__
# calls from happening in the middle of __torch_function__
# compiled bytecode
# They will be skipped which is the desired result
def call_size(x, i):
    @torch._dynamo.disable(recursive=True)
    def fn(x, i):
        return x.size(i)

    return fn(x, i)


def call_stride(x, i):
    @torch._dynamo.disable(recursive=True)
    def fn(x, i):
        return x.stride(i)

    return fn(x, i)


def call_storage_offset(x):
    @torch._dynamo.disable(recursive=True)
    def fn(x):
        return x.storage_offset()

    return fn(x)


# Helper function to extract relevant parts of a tensor's __dict__ to store in node meta.
# To avoid ref cycles, it's important that no tensors are present here, so leave those out.
def _extract_tensor_dict(t):
    KEYS_TO_COPY = [
        "_dynamo_static_input_type",
        "tag",
    ]

    tensor_dict = {
        key: copy.copy(t.__dict__[key]) for key in KEYS_TO_COPY if key in t.__dict__
    }

    return tensor_dict


# This is useful for reconstructing within the Dynamo graph the non-graph-input objects
# whose lifetime is governed by the user.
# e.g. torch.cuda.Event is a prime example.
user_obj_id_to_weakref: dict[int, weakref.ReferenceType[object]] = {}


def get_user_object_from_id(obj_id):
    obj = user_obj_id_to_weakref[obj_id]()
    assert obj is not None, "User object is no longer alive"
    return obj


def store_user_object_weakref(obj):
    obj_id = id(obj)
    user_obj_id_to_weakref[obj_id] = weakref.ref(obj)


class CompileTimeInstructionCounter:
    _counter: int = 0
    _id: int = -1
    _depth = 0

    @classmethod
    def start(cls) -> None:
        cls._depth = cls._depth + 1
        if cls._depth == 1:
            cls._id = _instruction_counter.start()

    @classmethod
    def end(cls) -> None:
        cls._depth = cls._depth - 1
        if cls._depth == 0:
            cls._counter += _instruction_counter.end(cls._id)
            cls._id = -1

    @classmethod
    def clear(cls) -> None:
        cls._counter = 0

    @classmethod
    def value(cls) -> int:
        return cls._counter

    @classmethod
    @contextmanager
    def record(cls):
        try:
            if config.record_compile_time_instruction_count:
                cls.start()
            yield
        finally:
            if config.record_compile_time_instruction_count:
                cls.end()


def set_feature_use(feature: str, usage: bool):
    """
    Records whether we are using a feature
    Generally a feature is a JK.
    """
    # Note that sometimes (tests etc...) we're not in a context which we can record into
    if get_metrics_context().in_progress():
        get_metrics_context().set_key_value("feature_usage", feature, usage)


_ddp_optimization_mode: tuple[str, ...] = (
    "ddp_optimizer",
    "python_reducer",  # experimental mode
    "no_optimization",
)


def get_optimize_ddp_mode():
    optimize_ddp = config.optimize_ddp
    if isinstance(optimize_ddp, bool):
        mode = "ddp_optimizer" if optimize_ddp else "no_optimization"
    elif isinstance(optimize_ddp, str):
        mode = optimize_ddp
    else:
        raise ValueError(
            f"Invalid dynamo config optimize_ddp type {type(optimize_ddp)=}"
        )

    assert mode in _ddp_optimization_mode, (
        f"Invalid dynamo config optimize_ddp value {mode=}"
    )
    return mode<|MERGE_RESOLUTION|>--- conflicted
+++ resolved
@@ -94,7 +94,14 @@
 
 
 if typing.TYPE_CHECKING:
-    from collections.abc import Generator, Iterable, Iterator, KeysView, ValuesView
+    from collections.abc import (
+        Generator,
+        ItemsView,
+        Iterable,
+        Iterator,
+        KeysView,
+        ValuesView,
+    )
 
 
 try:
@@ -579,11 +586,26 @@
     @staticmethod
     def try_add_pt2_compile(event_name: str, **metadata: object):
         """
-        Adds to an existing pt2_compile event, but silently returns if the event doesn't exist.
+        Adds to an existing pt2_compile event, but silently returns if the event doesn't exist
+        or ChromiumEventLogger is not initialized.
         This function is syntactic sugar for chromium_event_logger().try_add_event_data.
         """
+        if CHROMIUM_EVENT_LOG is None:
+            return
         chromium_log = get_chromium_event_logger()
         chromium_log.try_add_event_data(event_name, **metadata)
+
+    @staticmethod
+    def try_(method_fn, *args, **kwargs):
+        """
+        Special function that quietly runs a given method, returning if CHROMIUM_EVENT_LOG is None or metrics context is not set
+        """
+        if CHROMIUM_EVENT_LOG is None:
+            return
+        metrics_context = get_metrics_context()
+        if not metrics_context.in_progress():
+            return
+        method_fn(*args, **kwargs)
 
 
 @contextmanager
@@ -596,8 +618,9 @@
     dynamo_compile_column_us: Optional[str] = None,
     dynamo_compile_runtime_column_us: Optional[str] = None,
     compile_id: Optional[CompileId] = None,
-    is_forward: Optional[bool] = None,
+    is_backward: Optional[bool] = None,
     log_waitcounter: bool = False,
+    waitcounter_name_override: Optional[str] = None,
 ) -> Generator[Any, None, None]:
     """
     dynamo_timed is a context manager
@@ -638,7 +661,8 @@
     - compile_id: In the typical case, this parameter should not be needed. Use to
       supply the compile_id for those cases where we want to log a compile_id where
       it's not naturally available, e.g., for runtime autotuning.
-    - is_forward: Optionally set an is_forward field for those logging destinations
+    - is_backward: Specify forward/backward directly when not available in a
+      CompileContext, e.g., during runtime autotuning.
       that support it.
     - log_waitcounter: If set, we'll log a waitcounter of the form "pytorch.dynamo_timed.{key}"
     """
@@ -664,8 +688,8 @@
         event_metadata.update(metadata)
     if fn_name:
         event_metadata.update({"fn_name": fn_name})
-    if is_forward is not None:
-        event_metadata.update({"is_backward": not is_forward})
+    if is_backward is not None:
+        event_metadata.update({"is_backward": is_backward})
 
     chromium_log: ChromiumEventLogger = get_chromium_event_logger()
     start_ns = time.time_ns()
@@ -673,13 +697,23 @@
         event_name, start_ns, event_metadata, log_pt2_compile_event, compile_id
     )
 
+    cx_managers: list[typing.Any] = [
+        torch.profiler.record_function(f"{key} (dynamo_timed)")
+    ]
+    wait_counter_name = key
+    if waitcounter_name_override:
+        wait_counter_name = waitcounter_name_override
+
+    if log_waitcounter:
+        cx_managers.append(
+            _WaitCounter(f"pytorch.wait_counter.{wait_counter_name}").guard()
+        )
+
     try:
-        with torch.profiler.record_function(f"{key} (dynamo_timed)"):
-            if log_waitcounter:
-                with _WaitCounter(f"pytorch.dynamo_timed.{key}").guard():
-                    yield
-            else:
-                yield
+        with contextlib.ExitStack() as stack:
+            for cx in cx_managers:
+                stack.enter_context(cx)
+            yield
     finally:
         end_ns = time.time_ns()
         time_spent_ns = end_ns - start_ns
@@ -707,7 +741,7 @@
                 extra={
                     "compile_id": compile_id,
                     "is_runtime": True,
-                    "is_forward": is_forward,
+                    "is_forward": not is_backward,
                 },
             )
             cumulative_time_spent_ns[event_name] += time_spent_ns
@@ -1231,13 +1265,10 @@
     num_graph_breaks: Optional[int] = None
     triton_kernel_compile_times_us: Optional[str] = None
     ir_count: Optional[int] = None
-<<<<<<< HEAD
-=======
     cudagraph_skip_reason: Optional[str] = None
     python_version: Optional[str] = None
     pgo_put_remote_code_state_time_us: Optional[int] = None
     pgo_get_remote_code_state_time_us: Optional[int] = None
->>>>>>> 3da14d38
 
     @classmethod
     def create(cls, metrics: dict[str, Any]):
@@ -1401,6 +1432,7 @@
             "reorderable_logging_functions",
             "ignore_logger_methods",
             "traceable_tensor_subclasses",
+            "nontraceable_tensor_subclasses",
             "_custom_ops_profile",
         }
 
@@ -1499,6 +1531,7 @@
         "triton_version": triton.__version__ if has_triton() else "",
         "remote_cache_version": remote_cache_version,
         "inductor_fx_remote_cache_backend_type": inductor_fx_remote_cache_backend_type,
+        "python_version": sys.version,
     }
 
     compilation_metrics = CompilationMetrics.create({**common_metrics, **metrics})
@@ -2392,6 +2425,7 @@
 
 dict_keys: type[KeysView[Any]] = type({}.keys())
 dict_values: type[ValuesView[Any]] = type({}.values())
+dict_items: type[ItemsView[Any, Any]] = type({}.items())
 odict_values: type[ValuesView[Any]] = type(OrderedDict().values())
 tuple_iterator: type[Iterator[Any]] = type(iter(()))
 range_iterator: type[Iterator[Any]] = type(iter(range(0)))
@@ -2866,7 +2900,7 @@
                     elif use_larger_multiplier_for_smaller_tensor and (
                         fp64_ref.numel() <= 500
                     ):
-                        multiplier = 5.0
+                        multiplier = 8.0
                     elif (
                         fp64_ref.numel() < 1000
                         or (ref.ndim == 4 and ref.shape[-1] == ref.shape[-2] == 1)
@@ -3754,10 +3788,11 @@
 def is_compile_supported(device_type):
     from .eval_frame import is_dynamo_supported
 
+    type = torch.device(device_type).type
     compile_supported = is_dynamo_supported()
-    if device_type == "cpu":
+    if type == "cpu":
         pass
-    elif device_type in ["cuda", "xpu"] and compile_supported:
+    elif type in ["cuda", "xpu"] and compile_supported:
         compile_supported = has_triton()
     else:
         compile_supported = False
@@ -4075,6 +4110,14 @@
     )
 
 
+def is_tensor_getset_descriptor(name):
+    try:
+        attr = inspect.getattr_static(torch.Tensor, name)
+        return type(attr) is types.GetSetDescriptorType
+    except AttributeError:
+        return False
+
+
 def is_torch_function_object(value):
     return hasattr(value, "__torch_function__")
 
@@ -4354,7 +4397,9 @@
 # compiled bytecode
 # They will be skipped which is the desired result
 def call_size(x, i):
-    @torch._dynamo.disable(recursive=True)
+    @torch._dynamo.disable(
+        recursive=True, reason="__torch_function__ tracing helper function"
+    )
     def fn(x, i):
         return x.size(i)
 
@@ -4362,7 +4407,9 @@
 
 
 def call_stride(x, i):
-    @torch._dynamo.disable(recursive=True)
+    @torch._dynamo.disable(
+        recursive=True, reason="__torch_function__ tracing helper function"
+    )
     def fn(x, i):
         return x.stride(i)
 
@@ -4370,7 +4417,9 @@
 
 
 def call_storage_offset(x):
-    @torch._dynamo.disable(recursive=True)
+    @torch._dynamo.disable(
+        recursive=True, reason="__torch_function__ tracing helper function"
+    )
     def fn(x):
         return x.storage_offset()
 
@@ -4478,4 +4527,42 @@
     assert mode in _ddp_optimization_mode, (
         f"Invalid dynamo config optimize_ddp value {mode=}"
     )
-    return mode+    return mode
+
+
+@contextmanager
+def maybe_disable_inference_mode() -> Generator[None, None, None]:
+    """
+    Disables torch.inference_mode for the compilation (still on at runtime).
+    This simplifies the compile stack where we can assume that inference_mode
+    will always be off.
+
+    Since inference_mode is equivalent to no_grad + some optimizations (version
+    counts etc), we turn on no_grad here. The other optimizations are not
+    relevant to torch.compile.
+    """
+    is_inference_mode_on = (
+        config.fake_tensor_disable_inference_mode and torch.is_inference_mode_enabled()
+    )
+    if is_inference_mode_on:
+        with (
+            torch.inference_mode(False),
+            torch.no_grad(),
+        ):
+            yield
+    else:
+        yield
+
+
+@contextmanager
+def maybe_disable_inference_mode_for_fake_prop() -> Generator[None, None, None]:
+    """
+    Turns off tracking of inference_mode for fake tensor propagation. With this
+    context manager, when a real tensor is converted to fake tensor, the fake
+    tensor looses its inference-ness.
+    """
+    if config.fake_tensor_disable_inference_mode:
+        with torch._subclasses.meta_utils.disable_inference_mode_for_fake_prop():
+            yield
+    else:
+        yield