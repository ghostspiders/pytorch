--- conflicted
+++ resolved
@@ -24,16 +24,12 @@
 import torch._ops
 import torch._prims.executor
 import torch.fx
-import torch.utils.pytree.python as pytree
+import torch.utils.pytree as pytree
 from torch._subclasses.fake_tensor import FakeTensor
 from torch.fx._compatibility import compatibility
 from torch.fx.passes.fake_tensor_prop import FakeTensorProp
 from torch.fx.passes.operator_support import OperatorSupport
 from torch.fx.passes.tools_common import CALLABLE_NODE_OPS
-<<<<<<< HEAD
-from torch.utils import pytree
-=======
->>>>>>> 6eccd450
 
 
 if TYPE_CHECKING:
@@ -286,11 +282,7 @@
 
 def _infer_ep_from_graph_module(graph_module: torch.fx.GraphModule) -> Tuple[str, ...]:
     """Return the all valid devices (i.e., GPU or CPU) among outputs of this torch.fx.GraphModule."""
-<<<<<<< HEAD
     flattened_output_args = pytree.tree_iter(
-=======
-    flattened_output_args, _ = pytree.tree_flatten(
->>>>>>> 6eccd450
         _extract_graph_module_outputs(graph_module)
     )
     # Output arguments with example value (type: torch.Tensor) in the `graph_module`.
