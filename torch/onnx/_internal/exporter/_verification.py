--- conflicted
+++ resolved
@@ -1,4 +1,3 @@
-# mypy: allow-untyped-defs
 from __future__ import annotations
 
 
@@ -8,6 +7,7 @@
 ]
 
 import dataclasses
+import logging
 import math
 from typing import Any, TYPE_CHECKING
 
@@ -16,7 +16,12 @@
 
 
 if TYPE_CHECKING:
+    from onnxscript import ir
+
     from torch.onnx._internal.exporter import _onnx_program
+
+
+logger = logging.getLogger(__name__)
 
 
 @dataclasses.dataclass
@@ -30,6 +35,47 @@
     actual_dtype: torch.dtype
     # NOTE: We don't need to include shape because the expected shape is already known
     # and checked by the runtime
+
+    @classmethod
+    def from_tensors(
+        cls,
+        name: str,
+        expected: torch.Tensor | int | float | bool,
+        actual: torch.Tensor | int | float | bool,
+    ) -> VerificationInfo:
+        """Create a VerificationInfo object from two tensors.
+
+        Args:
+            name: The name of the value.
+            expected: The expected tensor.
+            actual: The actual tensor.
+
+        Returns:
+            VerificationInfo: The VerificationInfo object.
+        """
+        if not isinstance(expected, torch.Tensor):
+            expected = torch.tensor(expected)
+        if not isinstance(actual, torch.Tensor):
+            actual = torch.tensor(actual)
+
+        max_abs_diff, max_rel_diff, abs_diff, rel_diff = _compare_tensors(
+            expected, actual
+        )
+        bins = torch.tensor(
+            [0.0, 1e-6, 1e-5, 1e-4, 1e-3, 1e-2, 1e-1, 1.0, 10, 1000000],
+            dtype=torch.float,
+        )
+        abs_diff_hist = torch.histogram(abs_diff.float(), bins=bins)
+        rel_diff_hist = torch.histogram(rel_diff.float(), bins=bins)
+        return cls(
+            name=name,
+            max_abs_diff=max_abs_diff,
+            max_rel_diff=max_rel_diff,
+            abs_diff_hist=abs_diff_hist,
+            rel_diff_hist=rel_diff_hist,
+            expected_dtype=expected.dtype,
+            actual_dtype=actual.dtype,
+        )
 
 
 def _compare_tensors(
@@ -44,6 +90,8 @@
     if expected.dtype == torch.bool:
         expected = expected.to(torch.float32)
         actual = actual.to(torch.float32)
+    if torch.is_complex(expected):
+        expected = torch.view_as_real(expected)
     abs_diff = torch.abs(expected - actual)
     eps = 1e-7
     normalizer = torch.abs(expected) + eps
@@ -59,7 +107,20 @@
     onnx_program: _onnx_program.ONNXProgram,
     args: tuple[Any, ...] | None = None,
     kwargs: dict[str, Any] | None = None,
+    compare_intermediates: bool = False,
 ) -> list[VerificationInfo]:
+    """Verify the ONNX model by comparing the values with the expected values from ExportedProgram.
+
+    Args:
+        onnx_program: The ONNX program to verify.
+        args: The input arguments for the model.
+        kwargs: The keyword arguments for the model.
+        compare_intermediates: Whether to verify intermediate values. This is going
+            to take longer time, so it is disabled by default.
+
+    Returns:
+        VerificationInfo objects containing the verification information for each value.
+    """
     exported_program = onnx_program.exported_program
     if exported_program is None:
         raise ValueError(
@@ -78,24 +139,131 @@
         args = ()
     if kwargs is None:
         kwargs = {}
-    torch_module = exported_program.module()
-    torch_outputs, _ = _pytree.tree_flatten(torch_module(*args, **kwargs))
-    onnx_outputs = onnx_program(*args, **kwargs)
-    results = []
-    for torch_output, onnx_output, output_val in zip(
-        torch_outputs, onnx_outputs, onnx_program.model.graph.outputs
-    ):
-        name = output_val.name
-        max_abs_diff, max_rel_diff, abs_diff, rel_diff = _compare_tensors(
-            torch_output, onnx_output
-        )
-<<<<<<< HEAD
-        abs_diff = abs_diff.flatten()
-        rel_diff = rel_diff.flatten()
-        bins = torch.tensor(
-            [0.0, 1e-6, 1e-5, 1e-4, 1e-3, 1e-2, 1e-1, 1.0, 10, 1000000],
-            dtype=abs_diff.dtype,
-=======
+
+    # Flatten args for ONNX program and the VerificationInterpreter
+    flat_args, _ = exported_program._get_flat_args_with_check(args, kwargs)
+
+    if not compare_intermediates:
+        # Compare the output values
+        torch_outputs, _ = _pytree.tree_flatten(
+            exported_program.module()(*args, **kwargs)
+        )
+        onnx_outputs = onnx_program(*flat_args)
+        results = []
+        for torch_output, onnx_output, output_val in zip(
+            torch_outputs, onnx_outputs, onnx_program.model.graph.outputs
+        ):
+            results.append(
+                VerificationInfo.from_tensors(
+                    name=str(output_val.name),
+                    expected=torch_output,
+                    actual=onnx_output,
+                )
+            )
+        return results
+
+    # Use the _VerificationInterpreter to get the intermediate values
+    # By design the output values are included too
+    interpreter = _VerificationInterpreter(onnx_program)
+    interpreter.run(*flat_args)
+
+    return interpreter.verification_infos
+
+
+def _create_value_mapping(graph: ir.Graph) -> dict[str, ir.Value]:
+    """Return a dictionary mapping names to values in the graph.
+
+    The mapping does not include values from subgraphs.
+
+    Args:
+        graph: The graph to extract the mapping from.
+
+    Returns:
+        A dictionary mapping names to values.
+    """
+    values = {}
+    values.update(graph.initializers)
+    # The names of the values can be None or "", which we need to exclude
+    for input in graph.inputs:
+        if not input.name:
+            continue
+        values[input.name] = input
+    for node in graph:
+        for value in node.outputs:
+            if not value.name:
+                continue
+            values[value.name] = value
+    return values
+
+
+class _VerificationInterpreter(torch.fx.Interpreter):
+    """Interpreter for verifying converted ONNX model accuracy by comparing intermediate values.
+
+    To compare models, first initialize the interpreter with an ONNX program.
+    Then, call the :meth:`run` method with the input arguments to execute the model.
+    The :meth:`run` method will execute the model and populate the
+    :attr:`verification_infos` attribute with the verification information for each value.
+
+    ::
+        onnx_program = torch.onnx.export(model, args, dynamo=True)
+        interpreter = _VerificationInterpreter(onnx_program)
+        interpreter.run(*args)
+        verification_infos = interpreter.verification_infos
+        for info in verification_infos:
+            print("value name:", info.name, info)
+
+    The verification information includes the maximum absolute difference, maximum relative
+    difference, and histograms of absolute and relative differences between the expected
+    and actual values. See :class:`VerificationInfo` for more details.
+
+    Attributes:
+        verification_infos: A list of verification information for each value.
+            It is populated when the `run` method is called.
+    """
+
+    def __init__(self, onnx_program: torch.onnx.ONNXProgram) -> None:
+        """Initialize the _VerificationInterpreter with an ONNX program.
+
+        Args:
+            onnx_program: The ONNX program to verify.
+        """
+        if onnx_program.exported_program is None:
+            raise ValueError(
+                "The ONNX program does not contain an exported_program. "
+                "Please provide an exported_program to verify the ONNX program."
+            )
+        super().__init__(onnx_program.exported_program.module())
+        self._onnx_program = onnx_program
+        self._onnx_values = _create_value_mapping(onnx_program.model.graph)
+        self._args: tuple[Any, ...] = ()
+        self.verification_infos: list[VerificationInfo] = []
+
+    def run(
+        self,
+        *args: Any,
+        initial_env: dict[torch.fx.Node, Any] | None = None,
+        enable_io_processing: bool = True,
+    ) -> Any:
+        """Run the interpreter with the given input arguments.
+
+        This method executes the model and populates the :attr:`verification_infos` attribute
+        with the verification information for each value.
+
+        Args:
+            args: The input arguments for the model.
+            initial_env: The initial environment for the interpreter.
+            enable_io_processing: Whether to enable IO processing.
+
+        Returns:
+            Any: The result of executing the model.
+        """
+        self.verification_infos = []
+        self._args = args
+        return super().run(
+            *args,
+            initial_env=initial_env,
+            enable_io_processing=enable_io_processing,
+        )
 
     def run_node(self, n: torch.fx.Node) -> Any:
         result = super().run_node(n)
@@ -117,19 +285,20 @@
             name=node_name,
             expected=result,
             actual=onnx_result,
->>>>>>> f2221b2f
-        )
-        abs_diff_hist = torch.histogram(abs_diff, bins=bins)
-        rel_diff_hist = torch.histogram(rel_diff, bins=bins)
-        results.append(
-            VerificationInfo(
-                name=str(name),
-                max_abs_diff=max_abs_diff,
-                max_rel_diff=max_rel_diff,
-                abs_diff_hist=abs_diff_hist,
-                rel_diff_hist=rel_diff_hist,
-                expected_dtype=torch_output.dtype,
-                actual_dtype=onnx_output.dtype,
-            )
-        )
-    return results+        )
+        self.verification_infos.append(info)
+        if info.max_abs_diff > 0.01 or info.max_rel_diff > 0.1:
+            logger.warning(
+                "Verification info for node %s: max_abs_diff: %s, max_rel_diff: %s",
+                node_name,
+                info.max_abs_diff,
+                info.max_rel_diff,
+            )
+        else:
+            logger.info(
+                "Verification info for node %s: max_abs_diff: %s, max_rel_diff: %s",
+                node_name,
+                info.max_abs_diff,
+                info.max_rel_diff,
+            )
+        return result