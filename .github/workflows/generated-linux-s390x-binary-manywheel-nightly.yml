--- conflicted
+++ resolved
@@ -58,12 +58,8 @@
       #       favor of GPU_ARCH_VERSION
       DESIRED_CUDA: cpu
       GPU_ARCH_TYPE: cpu-s390x
-<<<<<<< HEAD
-      DOCKER_IMAGE: pytorch/manylinuxs390x-builder:cpu-s390x-main
-=======
-      DOCKER_IMAGE: pytorch/manylinuxs390x-builder
-      DOCKER_IMAGE_TAG_PREFIX: cpu-s390x
->>>>>>> 6efc5722
+      DOCKER_IMAGE: pytorch/manylinuxs390x-builder
+      DOCKER_IMAGE_TAG_PREFIX: cpu-s390x
       use_split_build: False
       DESIRED_PYTHON: "3.9"
       runs_on: linux.s390x
@@ -87,12 +83,8 @@
       #       favor of GPU_ARCH_VERSION
       DESIRED_CUDA: cpu
       GPU_ARCH_TYPE: cpu-s390x
-<<<<<<< HEAD
-      DOCKER_IMAGE: pytorch/manylinuxs390x-builder:cpu-s390x-main
-=======
-      DOCKER_IMAGE: pytorch/manylinuxs390x-builder
-      DOCKER_IMAGE_TAG_PREFIX: cpu-s390x
->>>>>>> 6efc5722
+      DOCKER_IMAGE: pytorch/manylinuxs390x-builder
+      DOCKER_IMAGE_TAG_PREFIX: cpu-s390x
       use_split_build: False
       DESIRED_PYTHON: "3.9"
       build_name: manywheel-py3_9-cpu-s390x
@@ -114,12 +106,8 @@
       #       favor of GPU_ARCH_VERSION
       DESIRED_CUDA: cpu
       GPU_ARCH_TYPE: cpu-s390x
-<<<<<<< HEAD
-      DOCKER_IMAGE: pytorch/manylinuxs390x-builder:cpu-s390x-main
-=======
-      DOCKER_IMAGE: pytorch/manylinuxs390x-builder
-      DOCKER_IMAGE_TAG_PREFIX: cpu-s390x
->>>>>>> 6efc5722
+      DOCKER_IMAGE: pytorch/manylinuxs390x-builder
+      DOCKER_IMAGE_TAG_PREFIX: cpu-s390x
       use_split_build: False
       DESIRED_PYTHON: "3.9"
       build_name: manywheel-py3_9-cpu-s390x
@@ -138,12 +126,8 @@
       #       favor of GPU_ARCH_VERSION
       DESIRED_CUDA: cpu
       GPU_ARCH_TYPE: cpu-s390x
-<<<<<<< HEAD
-      DOCKER_IMAGE: pytorch/manylinuxs390x-builder:cpu-s390x-main
-=======
-      DOCKER_IMAGE: pytorch/manylinuxs390x-builder
-      DOCKER_IMAGE_TAG_PREFIX: cpu-s390x
->>>>>>> 6efc5722
+      DOCKER_IMAGE: pytorch/manylinuxs390x-builder
+      DOCKER_IMAGE_TAG_PREFIX: cpu-s390x
       use_split_build: False
       DESIRED_PYTHON: "3.10"
       runs_on: linux.s390x
@@ -167,12 +151,8 @@
       #       favor of GPU_ARCH_VERSION
       DESIRED_CUDA: cpu
       GPU_ARCH_TYPE: cpu-s390x
-<<<<<<< HEAD
-      DOCKER_IMAGE: pytorch/manylinuxs390x-builder:cpu-s390x-main
-=======
-      DOCKER_IMAGE: pytorch/manylinuxs390x-builder
-      DOCKER_IMAGE_TAG_PREFIX: cpu-s390x
->>>>>>> 6efc5722
+      DOCKER_IMAGE: pytorch/manylinuxs390x-builder
+      DOCKER_IMAGE_TAG_PREFIX: cpu-s390x
       use_split_build: False
       DESIRED_PYTHON: "3.10"
       build_name: manywheel-py3_10-cpu-s390x
@@ -194,12 +174,8 @@
       #       favor of GPU_ARCH_VERSION
       DESIRED_CUDA: cpu
       GPU_ARCH_TYPE: cpu-s390x
-<<<<<<< HEAD
-      DOCKER_IMAGE: pytorch/manylinuxs390x-builder:cpu-s390x-main
-=======
-      DOCKER_IMAGE: pytorch/manylinuxs390x-builder
-      DOCKER_IMAGE_TAG_PREFIX: cpu-s390x
->>>>>>> 6efc5722
+      DOCKER_IMAGE: pytorch/manylinuxs390x-builder
+      DOCKER_IMAGE_TAG_PREFIX: cpu-s390x
       use_split_build: False
       DESIRED_PYTHON: "3.10"
       build_name: manywheel-py3_10-cpu-s390x
@@ -218,12 +194,8 @@
       #       favor of GPU_ARCH_VERSION
       DESIRED_CUDA: cpu
       GPU_ARCH_TYPE: cpu-s390x
-<<<<<<< HEAD
-      DOCKER_IMAGE: pytorch/manylinuxs390x-builder:cpu-s390x-main
-=======
-      DOCKER_IMAGE: pytorch/manylinuxs390x-builder
-      DOCKER_IMAGE_TAG_PREFIX: cpu-s390x
->>>>>>> 6efc5722
+      DOCKER_IMAGE: pytorch/manylinuxs390x-builder
+      DOCKER_IMAGE_TAG_PREFIX: cpu-s390x
       use_split_build: False
       DESIRED_PYTHON: "3.11"
       runs_on: linux.s390x
@@ -247,12 +219,8 @@
       #       favor of GPU_ARCH_VERSION
       DESIRED_CUDA: cpu
       GPU_ARCH_TYPE: cpu-s390x
-<<<<<<< HEAD
-      DOCKER_IMAGE: pytorch/manylinuxs390x-builder:cpu-s390x-main
-=======
-      DOCKER_IMAGE: pytorch/manylinuxs390x-builder
-      DOCKER_IMAGE_TAG_PREFIX: cpu-s390x
->>>>>>> 6efc5722
+      DOCKER_IMAGE: pytorch/manylinuxs390x-builder
+      DOCKER_IMAGE_TAG_PREFIX: cpu-s390x
       use_split_build: False
       DESIRED_PYTHON: "3.11"
       build_name: manywheel-py3_11-cpu-s390x
@@ -274,12 +242,8 @@
       #       favor of GPU_ARCH_VERSION
       DESIRED_CUDA: cpu
       GPU_ARCH_TYPE: cpu-s390x
-<<<<<<< HEAD
-      DOCKER_IMAGE: pytorch/manylinuxs390x-builder:cpu-s390x-main
-=======
-      DOCKER_IMAGE: pytorch/manylinuxs390x-builder
-      DOCKER_IMAGE_TAG_PREFIX: cpu-s390x
->>>>>>> 6efc5722
+      DOCKER_IMAGE: pytorch/manylinuxs390x-builder
+      DOCKER_IMAGE_TAG_PREFIX: cpu-s390x
       use_split_build: False
       DESIRED_PYTHON: "3.11"
       build_name: manywheel-py3_11-cpu-s390x
@@ -298,12 +262,8 @@
       #       favor of GPU_ARCH_VERSION
       DESIRED_CUDA: cpu
       GPU_ARCH_TYPE: cpu-s390x
-<<<<<<< HEAD
-      DOCKER_IMAGE: pytorch/manylinuxs390x-builder:cpu-s390x-main
-=======
-      DOCKER_IMAGE: pytorch/manylinuxs390x-builder
-      DOCKER_IMAGE_TAG_PREFIX: cpu-s390x
->>>>>>> 6efc5722
+      DOCKER_IMAGE: pytorch/manylinuxs390x-builder
+      DOCKER_IMAGE_TAG_PREFIX: cpu-s390x
       use_split_build: False
       DESIRED_PYTHON: "3.12"
       runs_on: linux.s390x
@@ -327,12 +287,8 @@
       #       favor of GPU_ARCH_VERSION
       DESIRED_CUDA: cpu
       GPU_ARCH_TYPE: cpu-s390x
-<<<<<<< HEAD
-      DOCKER_IMAGE: pytorch/manylinuxs390x-builder:cpu-s390x-main
-=======
-      DOCKER_IMAGE: pytorch/manylinuxs390x-builder
-      DOCKER_IMAGE_TAG_PREFIX: cpu-s390x
->>>>>>> 6efc5722
+      DOCKER_IMAGE: pytorch/manylinuxs390x-builder
+      DOCKER_IMAGE_TAG_PREFIX: cpu-s390x
       use_split_build: False
       DESIRED_PYTHON: "3.12"
       build_name: manywheel-py3_12-cpu-s390x
@@ -354,12 +310,8 @@
       #       favor of GPU_ARCH_VERSION
       DESIRED_CUDA: cpu
       GPU_ARCH_TYPE: cpu-s390x
-<<<<<<< HEAD
-      DOCKER_IMAGE: pytorch/manylinuxs390x-builder:cpu-s390x-main
-=======
-      DOCKER_IMAGE: pytorch/manylinuxs390x-builder
-      DOCKER_IMAGE_TAG_PREFIX: cpu-s390x
->>>>>>> 6efc5722
+      DOCKER_IMAGE: pytorch/manylinuxs390x-builder
+      DOCKER_IMAGE_TAG_PREFIX: cpu-s390x
       use_split_build: False
       DESIRED_PYTHON: "3.12"
       build_name: manywheel-py3_12-cpu-s390x
@@ -378,12 +330,8 @@
       #       favor of GPU_ARCH_VERSION
       DESIRED_CUDA: cpu
       GPU_ARCH_TYPE: cpu-s390x
-<<<<<<< HEAD
-      DOCKER_IMAGE: pytorch/manylinuxs390x-builder:cpu-s390x-main
-=======
-      DOCKER_IMAGE: pytorch/manylinuxs390x-builder
-      DOCKER_IMAGE_TAG_PREFIX: cpu-s390x
->>>>>>> 6efc5722
+      DOCKER_IMAGE: pytorch/manylinuxs390x-builder
+      DOCKER_IMAGE_TAG_PREFIX: cpu-s390x
       use_split_build: False
       DESIRED_PYTHON: "3.13"
       runs_on: linux.s390x
@@ -407,12 +355,8 @@
       #       favor of GPU_ARCH_VERSION
       DESIRED_CUDA: cpu
       GPU_ARCH_TYPE: cpu-s390x
-<<<<<<< HEAD
-      DOCKER_IMAGE: pytorch/manylinuxs390x-builder:cpu-s390x-main
-=======
-      DOCKER_IMAGE: pytorch/manylinuxs390x-builder
-      DOCKER_IMAGE_TAG_PREFIX: cpu-s390x
->>>>>>> 6efc5722
+      DOCKER_IMAGE: pytorch/manylinuxs390x-builder
+      DOCKER_IMAGE_TAG_PREFIX: cpu-s390x
       use_split_build: False
       DESIRED_PYTHON: "3.13"
       build_name: manywheel-py3_13-cpu-s390x
@@ -434,12 +378,8 @@
       #       favor of GPU_ARCH_VERSION
       DESIRED_CUDA: cpu
       GPU_ARCH_TYPE: cpu-s390x
-<<<<<<< HEAD
-      DOCKER_IMAGE: pytorch/manylinuxs390x-builder:cpu-s390x-main
-=======
-      DOCKER_IMAGE: pytorch/manylinuxs390x-builder
-      DOCKER_IMAGE_TAG_PREFIX: cpu-s390x
->>>>>>> 6efc5722
+      DOCKER_IMAGE: pytorch/manylinuxs390x-builder
+      DOCKER_IMAGE_TAG_PREFIX: cpu-s390x
       use_split_build: False
       DESIRED_PYTHON: "3.13"
       build_name: manywheel-py3_13-cpu-s390x
