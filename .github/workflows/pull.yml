--- conflicted
+++ resolved
@@ -278,24 +278,14 @@
       test-matrix: ${{ needs.linux-focal-cuda11_8-py3_10-gcc9-build.outputs.test-matrix }}
     secrets: inherit
 
-<<<<<<< HEAD
-  linux-focal-cuda12_4-py3_10-gcc9-build:
-    name: linux-focal-cuda12.4-py3.10-gcc9
-=======
   linux-focal-cuda12_6-py3_10-gcc11-build:
     name: linux-focal-cuda12.6-py3.10-gcc11
->>>>>>> f2221b2f
-    uses: ./.github/workflows/_linux-build.yml
-    needs: get-label-type
-    with:
-      runner_prefix: "${{ needs.get-label-type.outputs.label-type }}"
-<<<<<<< HEAD
-      build-environment: linux-focal-cuda12.4-py3.10-gcc9
-      docker-image-name: pytorch-linux-focal-cuda12.4-cudnn9-py3-gcc9
-=======
+    uses: ./.github/workflows/_linux-build.yml
+    needs: get-label-type
+    with:
+      runner_prefix: "${{ needs.get-label-type.outputs.label-type }}"
       build-environment: linux-focal-cuda12.6-py3.10-gcc11
       docker-image-name: pytorch-linux-focal-cuda12.6-cudnn9-py3-gcc11
->>>>>>> f2221b2f
       test-matrix: |
         { include: [
           { config: "default", shard: 1, num_shards: 5, runner: "${{ needs.get-label-type.outputs.label-type }}linux.4xlarge.nvidia.gpu" },
@@ -306,19 +296,6 @@
         ]}
     secrets: inherit
 
-<<<<<<< HEAD
-  linux-focal-cuda12_4-py3_10-gcc9-test:
-    name: linux-focal-cuda12.4-py3.10-gcc9
-    uses: ./.github/workflows/_linux-test.yml
-    needs:
-      - linux-focal-cuda12_4-py3_10-gcc9-build
-      - target-determination
-    with:
-      timeout-minutes: 360
-      build-environment: linux-focal-cuda12.4-py3.10-gcc9
-      docker-image: ${{ needs.linux-focal-cuda12_4-py3_10-gcc9-build.outputs.docker-image }}
-      test-matrix: ${{ needs.linux-focal-cuda12_4-py3_10-gcc9-build.outputs.test-matrix }}
-=======
   linux-focal-cuda12_6-py3_10-gcc11-test:
     name: linux-focal-cuda12.6-py3.10-gcc11
     uses: ./.github/workflows/_linux-test.yml
@@ -330,7 +307,6 @@
       build-environment: linux-focal-cuda12.6-py3.10-gcc11
       docker-image: ${{ needs.linux-focal-cuda12_6-py3_10-gcc11-build.outputs.docker-image }}
       test-matrix: ${{ needs.linux-focal-cuda12_6-py3_10-gcc11-build.outputs.test-matrix }}
->>>>>>> f2221b2f
     secrets: inherit
 
   linux-jammy-py3-clang12-mobile-build:
@@ -411,13 +387,8 @@
     needs: get-label-type
     with:
       runner: "${{ needs.get-label-type.outputs.label-type }}linux.large"
-<<<<<<< HEAD
-      build-environment: linux-focal-cuda12.4-py3.10-gcc9-bazel-test
-      docker-image-name: pytorch-linux-focal-cuda12.4-cudnn9-py3-gcc9
-=======
       build-environment: linux-focal-cuda12.6-py3.10-gcc11-bazel-test
       docker-image-name: pytorch-linux-focal-cuda12.6-cudnn9-py3-gcc11
->>>>>>> f2221b2f
       cuda-version: cpu
       test-matrix: |
         { include: [
@@ -459,24 +430,14 @@
         ]}
     secrets: inherit
 
-<<<<<<< HEAD
-  linux-focal-cuda12_4-py3_10-gcc9-sm89-build:
-    name: linux-focal-cuda12.4-py3.10-gcc9-sm89
-=======
   linux-focal-cuda12_6-py3_10-gcc11-sm89-build:
     name: linux-focal-cuda12.6-py3.10-gcc11-sm89
->>>>>>> f2221b2f
-    uses: ./.github/workflows/_linux-build.yml
-    needs: get-label-type
-    with:
-      runner_prefix: "${{ needs.get-label-type.outputs.label-type }}"
-<<<<<<< HEAD
-      build-environment: linux-focal-cuda12.4-py3.10-gcc9-sm89
-      docker-image-name: pytorch-linux-focal-cuda12.4-cudnn9-py3-gcc9
-=======
+    uses: ./.github/workflows/_linux-build.yml
+    needs: get-label-type
+    with:
+      runner_prefix: "${{ needs.get-label-type.outputs.label-type }}"
       build-environment: linux-focal-cuda12.6-py3.10-gcc11-sm89
       docker-image-name: pytorch-linux-focal-cuda12.6-cudnn9-py3-gcc11
->>>>>>> f2221b2f
       cuda-arch-list: 8.9
       test-matrix: |
         { include: [
@@ -488,28 +449,16 @@
         ]}
     secrets: inherit
 
-<<<<<<< HEAD
-  unstable-linux-focal-cuda12_4-py3_10-gcc9-sm89-build-xfail:
-    # A version of the build that sets a larger number of jobs for a build.  May
-    # OOM
-    name: unstable-linux-focal-cuda12.4-py3.10-gcc9-sm89-xfail
-=======
   unstable-linux-focal-cuda12_6-py3_10-gcc11-sm89-build-xfail:
     # A version of the build that sets a larger number of jobs for a build.  May
     # OOM
     name: unstable-linux-focal-cuda12.6-py3.10-gcc11-sm89-xfail
->>>>>>> f2221b2f
-    uses: ./.github/workflows/_linux-build.yml
-    needs: get-label-type
-    with:
-      runner_prefix: "${{ needs.get-label-type.outputs.label-type }}"
-<<<<<<< HEAD
-      build-environment: linux-focal-cuda12.4-py3.10-gcc9-sm89
-      docker-image-name: pytorch-linux-focal-cuda12.4-cudnn9-py3-gcc9
-=======
+    uses: ./.github/workflows/_linux-build.yml
+    needs: get-label-type
+    with:
+      runner_prefix: "${{ needs.get-label-type.outputs.label-type }}"
       build-environment: linux-focal-cuda12.6-py3.10-gcc11-sm89
       docker-image-name: pytorch-linux-focal-cuda12.6-cudnn9-py3-gcc11
->>>>>>> f2221b2f
       cuda-arch-list: 8.9
       max-jobs: 4
       # Doesn't actually run tests, but need this in order to prevent the build
@@ -520,18 +469,6 @@
         ]}
     secrets: inherit
 
-<<<<<<< HEAD
-  linux-focal-cuda12_4-py3_10-gcc9-sm89-test:
-    name: linux-focal-cuda12.4-py3.10-gcc9-sm89
-    uses: ./.github/workflows/_linux-test.yml
-    needs:
-      - linux-focal-cuda12_4-py3_10-gcc9-sm89-build
-      - target-determination
-    with:
-      build-environment: linux-focal-cuda12.4-py3.10-gcc9-sm89
-      docker-image: ${{ needs.linux-focal-cuda12_4-py3_10-gcc9-sm89-build.outputs.docker-image }}
-      test-matrix: ${{ needs.linux-focal-cuda12_4-py3_10-gcc9-sm89-build.outputs.test-matrix }}
-=======
   linux-focal-cuda12_6-py3_10-gcc11-sm89-test:
     name: linux-focal-cuda12.6-py3.10-gcc11-sm89
     uses: ./.github/workflows/_linux-test.yml
@@ -542,7 +479,6 @@
       build-environment: linux-focal-cuda12.6-py3.10-gcc11-sm89
       docker-image: ${{ needs.linux-focal-cuda12_6-py3_10-gcc11-sm89-build.outputs.docker-image }}
       test-matrix: ${{ needs.linux-focal-cuda12_6-py3_10-gcc11-sm89-build.outputs.test-matrix }}
->>>>>>> f2221b2f
     secrets: inherit
 
   linux-jammy-py3-clang12-executorch-build:
@@ -567,38 +503,6 @@
       build-environment: linux-jammy-py3-clang12-executorch
       docker-image: ${{ needs.linux-jammy-py3-clang12-executorch-build.outputs.docker-image }}
       test-matrix: ${{ needs.linux-jammy-py3-clang12-executorch-build.outputs.test-matrix }}
-    secrets: inherit
-
-  linux-focal-py3_12-clang10-experimental-split-build:
-    if: false # See https://github.com/pytorch/pytorch/issues/138750
-    name: linux-focal-py3.12-clang10-experimental-split-build
-    uses: ./.github/workflows/_linux-build.yml
-    needs: get-label-type
-    with:
-      runner_prefix: "${{ needs.get-label-type.outputs.label-type }}"
-      use_split_build: True
-      build-environment: linux-focal-py3.12-clang10
-      docker-image-name: pytorch-linux-focal-py3.12-clang10
-      test-matrix: |
-        { include: [
-          { config: "default", shard: 1, num_shards: 3, runner: "linux.4xlarge" },
-          { config: "default", shard: 2, num_shards: 3, runner: "linux.4xlarge" },
-          { config: "default", shard: 3, num_shards: 3, runner: "linux.4xlarge" },
-          { config: "dynamo_wrapped", shard: 1, num_shards: 3, runner: "linux.2xlarge" },
-          { config: "dynamo_wrapped", shard: 2, num_shards: 3, runner: "linux.2xlarge" },
-          { config: "dynamo_wrapped", shard: 3, num_shards: 3, runner: "linux.2xlarge" },
-        ]}
-    secrets: inherit
-
-  linux-focal-py3_12-clang10-experimental-split-build-test:
-    name: linux-focal-py3.12-clang10-experimental-split-build
-    uses: ./.github/workflows/_linux-test.yml
-    needs: linux-focal-py3_12-clang10-experimental-split-build
-    with:
-      build-environment: linux-focal-py3.12-clang10-experimental-split-build
-      docker-image: ${{ needs.linux-focal-py3_12-clang10-experimental-split-build.outputs.docker-image }}
-      test-matrix: ${{ needs.linux-focal-py3_12-clang10-experimental-split-build.outputs.test-matrix }}
-      timeout-minutes: 600
     secrets: inherit
 
   linux-focal-cuda12_4-py3_10-gcc9-inductor-build:
