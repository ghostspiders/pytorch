--- conflicted
+++ resolved
@@ -45,11 +45,7 @@
         model = FSDP(inner_model).cuda()
         optim = SGD(model.parameters(), lr=0.1)
 
-<<<<<<< HEAD
-        for i in range(3):
-=======
         for _ in range(3):
->>>>>>> 9706ada3
             input = torch.rand((1, 5), dtype=torch.float).cuda()
             input.requires_grad = True
             output = model(input)
