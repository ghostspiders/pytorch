--- conflicted
+++ resolved
@@ -135,15 +135,9 @@
         l_inputs_ = L_inputs_
         l_sizes_0_ = L_sizes_0_
 
-<<<<<<< HEAD
-        getitem: "f32[2]" = l_inputs_[0]
-        getitem_1: "f32[2]" = l_inputs_[1]
-        getitem_2: "f32[2]" = l_inputs_[2];  l_inputs_ = None
-=======
         getitem: "f32[s21]" = l_inputs_[0]
         getitem_1: "f32[s21]" = l_inputs_[1]
         getitem_2: "f32[s21]" = l_inputs_[2];  l_inputs_ = None
->>>>>>> 29317f85
 
         validate_outputs = torch__dynamo_compiled_autograd_ops_validate_outputs([getitem], [((None, None, device(type='cpu'), 6, 0, None), [l_sizes_0_], False)]);  getitem = l_sizes_0_ = None
         getitem_9: "f32[s21]" = validate_outputs[0];  validate_outputs = None
@@ -151,27 +145,15 @@
         call_aot_bwd_prologue = torch__dynamo_compiled_autograd_call_aot_bwd_prologue((), [], getitem_9);  getitem_9 = None
         aot1_tangents_1: "f32[s21]" = call_aot_bwd_prologue[0];  call_aot_bwd_prologue = None
 
-<<<<<<< HEAD
-        new_grad_strided: "f32[2]" = torch.empty_like(getitem_1);  getitem_1 = None
-
-        copy_: "f32[2]" = new_grad_strided.copy_(aot1_tangents_1);  copy_ = None
-=======
         new_grad_strided: "f32[s21]" = torch.empty_like(getitem_1);  getitem_1 = None
->>>>>>> 29317f85
 
         copy_: "f32[s21]" = new_grad_strided.copy_(aot1_tangents_1);  copy_ = None
 
-<<<<<<< HEAD
-        new_grad_strided_1: "f32[2]" = torch.empty_like(getitem_2);  getitem_2 = None
-
-        copy__1: "f32[2]" = new_grad_strided_1.copy_(result);  result = copy__1 = None
-=======
         result: "f32[s21]" = aot1_tangents_1 * aot1_tangents_1;  aot1_tangents_1 = None
 
         new_grad_strided_1: "f32[s21]" = torch.empty_like(getitem_2);  getitem_2 = None
 
         copy__1: "f32[s21]" = new_grad_strided_1.copy_(result);  result = copy__1 = None
->>>>>>> 29317f85
         return (new_grad_strided, new_grad_strided_1)
 """,
                 )
@@ -184,15 +166,9 @@
         l_inputs_ = L_inputs_
         l_sizes_0_ = L_sizes_0_
 
-<<<<<<< HEAD
-        getitem: "f32[2]" = l_inputs_[0]
-        getitem_1: "f32[2]" = l_inputs_[1]
-        getitem_2: "f32[2]" = l_inputs_[2];  l_inputs_ = None
-=======
         getitem: "f32[s21]" = l_inputs_[0]
         getitem_1: "f32[s21]" = l_inputs_[1]
         getitem_2: "f32[s21]" = l_inputs_[2];  l_inputs_ = None
->>>>>>> 29317f85
 
         validate_outputs = torch__dynamo_compiled_autograd_ops_validate_outputs([getitem], [((None, None, device(type='cpu'), 6, 0, None), [l_sizes_0_], False)]);  getitem = l_sizes_0_ = None
         getitem_9: "f32[s21]" = validate_outputs[0];  validate_outputs = None
@@ -202,25 +178,13 @@
 
         new_grad_strided: "f32[s21]" = torch.empty_like(getitem_1);  getitem_1 = None
 
-<<<<<<< HEAD
-        new_grad_strided: "f32[2]" = torch.empty_like(getitem_1);  getitem_1 = None
-
-        copy_: "f32[2]" = new_grad_strided.copy_(aot3_tangents_1);  copy_ = None
-=======
         copy_: "f32[s21]" = new_grad_strided.copy_(aot3_tangents_1);  copy_ = None
->>>>>>> 29317f85
 
         result: "f32[s21]" = aot3_tangents_1 * aot3_tangents_1;  aot3_tangents_1 = None
 
-<<<<<<< HEAD
-        new_grad_strided_1: "f32[2]" = torch.empty_like(getitem_2);  getitem_2 = None
-
-        copy__1: "f32[2]" = new_grad_strided_1.copy_(result);  result = copy__1 = None
-=======
         new_grad_strided_1: "f32[s21]" = torch.empty_like(getitem_2);  getitem_2 = None
 
         copy__1: "f32[s21]" = new_grad_strided_1.copy_(result);  result = copy__1 = None
->>>>>>> 29317f85
         return (new_grad_strided, new_grad_strided_1)
 """,
                 )
@@ -286,15 +250,9 @@
         l_sizes_0_ = L_sizes_0_
         l_hooks_1_keywords_fn_keywords_obj_counter = L_hooks_1_keywords_fn_keywords_obj_counter
 
-<<<<<<< HEAD
-        getitem: "f32[2]" = l_inputs_[0]
-        getitem_1: "f32[2]" = l_inputs_[1]
-        getitem_2: "f32[2]" = l_inputs_[2];  l_inputs_ = None
-=======
         getitem: "f32[s21]" = l_inputs_[0]
         getitem_1: "f32[s21]" = l_inputs_[1]
         getitem_2: "f32[s21]" = l_inputs_[2];  l_inputs_ = None
->>>>>>> 29317f85
 
         validate_outputs = torch__dynamo_compiled_autograd_ops_validate_outputs([getitem], [((None, None, device(type='cpu'), 6, 0, None), [l_sizes_0_], False)]);  getitem = l_sizes_0_ = None
         getitem_9: "f32[s21]" = validate_outputs[0];  validate_outputs = None
@@ -306,25 +264,13 @@
 
         copy_: "f32[s21]" = new_grad_strided.copy_(aot0_tangents_1);  copy_ = None
 
-<<<<<<< HEAD
-        new_grad_strided: "f32[2]" = torch.empty_like(getitem_1);  getitem_1 = None
-
-        copy_: "f32[2]" = new_grad_strided.copy_(aot0_tangents_1);  copy_ = None
-=======
         add: "Sym(s45 + 1)" = l_hooks_1_keywords_fn_keywords_obj_counter + 1;  l_hooks_1_keywords_fn_keywords_obj_counter = None
->>>>>>> 29317f85
 
         result: "f32[s21]" = aot0_tangents_1 * aot0_tangents_1;  aot0_tangents_1 = None
 
         new_grad_strided_1: "f32[s21]" = torch.empty_like(getitem_2);  getitem_2 = None
 
-<<<<<<< HEAD
-        new_grad_strided_1: "f32[2]" = torch.empty_like(getitem_2);  getitem_2 = None
-
-        copy__1: "f32[2]" = new_grad_strided_1.copy_(result);  result = copy__1 = None
-=======
         copy__1: "f32[s21]" = new_grad_strided_1.copy_(result);  result = copy__1 = None
->>>>>>> 29317f85
         return (new_grad_strided, new_grad_strided_1, add)
 """,
                 )
