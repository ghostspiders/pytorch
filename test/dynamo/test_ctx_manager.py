# Owner(s): ["module: dynamo"]
import contextlib
import sys
import traceback
import unittest
from contextlib import contextmanager

import torch
import torch._dynamo.test_case
import torch._dynamo.testing
from torch._dynamo.exc import InternalTorchDynamoError
from torch._dynamo.testing import (
    EagerAndRecordGraphs,
    normalize_gm,
    same,
    skipIfNotPy311,
)
from torch._dynamo.utils import counters
from torch.nn import functional as F
from torch.testing._internal.common_cuda import PLATFORM_SUPPORTS_FLASH_ATTENTION
from torch.testing._internal.common_utils import (
    instantiate_parametrized_tests,
    make_dynamo_test,
    parametrize,
    TEST_WITH_ROCM,
)


try:
    from . import test_functions
except ImportError:
    import test_functions


_variable = 0
_variable1 = 0
z_glb = 0
k_glb = 0


class CustomizedCtxManager:
    def __init__(self, mode):
        self.prev = torch.is_grad_enabled()
        self.mode = mode

    def __enter__(self):
        torch._C._set_grad_enabled(self.mode)

    def __exit__(self, exc_type, exc_value, traceback):
        torch._C._set_grad_enabled(self.prev)


@contextlib.contextmanager
def customized_ctx_manager(mode):
    prev = torch.is_grad_enabled()
    try:
        yield torch._C._set_grad_enabled(mode)
    finally:
        torch._C._set_grad_enabled(prev)


class CustomizedCtxManagerWithGraphBreak(CustomizedCtxManager):
    def __enter__(self):
        torch._dynamo.graph_break()
        super().__enter__()


@contextlib.contextmanager
def customized_ctx_manager_with_graph_break(mode):
    prev = torch.is_grad_enabled()
    try:
        torch._dynamo.graph_break()
        yield torch._C._set_grad_enabled(mode)
    finally:
        torch._C._set_grad_enabled(prev)


class CtxManagerTests(torch._dynamo.test_case.TestCase):
    def test_no_grad(self):
        def fn1(a, b):
            x = a + 1
            # redundant no_grad should get ignored
            with torch.no_grad():
                x = x + b
            x = x + 2
            return x

        def fn2(a, b):
            x = a + 1
            with torch.set_grad_enabled(False):
                x = x + b
            x = x + 2
            return x

        def fn3(a, b):
            x = a + 1
            with torch.enable_grad():
                x = x + b
            x = x + 2
            return x

        def fn4(a, b):
            x = a + 1
            with torch.set_grad_enabled(True):
                if torch.is_grad_enabled():
                    x = x + b
            x = x + 2
            return x

        with torch.no_grad():
            torch._dynamo.testing.standard_test(
                self, fn=fn1, nargs=2, expected_ops=3
            )  # coalesced noop
            torch._dynamo.testing.standard_test(
                self, fn=fn2, nargs=2, expected_ops=3
            )  # coalesced noop
            torch._dynamo.testing.standard_test(self, fn=fn3, nargs=2, expected_ops=5)
            torch._dynamo.testing.standard_test(self, fn=fn4, nargs=2, expected_ops=5)
        with torch.enable_grad():
            torch._dynamo.testing.standard_test(self, fn=fn1, nargs=2, expected_ops=5)
            torch._dynamo.testing.standard_test(self, fn=fn2, nargs=2, expected_ops=5)
            torch._dynamo.testing.standard_test(
                self, fn=fn3, nargs=2, expected_ops=3
            )  # coalesced noop
            torch._dynamo.testing.standard_test(
                self, fn=fn4, nargs=2, expected_ops=3
            )  # coalesced noop

    def test_grad_mode_guard(self):
        def fn(a, b):
            prev_grad = torch.is_grad_enabled()
            torch.set_grad_enabled(False)
            a = a + 1
            a.tolist()  # graph break
            ret = a + b
            torch.set_grad_enabled(prev_grad)
            return ret

        a = torch.randn([3, 4])
        b = torch.randn([3, 4])
        cnts = torch._dynamo.testing.CompileCounter()
        opt_fn = torch.compile(fn, backend=cnts)
        for _ in range(10):
            opt_fn(a, b)
        self.assertEqual(cnts.frame_count, 2)

    def test_nested_grad_mode_graph_break(self):
        def fn(x):
            before = torch.is_grad_enabled()
            with torch.set_grad_enabled(False):
                torch._dynamo.graph_break()
                with torch.set_grad_enabled(True):
                    x = torch.mul(x, 5)
                    torch._dynamo.graph_break()
                    x = torch.sqrt(x)
                    assert torch.is_grad_enabled()
                assert not torch.is_grad_enabled()
            assert torch.is_grad_enabled() == before
            return x

        a = torch.randn([3, 4])
        cnts = torch._dynamo.testing.CompileCounter()
        opt_fn = torch.compile(fn, backend=cnts)

        for _ in range(10):
            opt_fn(a)
        self.assertEqual(cnts.frame_count, 2)

    def test_torch_profiler(self):
        # wrap torch.profiler.* as NullContextVariable and do nothing
        def fn(x):
            y = x**2
            with torch.profiler.profile():
                y = y + 2
                with torch.profiler.record_function("my_function"):
                    z = y**3
                    z.tolist()  # graph break
                    z = z + 1
            return z

        x = torch.randn((2, 2), requires_grad=True)
        ref = fn(x)
        cnts = torch._dynamo.testing.CompileCounter()
        opt_fn = torch.compile(fn, backend=cnts)
        res = opt_fn(x)
        self.assertTrue(same(ref, res))
        self.assertEqual(cnts.frame_count, 2)

    def test_autograd_profiler(self):
        # wrap torch.autograd.profiler.* as NullContextVariable and do nothing
        def fn(x):
            y = x**2
            with torch.autograd.profiler.profile():
                y = y + 2
                with torch.autograd.profiler.record_function("my_function"):
                    z = y**3
                    z.tolist()  # graph break
                    z = z + 1
            return z

        x = torch.randn((2, 2), requires_grad=True)
        ref = fn(x)
        cnts = torch._dynamo.testing.CompileCounter()
        opt_fn = torch.compile(fn, backend=cnts)
        res = opt_fn(x)
        self.assertTrue(same(ref, res))
        self.assertEqual(cnts.frame_count, 2)

    @unittest.skipIf(not torch.cuda.is_available(), "requires cuda")
    def test_cuda_stream_context_manager1(self):
        def fn(x):
            s = torch.cuda.Stream()
            x = torch.mul(x, 5)
            x = torch.add(x, 2)
            current_stream = torch.cuda.current_stream()
            s.wait_stream(current_stream)
            with torch.cuda.stream(s):
                x = torch.relu(x)
            current_stream.wait_stream(s)
            x = torch.add(x, 1)
            x = torch.cos(x)
            return x

        x = torch.randn((2, 2), device="cuda")
        ref = fn(x)
        cnts = torch._dynamo.testing.CompileCounter()
        opt_fn = torch.compile(fn, backend=cnts, fullgraph=True)
        res = opt_fn(x)
        self.assertEqual(ref, res)
        self.assertEqual(cnts.frame_count, 1)
        self.assertEqual(cnts.op_count, 12)

    @unittest.expectedFailure  # https://github.com/pytorch/pytorch/issues/118204
    @unittest.skipIf(not torch.cuda.is_available(), "requires cuda")
    def test_cuda_stream_across_graph_break(self):
        def fn(x):
            s = torch.cuda.Stream()
            x = torch.mul(x, 5)
            x = torch.add(x, 2)

            print("foo")

            tcs = torch.cuda.stream(s)
            current_stream = torch.cuda.current_stream()
            s.wait_stream(current_stream)

            with tcs:
                x = torch.relu(x)

            current_stream.wait_stream(s)
            x = torch.add(x, 1)
            x = torch.cos(x)
            return x

        x = torch.randn((2, 2), device="cuda")
        ref = fn(x)
        cnts = torch._dynamo.testing.CompileCounter()
        opt_fn = torch.compile(fn, backend=cnts)
        res = opt_fn(x)
        self.assertEqual(ref, res)
        self.assertEqual(cnts.frame_count, 2)
        self.assertEqual(cnts.op_count, 9)

    @unittest.expectedFailure  # https://github.com/pytorch/pytorch/issues/118204
    @unittest.skipIf(not torch.cuda.is_available(), "requires cuda")
    def test_cuda_stream_context_manager2(self):
        def fn(x, s):
            x = torch.mul(x, 5)
            x = torch.add(x, 2)

            current_stream = torch.cuda.current_stream()
            s.wait_stream(current_stream)

            with torch.cuda.stream(s):
                x = torch.relu(x)

            current_stream.wait_stream(s)
            with torch.cuda.stream(current_stream):
                x = torch.relu(x)

            s2 = torch.cuda.Stream()
            s2.wait_stream(current_stream)
            with torch.cuda.stream(s2):
                x = torch.relu(x)

            current_stream.wait_stream(s2)
            x = torch.add(x, 1)
            x = torch.cos(x)
            return x

        x = torch.randn((2, 2), device="cuda")
        s = torch.cuda.Stream()
        ref = fn(x, s)
        cnts = torch._dynamo.testing.CompileCounter()
        opt_fn = torch.compile(fn, backend=cnts, fullgraph=True)
        res = opt_fn(x, s)
        self.assertEqual(ref, res)
        self.assertEqual(cnts.frame_count, 1)
        self.assertEqual(cnts.op_count, 18)

    @unittest.skipIf(not torch.cuda.is_available(), "requires cuda")
    def test_cuda_stream_method(self):
        def fn(x):
            x = torch.mul(x, 1)
            x = torch.add(x, 2)

            new_stream = torch.cuda.Stream()
            cur_stream = torch.cuda.current_stream()
            new_stream.wait_stream(cur_stream)

            with torch.cuda.stream(new_stream):
                x = torch.sin(x)
                x = torch.add(x, 3)

            cur_stream.wait_stream(new_stream)

            x = torch.add(x, 4)
            cur_stream.query()
            cur_stream.synchronize()

            with torch.cuda.stream(new_stream):
                x = torch.add(x, 5)
            new_stream.synchronize()

            x = torch.relu(x)
            x = torch.cos(x)
            return x

        x = torch.randn((2, 2), device="cuda")
        ref = fn(x)
        cnts = torch._dynamo.testing.CompileCounter()
        opt_fn = torch.compile(fn, backend=cnts, fullgraph=True)
        res = opt_fn(x)
        self.assertEqual(ref, res)
        self.assertEqual(cnts.frame_count, 1)
        self.assertEqual(cnts.op_count, 21)

    @unittest.skipIf(not torch.cuda.is_available(), "requires cuda")
    def test_cuda_stream_compared_with_constant(self):
        def fn(x):
            x = torch.mul(x, 1)
            x = torch.add(x, 2)

            cur_stream = torch.cuda.current_stream()
            if cur_stream is not None:
                return x + 1
            return x - 1

        def fn2(x):
            x = torch.mul(x, 1)
            x = torch.add(x, 2)

            cur_stream = torch.cuda.current_stream()
            if cur_stream != "const_str":
                return x + 1
            return x - 1

        x = torch.randn((2, 2), device="cuda")
        ref = fn(x)
        cnts = torch._dynamo.testing.CompileCounter()
        opt_fn = torch.compile(fn, backend=cnts, fullgraph=True)
        opt_fn2 = torch.compile(fn2, backend=cnts, fullgraph=True)
        res = opt_fn(x)
        res2 = opt_fn2(x)
        self.assertEqual(ref, res)
        self.assertEqual(ref, res2)

    @unittest.skipIf(not torch.cuda.is_available(), "requires cuda")
    def test_cuda_stream_compared_with_stream(self):
        def fn(x, s0, s1):
            if s0 == s1:
                return x + 1
            else:
                return x - 1

        s0 = torch.cuda.Stream()
        s1 = torch.cuda.Stream()
        x = torch.randn(2, 2)
        cnts = torch._dynamo.testing.CompileCounter()
        opt_fn = torch.compile(fn, backend=cnts, fullgraph=True)

        ref0 = fn(x, s0, s1)
        res0 = opt_fn(x, s0, s1)
        self.assertEqual(cnts.frame_count, 1)
        self.assertEqual(ref0, res0)

        ref1 = fn(x, s1, s1)
        res1 = opt_fn(x, s1, s1)
        # We have a re-compilation because of chaning inputs
        self.assertEqual(cnts.frame_count, 2)
        self.assertEqual(ref1, res1)

        torch._dynamo.reset()
        cnts = torch._dynamo.testing.CompileCounter()
        opt_fn = torch.compile(fn, backend=cnts, fullgraph=True)

        ref1 = fn(x, s1, s1)
        res1 = opt_fn(x, s1, s1)
        self.assertEqual(cnts.frame_count, 1)
        self.assertEqual(ref1, res1)

        ref0 = fn(x, s0, s1)
        res0 = opt_fn(x, s0, s1)
        # We have a re-compilation because of chaning inputs
        self.assertEqual(cnts.frame_count, 2)
        self.assertEqual(ref0, res0)

    @unittest.skipIf(not torch.cuda.is_available(), "requires cuda")
    def test_cuda_event_reconstruct(self):
        def fn(x):
            e = torch.cuda.Event()
            x = torch.mul(x, 5)
            x = torch.add(x, 2)
            return x, e

        x = torch.randn((2, 2), device="cuda")
        ref = fn(x)
        cnts = torch._dynamo.testing.CompileCounter()
        opt_fn = torch.compile(fn, backend=cnts)
        res = opt_fn(x)
        self.assertEqual(ref[0], res[0])
        self.assertEqual(cnts.frame_count, 1)
        self.assertEqual(cnts.op_count, 3)

    @unittest.skipIf(not torch.cuda.is_available(), "requires cuda")
    def test_cuda_event_across_graph_break(self):
        def fn(x):
            e = torch.cuda.Event()
            e.record()
            x = torch.mul(x, 5)
            x = torch.add(x, 2)

            print("foo")

            torch.cuda.current_stream().wait_event(e)
            x = torch.add(x, 1)
            x = torch.cos(x)
            return x, e

        x = torch.randn((2, 2), device="cuda")
        ref = fn(x)
        cnts = torch._dynamo.testing.CompileCounter()
        opt_fn = torch.compile(fn, backend=cnts)
        res = opt_fn(x)
        self.assertEqual(ref[0], res[0])
        self.assertEqual(cnts.frame_count, 2)
        self.assertEqual(cnts.op_count, 9)

    @unittest.skipIf(not torch.cuda.is_available(), "requires cuda")
    def test_cuda_event_created_outside_of_graph(self):
        user_stream = torch.cuda.Stream()
        event = torch.cuda.Event()
        foo = torch.empty((2, 2), device="cuda")

        def func(foo):
            event.wait()
            return foo + 1, event

        x = torch.randn((1024, 1024), device="cuda")
        cnts = torch._dynamo.testing.CompileCounter()

        def run_iters(fn, compile=False):
            if compile:
                fn = torch.compile(fn, backend=cnts)
            for _ in range(10):
                with torch.cuda.stream(user_stream):
                    torch.mm(x, x, out=foo)
                    event.record()
                out = fn(foo)
                # let `fn` finish reading `foo` before writing to it in the next
                # iteration or `run_iters` call.
                torch.cuda.current_stream().synchronize()
            return out

        ref = run_iters(func, compile=False)
        res = run_iters(func, compile=True)
        self.assertEqual(ref, res)
        self.assertEqual(cnts.frame_count, 1)
        self.assertEqual(cnts.op_count, 3)

    @unittest.skipIf(not torch.cuda.is_available(), "requires cuda")
    def test_cuda_event_method_create_stream_outside_of_compile(self):
        def fn(x, cur_stream, new_stream):
            x = torch.mul(x, 1)
            x = torch.add(x, 2)

            x = torch.add(x, 3)

            event = cur_stream.record_event()
            event.query()

            new_stream.wait_event(event)
            with torch.cuda.stream(new_stream):
                x = torch.add(x, 4)

            new_event = torch.cuda.Event()
            new_event.record(new_stream)

            new_event.wait(cur_stream)
            x = torch.add(x, 5)

            # use new event to sync
            new_event.synchronize()

            x = torch.relu(x)
            x = torch.cos(x)
            return x

        x = torch.randn((2, 2), device="cuda")
        cur_stream = torch.cuda.current_stream()
        new_stream = torch.cuda.Stream()
        ref = fn(x, cur_stream, new_stream)
        cnts = torch._dynamo.testing.CompileCounter()
        opt_fn = torch.compile(fn, backend=cnts, fullgraph=True)
        res = opt_fn(x, cur_stream, new_stream)
        self.assertEqual(ref, res)
        self.assertEqual(cnts.frame_count, 1)
        self.assertEqual(cnts.op_count, 19)

    @unittest.skipIf(not torch.cuda.is_available(), "requires cuda")
    def test_cuda_event_method(self):
        def fn(x):
            x = torch.mul(x, 1)
            x = torch.add(x, 2)

            cur_stream = torch.cuda.current_stream()
            new_stream = torch.cuda.Stream()

            x = torch.add(x, 3)

            event = cur_stream.record_event()
            event.query()

            new_stream.wait_event(event)
            with torch.cuda.stream(new_stream):
                x = torch.add(x, 4)

            new_event = torch.cuda.Event()
            new_event.record(new_stream)

            new_event.wait(cur_stream)
            x = torch.add(x, 5)

            # use new event to sync
            new_event.synchronize()

            x = torch.relu(x)
            x = torch.cos(x)
            return x

        x = torch.randn((2, 2), device="cuda")
        ref = fn(x)
        cnts = torch._dynamo.testing.CompileCounter()
        opt_fn = torch.compile(fn, backend=cnts, fullgraph=True)
        res = opt_fn(x)
        self.assertEqual(ref, res)
        self.assertEqual(cnts.frame_count, 1)
        self.assertEqual(cnts.op_count, 19)

    @unittest.skipIf(not torch.cuda.is_available(), "requires cuda")
    def test_cuda_device(self):
        def fn(x):
            with torch.cuda.device(x.device.index - 1):
                x = torch.sin(x + 1)
            return x

        x = torch.randn((2, 2), device="cuda")
        ref = fn(x)
        opt_fn = torch.compile(backend="eager", fullgraph=True)(fn)
        res = opt_fn(x)
        self.assertEqual(ref, res)

    def test_autograd_profiler_enabled(self):
        def fn(x):
            if torch.autograd._profiler_enabled():
                return x + 1
            else:
                return x - 1

        x = torch.randn((2, 2), requires_grad=True)
        cnts = torch._dynamo.testing.CompileCounter()
        opt_fn = torch.compile(fn, backend=cnts)

        if torch.autograd._profiler_enabled():
            torch.autograd._disable_profiler()
        assert not torch.autograd._profiler_enabled()
        ref = fn(x)
        res = opt_fn(x)
        self.assertTrue(same(ref, res))

        with torch.autograd.profiler.profile():
            assert torch.autograd._profiler_enabled()
            ref = fn(x)
            res = opt_fn(x)
            self.assertTrue(same(ref, res))

    @unittest.skipIf(not torch.cuda.is_available(), "requires cuda")
    def test_autocast(self):
        if not torch.cuda.is_bf16_supported():
            raise unittest.SkipTest("requires bf16")

        class MyModule(torch.nn.Module):
            def forward(self, x):
                a_float32 = torch.rand((8, 8), device="cuda")
                b_float32 = torch.rand((8, 8), device="cuda")
                d_float32 = torch.rand((8, 8), device="cuda")

                with torch.autocast(device_type="cuda", dtype=torch.bfloat16):
                    e_float16 = torch.mm(a_float32, b_float32)
                    f_float16 = torch.mm(d_float32, e_float16)
                return f_float16

        module = MyModule()
        real = module(torch.tensor([0.5]))
        real_device = real.device
        real_dtype = real.dtype

        graph, _ = torch._dynamo.export(module)(torch.tensor([[0.0, 0], [0, 0]]))
        exported = graph(torch.tensor([0.5]))
        self.assertEqual(exported.device, real_device)
        self.assertEqual(exported.dtype, real_dtype)

        self.assertEqual(exported.device.type, "cuda")
        self.assertEqual(exported.device.index, 0)
        self.assertEqual(exported.dtype, torch.bfloat16)

    @unittest.skipIf(not torch.cuda.is_available(), "requires cuda")
    def test_cuda_amp_autocast(self):
        class MyModule(torch.nn.Module):
            def forward(self, x):
                a_float32 = torch.rand((8, 8), device="cuda")
                b_float32 = torch.rand((8, 8), device="cuda")

                with torch.autocast(device_type="cuda", dtype=torch.float64):
                    c_float64 = torch.mm(a_float32, b_float32)
                return c_float64

        module = MyModule()
        real = module(torch.tensor([0.5]))
        real_device = real.device
        real_dtype = real.dtype

        graph, _ = torch._dynamo.export(module)(torch.tensor([[0.0, 0], [0, 0]]))
        exported = graph(torch.tensor([0.5]))
        self.assertEqual(exported.device, real_device)
        self.assertEqual(exported.dtype, real_dtype)

        self.assertEqual(exported.device.type, "cuda")
        self.assertEqual(exported.device.index, 0)
        self.assertEqual(exported.dtype, torch.float64)

    def test_is_autocast_cpu_enabled(self):
        def fn(a_float32, b_float32):
            with torch.autocast(device_type="cpu", dtype=torch.bfloat16):
                c_float16 = torch.mm(a_float32, b_float32)
                if torch.is_autocast_cpu_enabled():
                    c_float16 = c_float16 + 1
            return c_float16

        a = torch.rand((8, 8))
        b = torch.rand((8, 8))
        ref = fn(a, b)
        opt_fn = torch.compile(fn, backend="eager", fullgraph=True)
        res = opt_fn(a, b)
        self.assertTrue(same(ref, res))

    @unittest.skipIf(
        not PLATFORM_SUPPORTS_FLASH_ATTENTION or TEST_WITH_ROCM,
        "Can't run fused SDPA on this platform",
    )
    def test_autocast_sdpa(self):
        class MyModule(torch.nn.Module):
            def forward(self, query, key, value):
                with torch.autocast("cpu"):
                    with torch.autocast("cuda", dtype=torch.float32):
                        out = F.scaled_dot_product_attention(
                            query, key, value, None, 0.0, True
                        )
                return out

        dtype = torch.float32
        seq_len_q = 1
        seq_len_k = 1
        head_dim = 8
        query = torch.ones(
            1, 8, seq_len_q, head_dim, device="cuda", dtype=dtype, requires_grad=True
        )
        key = torch.ones(
            1, 8, seq_len_k, head_dim, device="cuda", dtype=dtype, requires_grad=True
        )
        value = torch.ones(
            1, 8, seq_len_k, head_dim, device="cuda", dtype=dtype, requires_grad=True
        )

        module = MyModule()
        real = module(query, key, value)
        real_device = real.device
        real_dtype = real.dtype

        opt_mod = torch.compile(module, backend="inductor")
        compiled = opt_mod(query, key, value)

        self.assertEqual(compiled.device, real_device)
        self.assertEqual(compiled.dtype, real_dtype)

        self.assertEqual(compiled.device.type, "cuda")
        self.assertEqual(compiled.device.index, 0)
        self.assertEqual(compiled.dtype, torch.float32)

    def test_autocast_cpu(self):
        class MyModule(torch.nn.Module):
            def forward(self, x):
                a_float32 = torch.rand((8, 8), device="cpu")
                b_float32 = torch.rand((8, 8), device="cpu")
                d_float32 = torch.rand((8, 8), device="cpu")

                with torch.autocast(device_type="cpu", dtype=torch.bfloat16):
                    e_float16 = torch.mm(a_float32, b_float32)
                    f_float16 = torch.mm(d_float32, e_float16)
                return f_float16

        module = MyModule()
        real = module(torch.tensor([0.5]))
        real_device = real.device
        real_dtype = real.dtype

        graph, _ = torch._dynamo.export(module)(torch.tensor([[0.0, 0], [0, 0]]))
        exported = graph(torch.tensor([0.5]))
        self.assertEqual(exported.device, real_device)
        self.assertEqual(exported.dtype, real_dtype)

        self.assertEqual(exported.device.type, "cpu")
        self.assertEqual(exported.dtype, torch.bfloat16)

    def test_autocast_cpu_graph_break(self):
        class MyModule(torch.nn.Module):
            def forward(self, x):
                a_float32 = torch.rand((8, 8), device="cpu")
                b_float32 = torch.rand((8, 8), device="cpu")
                torch._dynamo.graph_break()
                d_float32 = torch.rand((8, 8), device="cpu")

                with torch.autocast(device_type="cpu", dtype=torch.bfloat16):
                    e_float16 = torch.mm(a_float32, b_float32)
                    torch._dynamo.graph_break()
                    f_float16 = torch.mm(d_float32, e_float16)
                return f_float16

        module = MyModule()
        real = module(torch.tensor([0.5]))
        real_device = real.device
        real_dtype = real.dtype

        opt = torch.compile(module, backend="eager")
        res = opt(torch.tensor([0.5]))
        self.assertEqual(res.device, real_device)
        self.assertEqual(res.dtype, real_dtype)

        self.assertEqual(res.device.type, "cpu")
        self.assertEqual(res.dtype, torch.bfloat16)

    def test_autocast_cpu_graph_break_2(self):
        # Regression for: https://github.com/pytorch/pytorch/issues/93890
        def fn(x):
            with torch.autocast(device_type="cpu", dtype=torch.bfloat16):
                x = torch.mm(x, x)
                torch._dynamo.graph_break()
                x = torch.relu(x)
            return x

        x = torch.rand([4, 4])
        self.assertEqual(x.dtype, torch.float32)
        res = fn(x)
        opt_fn = torch.compile(fn, backend="eager")
        opt_res = opt_fn(x)
        self.assertTrue(torch.allclose(res, opt_res))
        self.assertEqual(res.dtype, torch.bfloat16)
        self.assertEqual(opt_res.dtype, torch.bfloat16)

    def test_autocast_cpu_graph_break_inner_fn(self):
        class MyModule(torch.nn.Module):
            @staticmethod
            def mm_breaks(x, y):
                torch._dynamo.graph_break()
                return torch.mm(x, y)

            def forward(self, x):
                a_float32 = torch.rand((8, 8), device="cpu")
                b_float32 = torch.rand((8, 8), device="cpu")

                with torch.autocast(device_type="cpu", dtype=torch.bfloat16):
                    torch._dynamo.graph_break()
                    with torch.autocast(
                        device_type="cpu", dtype=torch.bfloat16, enabled=False
                    ):
                        torch._dynamo.graph_break()
                        g_float32 = torch.mm(a_float32, b_float32)
                        with torch.autocast(device_type="cpu", dtype=torch.bfloat16):
                            # Check that nested with non-inlineable function with graph break
                            torch._dynamo.graph_break()
                            f_float16_1 = self.mm_breaks(a_float32, b_float32)
                    # We remember to exit the inner autocast correctly to outer
                    # even after graph breaks
                    f_float16 = self.mm_breaks(a_float32, b_float32)
                    assert f_float16.dtype == f_float16_1.dtype
                return f_float16, g_float32

        module = MyModule()
        real_16, real_32 = module(torch.tensor([0.5]))
        real_device_16 = real_16.device
        real_dtype_16 = real_16.dtype
        real_device_32 = real_32.device
        real_dtype_32 = real_32.dtype

        graph = torch.compile(module, backend="eager")
        out_16, out_32 = graph(torch.tensor([0.5]))
        self.assertEqual(out_16.device, real_device_16)
        self.assertEqual(out_16.dtype, real_dtype_16)
        self.assertEqual(out_32.device, real_device_32)
        self.assertEqual(out_32.dtype, real_dtype_32)

        self.assertEqual(out_16.device.type, "cpu")
        self.assertEqual(out_16.dtype, torch.bfloat16)
        self.assertEqual(out_32.device.type, "cpu")
        self.assertEqual(out_32.dtype, torch.float32)

    def test_autocast_graph_break_method(self):
        class MyModule(torch.nn.Module):
            def __init__(self, bias):
                super().__init__()
                self.bias = bias

            def mm_not_break(self, x, y):
                return torch.mm(x, y) + self.bias

            def mm_breaks(self, x, y):
                torch._dynamo.graph_break()
                return torch.mm(x, y) + self.bias

            def forward(self, x):
                a_float32 = torch.rand((8, 8), device="cpu")
                b_float32 = torch.rand((8, 8), device="cpu")

                with torch.autocast(device_type="cpu", dtype=torch.bfloat16):
                    with torch.autocast(
                        device_type="cpu", dtype=torch.bfloat16, enabled=False
                    ):
                        g_float32 = torch.mm(a_float32, b_float32)
                    f_float16 = self.mm_breaks(a_float32, b_float32)

                    assert (
                        f_float16[0][0] == self.mm_not_break(a_float32, b_float32)[0][0]
                    )
                return f_float16, g_float32

        module = MyModule(bias=torch.rand((8, 8), device="cpu", dtype=torch.bfloat16))

        with torch.autocast(device_type="cpu", dtype=torch.bfloat16):
            # Autocast doesn't work on addition, so we need the bias to be `bfloat16`
            res = torch.rand((8, 8), device="cpu", dtype=torch.float32) + torch.rand(
                (8, 8), device="cpu", dtype=torch.bfloat16
            )
            self.assertEqual(res.dtype, torch.float32)

        real_16, real_32 = module(torch.tensor([0.5]))
        real_device_16 = real_16.device
        real_dtype_16 = real_16.dtype
        real_device_32 = real_32.device
        real_dtype_32 = real_32.dtype

        graph = torch.compile(module, backend="eager")
        out_16, out_32 = graph(torch.tensor([0.5]))
        self.assertEqual(out_16.device, real_device_16)
        self.assertEqual(out_16.dtype, real_dtype_16)
        self.assertEqual(out_32.device, real_device_32)
        self.assertEqual(out_32.dtype, real_dtype_32)

        self.assertEqual(out_16.device.type, "cpu")
        self.assertEqual(out_16.dtype, torch.bfloat16)
        self.assertEqual(out_32.device.type, "cpu")
        self.assertEqual(out_32.dtype, torch.float32)

    @unittest.skipIf(not torch.cuda.is_available(), "requires cuda")
    def test_autocast_float64(self):
        class MyModule(torch.nn.Module):
            def forward(self, x):
                a_float32 = torch.rand((8, 8), device="cuda")
                b_float32 = torch.rand((8, 8), device="cuda")
                d_float32 = torch.rand((8, 8), device="cuda")

                with torch.autocast(device_type="cuda", dtype=torch.float64):
                    e_float64 = torch.mm(a_float32, b_float32)
                    f_float64 = torch.mm(d_float32, e_float64)
                return f_float64

        module = MyModule()
        real = module(torch.tensor([0.5]))
        real_device = real.device
        real_dtype = real.dtype

        graph, _ = torch._dynamo.export(module)(torch.tensor([[0.0, 0], [0, 0]]))
        exported = graph(torch.tensor([0.5]))
        self.assertEqual(exported.device, real_device)
        self.assertEqual(exported.dtype, real_dtype)

        self.assertEqual(exported.device.index, 0)
        self.assertEqual(exported.dtype, torch.float64)

    @unittest.skipIf(not torch.cuda.is_available(), "requires cuda")
    def test_autocast_device(self):
        class MyModule(torch.nn.Module):
            def forward(self, x):
                a_float32 = torch.rand((8, 8), device="cuda")
                b_float32 = torch.rand((8, 8), device="cuda")
                d_float32 = torch.rand((8, 8), device="cuda")

                with torch.autocast("cuda"):
                    e_float64 = torch.mm(a_float32, b_float32)
                    f_float64 = torch.mm(d_float32, e_float64)
                return f_float64

        module = MyModule()
        real = module(torch.tensor([0.5]))
        real_device = real.device
        real_dtype = real.dtype

        graph, _ = torch._dynamo.export(module)(torch.tensor([[0.0, 0], [0, 0]]))
        exported = graph(torch.tensor([0.5]))
        self.assertEqual(exported.device, real_device)
        self.assertEqual(exported.dtype, real_dtype)

        self.assertEqual(exported.device.index, 0)
        self.assertEqual(exported.dtype, torch.float16)

    @unittest.skipIf(not torch.cuda.is_available(), "requires cuda")
    def test_autocast_arguments_binding(self):
        def f1(x):
            with torch.autocast(device_type="cuda", enabled=False):
                x = torch.sin(x + 1)
            return x

        def f2(x):
            with torch.autocast(device_type="cpu", enabled=False):
                x = torch.cos(x + 1)
            return x

        x = torch.rand([2, 3])
        ref1 = f1(x)
        ref2 = f2(x)
        opt_f1 = torch.compile(backend="eager")(f1)
        opt_f2 = torch.compile(backend="eager")(f2)
        res1 = opt_f1(x)
        res2 = opt_f2(x)
        self.assertTrue(same(ref1, res1))
        self.assertTrue(same(ref2, res2))

    @unittest.skipIf(not torch.cuda.is_available(), "requires cuda")
    def test_autocast_decorator(self):
        def autocast_func(orig_func):
            @torch.amp.autocast(device_type="cuda", dtype=torch.float16)
            def new_fwd(*args, **kwargs):
                return orig_func(*args, **kwargs)

            return new_fwd

        def autocast_func_cuda(orig_func):
            @torch.autocast(device_type="cuda", dtype=torch.float16)
            def new_fwd(*args, **kwargs):
                return orig_func(*args, **kwargs)

            return new_fwd

        def autocast_func_cpu(orig_func):
            @torch.autocast(device_type="cpu", dtype=torch.float16)
            def new_fwd(*args, **kwargs):
                return orig_func(*args, **kwargs)

            return new_fwd

        def mm(a, b):
            return torch.mm(a, b)

        mm_float16 = autocast_func(mm)
        mm_float16_cuda = autocast_func_cuda(mm)
        mm_float16_cpu = autocast_func_cpu(mm)

        def fn(a, b):
            return mm_float16(a, b), mm_float16_cuda(a, b), mm_float16_cpu(a, b)

        a_float32 = torch.rand((8, 8), device="cuda")
        b_float32 = torch.rand((8, 8), device="cuda")

        ref = fn(a_float32, b_float32)
        opt_fn = torch.compile(backend="eager", fullgraph=True)(fn)
        res = opt_fn(a_float32, b_float32)
        self.assertTrue(same(ref, res))
        self.assertTrue(res[0].dtype == torch.float16)
        self.assertTrue(res[1].dtype == torch.float16)

    @parametrize(
        "Ctx",
        [CustomizedCtxManagerWithGraphBreak, customized_ctx_manager_with_graph_break],
        name_fn=lambda x: x.__name__,
    )
    def test_generic_ctx_manager_with_graph_break(self, Ctx):
        def fn(x):
            with Ctx(False):
                # body runs on eager
                if torch.is_grad_enabled():
                    z = x + 1000
                else:
                    y = x * 2
                    z = y.sin() + 3
            return z

        self.assertTrue(torch.is_grad_enabled())
        x = torch.randn(2, 3, requires_grad=True)
        expected = fn(x)
        got = torch.compile(backend="eager", fullgraph=False)(fn)(x)
        self.assertEqual(expected, got)
        self.assertTrue(torch.is_grad_enabled())
        self.assertFalse(got.requires_grad)  # since it was run under torch.no_grad.

    def test_return_context_manager(self):
        @torch.compile(backend="eager", fullgraph=True)
        def f(x):
            cm = CustomizedCtxManager(False)
            with cm:
                pass
            return cm

        x = torch.randn(2, 3)
        cm = f(x)
        self.assertFalse(cm.mode)

    def test_return_context_manager_with_graph_break(self):
        @torch.compile(backend="eager", fullgraph=False)
        def f(x):
            cm = CustomizedCtxManager(False)
            torch._dynamo.graph_break()
            with cm:
                pass
            return cm

        x = torch.randn(2, 3)
        cm = f(x)
        self.assertFalse(cm.mode)

    @torch._dynamo.config.patch(enable_trace_contextlib=True)
    @parametrize(
        "Ctx",
        [CustomizedCtxManager, customized_ctx_manager],
        name_fn=lambda x: x.__name__,
    )
    def test_generic_context_manager(self, Ctx):
        def fn(x):
            with Ctx(True):
                x = x + 1
                if torch.is_grad_enabled():
                    x = x * 2
                x = torch.relu(x)
            return x - 1

        x = torch.rand(2, 3)
        cnts = torch._dynamo.testing.CompileCounter()
        opt_fn = torch.compile(backend=cnts, fullgraph=True)(fn)

        with torch.no_grad():
            ref = fn(x)
            res = opt_fn(x)
            self.assertTrue(same(ref, res))
            self.assertEqual(cnts.frame_count, 1)
            self.assertEqual(cnts.op_count, 6)

        with torch.enable_grad():
            ref = fn(x)
            res = opt_fn(x)
            self.assertTrue(same(ref, res))
            self.assertEqual(cnts.frame_count, 2)
            self.assertEqual(cnts.op_count, 12)

    @torch._dynamo.config.patch(enable_trace_contextlib=True)
    @parametrize(
        "Ctx",
        [CustomizedCtxManager, customized_ctx_manager],
        name_fn=lambda x: x.__name__,
    )
    def test_nested_generic_context_manager(self, Ctx):
        def fn(x):
            with Ctx(True):
                x = x + 1
                if torch.is_grad_enabled():
                    x = x * 2
                with Ctx(False):
                    if torch.is_grad_enabled():
                        x = x - 3
                    x = x * 1.5
                x = torch.relu(x)
            return x - 1

        x = torch.rand(2, 3)
        cnts = torch._dynamo.testing.CompileCounter()
        opt_fn = torch.compile(backend=cnts, fullgraph=True)(fn)

        with torch.no_grad():
            ref = fn(x)
            res = opt_fn(x)
            self.assertTrue(same(ref, res))
            self.assertEqual(cnts.frame_count, 1)
            self.assertEqual(cnts.op_count, 9)

        with torch.enable_grad():
            ref = fn(x)
            res = opt_fn(x)
            self.assertTrue(same(ref, res))
            self.assertEqual(cnts.frame_count, 2)
            self.assertEqual(cnts.op_count, 18)

    @torch._dynamo.config.patch(enable_trace_contextlib=True)
    @parametrize(
        "Ctx",
        [CustomizedCtxManager, customized_ctx_manager],
        name_fn=lambda x: x.__name__,
    )
    def test_generic_context_manager_with_graph_break(self, Ctx):
        def fn(x):
            with Ctx(True):
                x = x + 1
                if torch.is_grad_enabled():
                    x = x * 2
                torch._dynamo.graph_break()
                x = torch.relu(x)
            return x - 1

        x = torch.rand(2, 3)
        cnts = torch._dynamo.testing.CompileCounter()
        opt_fn = torch.compile(backend=cnts, fullgraph=False)(fn)

        with torch.no_grad():
            ref = fn(x)
            res = opt_fn(x)
            self.assertTrue(same(ref, res))
            if Ctx is CustomizedCtxManager:
                self.assertEqual(cnts.frame_count, 2)
                self.assertEqual(cnts.op_count, 2)

        with torch.enable_grad():
            ref = fn(x)
            res = opt_fn(x)
            self.assertTrue(same(ref, res))
            if Ctx is CustomizedCtxManager:
                self.assertEqual(cnts.frame_count, 4)
                self.assertEqual(cnts.op_count, 4)

    @torch._dynamo.config.patch(enable_trace_contextlib=True)
    @parametrize(
        "Ctx",
        [CustomizedCtxManager, customized_ctx_manager],
        name_fn=lambda x: x.__name__,
    )
    def test_nested_generic_context_manager_with_graph_break(self, Ctx):
        def fn(x):
            with Ctx(True):
                x = x + 1
                if torch.is_grad_enabled():
                    x = x * 2
                with Ctx(False):
                    if torch.is_grad_enabled():
                        x = x - 3
                    torch._dynamo.graph_break()
                    x = x * 1.5
                x = torch.relu(x)
            return x - 1

        x = torch.rand(2, 3)
        cnts = torch._dynamo.testing.CompileCounter()
        opt_fn = torch.compile(backend=cnts, fullgraph=False)(fn)

        with torch.no_grad():
            ref = fn(x)
            res = opt_fn(x)
            self.assertTrue(same(ref, res))
            if Ctx is CustomizedCtxManager:
                self.assertEqual(cnts.frame_count, 4)
                self.assertEqual(cnts.op_count, 4)

        torch._dynamo.reset()
        cnts = torch._dynamo.testing.CompileCounter()
        opt_fn = torch.compile(fn, backend=cnts, fullgraph=False)

        with torch.enable_grad():
            ref = fn(x)
            res = opt_fn(x)
            self.assertTrue(same(ref, res))
            if Ctx is CustomizedCtxManager:
                self.assertEqual(cnts.frame_count, 4)
                self.assertEqual(cnts.op_count, 4)

    def test_graph_break_inlining_grad(self):
        def gn(z):
            with torch.no_grad():
                torch._dynamo.graph_break()
                return torch.sin(z)

        def fn(x, y, z):
            a = torch.mm(x, y)
            z = gn(z)
            return a

        torch._dynamo.reset()
        cnts = torch._dynamo.testing.CompileCounter()
        opt_fn = torch.compile(fn, backend=cnts, fullgraph=False)
        x = torch.randn(4, 4, requires_grad=True)
        y = torch.randn(4, 4, requires_grad=True)
        z = torch.randn(4)
        opt_fn(x, y, z).sum().backward()

        self.assertEqual(cnts.frame_count, 2)

    def _graph_break_inlining_autocast_test_helper(self, device):
        def gn(x, y):
            with torch.autocast(device_type=device, dtype=torch.bfloat16):
                z = torch.mm(x, y)
                torch._dynamo.graph_break()
                return torch.sin(z)

        def fn(x, y):
            z = torch.mm(x, y)
            z = z + gn(x, y)
            return z

        x = torch.rand(3, 3).to(device)
        y = torch.rand(3, 3).to(device)
        opt_fn = torch.compile(backend="eager")(fn)
        ref = fn(x, y)
        res = opt_fn(x, y)
        self.assertEqual(ref, res)

    def test_graph_break_inlining_autocast(self):
        for device in ["cuda", "cpu"]:
            if device == "cuda" and not (
                torch.cuda.is_available() and torch.cuda.is_bf16_supported()
            ):
                continue
            self._graph_break_inlining_autocast_test_helper(device)

    def test_disable_saved_tensors_hooks(self):
        def fn(z):
            @torch.autograd.graph.disable_saved_tensors_hooks("This is not supported")
            def f(x, y):
                return x + y

            x, y = torch.ones(
                1,
            ), torch.zeros(
                1,
            )
            return f(x, y)

        eager = EagerAndRecordGraphs()
        torch.compile(fn, backend=eager, fullgraph=True)(torch.randn(()))

        graph = eager.graphs[0]
        actual = normalize_gm(graph.print_readable(False))

        self.assertExpectedInline(
            actual,
            """\
class GraphModule(torch.nn.Module):
    def forward(self):
        _saved_tensors_hooks_disable = torch._C._autograd._saved_tensors_hooks_disable('This is not supported');  _saved_tensors_hooks_disable = None

        x: "f32[1]" = torch.ones(1)

        y: "f32[1]" = torch.zeros(1)

        add: "f32[1]" = x + y;  x = y = None

        _saved_tensors_hooks_enable = torch._C._autograd._saved_tensors_hooks_enable();  _saved_tensors_hooks_enable = None
        return (add,)
""",  # NOQA: B950
        )

    def test_disable_saved_tensors_hooks_prev_disabled(self):
        def fn(z):
            @torch.autograd.graph.disable_saved_tensors_hooks("This is not supported")
            def f(x, y):
                return x + y

            x, y = torch.ones(
                1,
            ), torch.zeros(
                1,
            )
            return f(x, y)

        eager = EagerAndRecordGraphs()
        with torch.autograd.graph.disable_saved_tensors_hooks(
            "Previously disabled message"
        ):
            torch.compile(fn, backend=eager, fullgraph=True)(torch.randn(()))

        graph = eager.graphs[0]
        actual = normalize_gm(graph.print_readable(False))

        self.assertExpectedInline(
            actual,
            """\
class GraphModule(torch.nn.Module):
    def forward(self):
        _saved_tensors_hooks_disable = torch._C._autograd._saved_tensors_hooks_disable('This is not supported');  _saved_tensors_hooks_disable = None

        x: "f32[1]" = torch.ones(1)

        y: "f32[1]" = torch.zeros(1)

        add: "f32[1]" = x + y;  x = y = None

        _saved_tensors_hooks_disable_1 = torch._C._autograd._saved_tensors_hooks_disable('Previously disabled message');  _saved_tensors_hooks_disable_1 = None
        return (add,)
""",  # NOQA: B950
        )

    def test_disable_saved_tensors_hooks_prev_disabled_nested(self):
        def fn(z):
            @torch.autograd.graph.disable_saved_tensors_hooks("This is not supported")
            def f(x, y):
                @torch.autograd.graph.disable_saved_tensors_hooks(
                    "This is not supported inner"
                )
                def inner_fn(x, y):
                    return x + y

                return inner_fn(x, y) + x

            x, y = torch.ones(
                1,
            ), torch.zeros(
                1,
            )
            return f(x, y)

        eager = EagerAndRecordGraphs()
        with torch.autograd.graph.disable_saved_tensors_hooks(
            "Previously disabled message"
        ):
            torch.compile(fn, backend=eager, fullgraph=True)(torch.randn(()))

        graph = eager.graphs[0]
        actual = normalize_gm(graph.print_readable(False))

        self.assertExpectedInline(
            actual,
            """\
class GraphModule(torch.nn.Module):
    def forward(self):
        _saved_tensors_hooks_disable = torch._C._autograd._saved_tensors_hooks_disable('This is not supported');  _saved_tensors_hooks_disable = None

        x: "f32[1]" = torch.ones(1)

        y: "f32[1]" = torch.zeros(1)

        _saved_tensors_hooks_disable_1 = torch._C._autograd._saved_tensors_hooks_disable('This is not supported inner');  _saved_tensors_hooks_disable_1 = None

        add: "f32[1]" = x + y;  y = None

        _saved_tensors_hooks_disable_2 = torch._C._autograd._saved_tensors_hooks_disable('This is not supported');  _saved_tensors_hooks_disable_2 = None

        add_1: "f32[1]" = add + x;  add = x = None

        _saved_tensors_hooks_disable_3 = torch._C._autograd._saved_tensors_hooks_disable('Previously disabled message');  _saved_tensors_hooks_disable_3 = None
        return (add_1,)
""",  # NOQA: B950
        )

    def test_disable_saved_tensors_hooks_graph_break(self):
        def fn(x):
            with torch.autograd.graph.disable_saved_tensors_hooks(
                "This is not supported"
            ):
                y = x + 1
                torch._dynamo.graph_break()
                return y * 2

        eager = EagerAndRecordGraphs()
        torch.compile(fn, backend=eager, fullgraph=False)(torch.randn(()))

        def check_graph(actual, expected):  # noqa: F841
            self.assertExpectedInline(actual, expected)

        graph = eager.graphs[0]
        actual = normalize_gm(graph.print_readable(False))
        self.assertExpectedInline(
            actual,
            """\
class GraphModule(torch.nn.Module):
    def forward(self, L_x_: "f32[]"):
        l_x_ = L_x_

        _saved_tensors_hooks_disable = torch._C._autograd._saved_tensors_hooks_disable('This is not supported');  _saved_tensors_hooks_disable = None

        y: "f32[]" = l_x_ + 1;  l_x_ = None

        _saved_tensors_hooks_enable = torch._C._autograd._saved_tensors_hooks_enable();  _saved_tensors_hooks_enable = None
        return (y,)
""",  # NOQA: B950
        )

        graph = eager.graphs[1]
        actual = normalize_gm(graph.print_readable(False))
        self.assertExpectedInline(
            actual,
            """\
class GraphModule(torch.nn.Module):
    def forward(self, L_y_: "f32[]"):
        l_y_ = L_y_

        _saved_tensors_hooks_disable = torch._C._autograd._saved_tensors_hooks_disable('This is not supported');  _saved_tensors_hooks_disable = None

        mul: "f32[]" = l_y_ * 2;  l_y_ = None

        _saved_tensors_hooks_enable = torch._C._autograd._saved_tensors_hooks_enable();  _saved_tensors_hooks_enable = None
        return (mul,)
""",  # NOQA: B950
        )

    def test_context_wrapping_grad_mode_decorator(self):
        ctx_wrappers = [(torch.enable_grad, True), (torch.no_grad, False)]
        for call in [True, False]:
            for i in range(2):
                torch._dynamo.reset()

                ctx_wrapper, _ = ctx_wrappers[i]
                ctx_wrapper_inverse, mode_inverse = ctx_wrappers[(i + 1) % 2]

                def fn(x):
                    def inner_func(x):
                        return x.sin()

                    with ctx_wrapper_inverse():
                        if call:
                            inner_func = ctx_wrapper()(inner_func)
                        else:
                            inner_func = ctx_wrapper(inner_func)

                        # Calling no_grad or enabled_grad should not mutate global state
                        assert torch.is_grad_enabled() == mode_inverse

                    with ctx_wrapper_inverse():
                        return inner_func(x)

                x = torch.zeros(10, requires_grad=True)
                opt_fn = torch.compile(fn, backend="eager", fullgraph=True)
                self.assertEqual(fn(x), opt_fn(x))
                self.assertEqual(fn(x).requires_grad, opt_fn(x).requires_grad)

    def test_context_wrapping_grad_mode_nested_function_decorator(self):
        ctx_wrappers = [(torch.enable_grad, True), (torch.no_grad, False)]

        for call in [True, False]:
            for i in range(2):
                torch._dynamo.reset()

                ctx_wrapper, _ = ctx_wrappers[i]
                ctx_wrapper_inverse, mode_inverse = ctx_wrappers[(i + 1) % 2]

                def fn(x):
                    with ctx_wrapper_inverse():
                        if call:

                            @ctx_wrapper()
                            def inner_func(x):
                                return x.sin()

                        else:

                            @ctx_wrapper
                            def inner_func(x):
                                return x.sin()

                        # Calling no_grad or enabled_grad should not mutate global state
                        assert torch.is_grad_enabled() == mode_inverse

                    with ctx_wrapper_inverse():
                        return inner_func(x)

                x = torch.zeros(10, requires_grad=True)
                opt_fn = torch.compile(fn, backend="eager", fullgraph=True)
                self.assertEqual(fn(x), opt_fn(x))
                self.assertEqual(fn(x).requires_grad, opt_fn(x).requires_grad)

    def test_context_wrapping_set_grad_enabled_nested_function(self):
        modes = [True, False]
        for decorator in [True, False]:
            for i in range(2):
                torch._dynamo.reset()

                mode = modes[i]
                mode_inverse = modes[(i + 1) % 2]

                def fn(x):
                    with torch.set_grad_enabled(mode_inverse):
                        if decorator:

                            @torch.set_grad_enabled(mode)
                            def inner_func(x):
                                return x.sin()

                        else:

                            def inner_func(x):
                                return x.sin()

                            inner_func = torch.set_grad_enabled(mode)(inner_func)

                        # Consuming set_grad_enabled by calling it on a function
                        # should not mutate global state
                        assert torch.is_grad_enabled() == mode_inverse

                    with torch.set_grad_enabled(mode_inverse):
                        return inner_func(x)

            x = torch.zeros(10, requires_grad=True)
            opt_fn = torch.compile(fn, backend="eager", fullgraph=True)
            self.assertEqual(fn(x), opt_fn(x))
            self.assertEqual(fn(x).requires_grad, opt_fn(x).requires_grad)

    def test_inactive_context_graph_break_local(self):
        def fn(x):
            x = x + 1
            ctx = torch.set_grad_enabled(True)
            torch._dynamo.graph_break()
            with ctx:
                x = x + 1
            return x

        x = torch.zeros(10, requires_grad=False)
        cnts = torch._dynamo.testing.CompileCounter()
        opt_fn = torch.compile(fn, backend=cnts)
        self.assertEqual(fn(x), opt_fn(x))
        self.assertEqual(fn(x).requires_grad, opt_fn(x).requires_grad)
        self.assertEqual(cnts.frame_count, 2)

    def test_inactive_context_graph_break_local_nullctx(self):
        import contextlib

        # test with context manager that results in None target_values
        def fn(x):
            x = x + 1
            ctx = contextlib.nullcontext()
            torch._dynamo.graph_break()
            with ctx:
                x = x + 1
            return x

        x = torch.zeros(10, requires_grad=False)
        cnts = torch._dynamo.testing.CompileCounter()
        opt_fn = torch.compile(fn, backend=cnts)
        self.assertEqual(fn(x), opt_fn(x))
        self.assertEqual(fn(x).requires_grad, opt_fn(x).requires_grad)
        self.assertEqual(cnts.frame_count, 2)

    def test_inactive_context_graph_break_local_nullctx2(self):
        import contextlib

        # test with nullcontext where graph break happens
        # in an inlined function that returns something
        def gn():
            torch._dynamo.graph_break()
            return [0, 1, 2]

        def fn(x):
            x = x + 1
            ctx = contextlib.nullcontext()
            lst = gn()
            with ctx:
                x = x + lst[1]
            return x

        x = torch.zeros(10, requires_grad=False)
        cnts = torch._dynamo.testing.CompileCounter()
        opt_fn = torch.compile(fn, backend=cnts)
        self.assertEqual(fn(x), opt_fn(x))
        self.assertEqual(fn(x).requires_grad, opt_fn(x).requires_grad)
        self.assertEqual(cnts.frame_count, 2)

    def test_inactive_context_graph_break_stack(self):
        def gn(ctx):
            torch._dynamo.graph_break()
            return ctx

        def fn(x):
            x = x + 1
            ctx = gn(torch.set_grad_enabled(True))
            # we expect a graph break on next line as well
            with ctx:
                x = x + 1
            return x

        x = torch.zeros(10, requires_grad=False)
        cnts = torch._dynamo.testing.CompileCounter()
        opt_fn = torch.compile(fn, backend=cnts)
        self.assertEqual(fn(x), opt_fn(x))
        self.assertEqual(fn(x).requires_grad, opt_fn(x).requires_grad)

    def test_inactive_context_graph_break_stack2(self):
        def gn(x, ctx, y, z, dummy):
            with ctx:
                return x * y * z

        def fn(x):
            x = x + 1
            x = gn(x, torch.set_grad_enabled(True), 2, 3, torch._dynamo.graph_break())
            return x

        x = torch.zeros(10, requires_grad=False)
        cnts = torch._dynamo.testing.CompileCounter()
        opt_fn = torch.compile(fn, backend=cnts)
        self.assertEqual(fn(x), opt_fn(x))
        self.assertEqual(fn(x).requires_grad, opt_fn(x).requires_grad)
        self.assertEqual(cnts.frame_count, 2)

    def test_sdpa_kernel_ctx_manager1(self):
        modified_backend_state = [torch.nn.attention.SDPBackend.MATH]

        @torch._dynamo.allow_in_graph
        def check_backend_state_is_modified():
            self.assertEqual(
                torch.nn.attention._cur_sdpa_kernel_backends(), modified_backend_state
            )

        def f(x):
            with torch.nn.attention.sdpa_kernel(
                # pyre-fixme[16]: Module `torch.nn.attention` has no attribute `SDPBackend`.
                [torch.nn.attention.SDPBackend.MATH]
            ):
                output = torch.nn.functional.scaled_dot_product_attention(x, x, x).to(
                    torch.float32
                )
                check_backend_state_is_modified()

            return output

        opt_f = torch.compile(f, backend="eager", fullgraph=True)
        opt_f(torch.randn(2, 2, 2, 2).to(dtype=torch.float16))

    def test_sdpa_kernel_ctx_manager2(self):
        original_backend_state = set(torch.nn.attention._cur_sdpa_kernel_backends())
        modified_backend_state = [torch.nn.attention.SDPBackend.MATH]

        @torch._dynamo.allow_in_graph
        def check_backend_state_is_original():
            self.assertEqual(
                set(torch.nn.attention._cur_sdpa_kernel_backends()),
                original_backend_state,
            )

        @torch._dynamo.allow_in_graph
        def check_backend_state_is_modified():
            self.assertEqual(
                torch.nn.attention._cur_sdpa_kernel_backends(), modified_backend_state
            )

        def g(x):
            torch._dynamo.graph_break()
            output = torch.nn.functional.scaled_dot_product_attention(x, x, x).to(
                torch.float32
            )
            check_backend_state_is_modified()
            return output

        def f(x):
            check_backend_state_is_original()
            with torch.nn.attention.sdpa_kernel(
                # pyre-fixme[16]: Module `torch.nn.attention` has no attribute `SDPBackend`.
                [torch.nn.attention.SDPBackend.MATH]
            ):
                output1 = torch.nn.functional.scaled_dot_product_attention(x, x, x).to(
                    torch.float32
                )
                check_backend_state_is_modified()

                # graph break
                output2 = g(x)

                output3 = torch.nn.functional.scaled_dot_product_attention(x, x, x).to(
                    torch.float32
                )
                check_backend_state_is_modified()

            check_backend_state_is_original()

            return output1 + output2 + output3

        cnts = torch._dynamo.testing.CompileCounter()
        opt_f = torch.compile(f, backend=cnts)
        opt_f(torch.randn(2, 2, 2, 2).to(dtype=torch.float16))
        self.assertEqual(cnts.frame_count, 3)

    # test sdpa_kernel graph break with 2 arguments
    def test_sdpa_kernel_ctx_manager3(self):
        modified_backend_state = {
            torch.nn.attention.SDPBackend.MATH,
            torch.nn.attention.SDPBackend.FLASH_ATTENTION,
        }

        @torch._dynamo.allow_in_graph
        def check_backend_state_is_modified():
            self.assertEqual(
                set(torch.nn.attention._cur_sdpa_kernel_backends()),
                modified_backend_state,
            )

        def f(x):
            with torch.nn.attention.sdpa_kernel(
                # pyre-fixme[16]: Module `torch.nn.attention` has no attribute `SDPBackend`.
                [
                    torch.nn.attention.SDPBackend.MATH,
                    torch.nn.attention.SDPBackend.FLASH_ATTENTION,
                ]
            ):
                # FLASH_ATTENTION may not be supported, but we're not actually
                # doing any sdpa
                x = x + 1
                torch._dynamo.graph_break()
                check_backend_state_is_modified()
                x = x + 1

            return x

        opt_f = torch.compile(f, backend="eager")
        opt_f(torch.randn(2, 2))

    def test_torch_profiler_use_after_with_block(self):
        counters.clear()

        def fn(x):
            with torch.profiler.profile() as p:
                pass
            p.profiler.kineto_results.experimental_event_tree()
            return x + 1

        opt_fn = torch.compile(fn, backend="eager")
        x = torch.ones(1)
        ref = fn(x)
        res = opt_fn(x)
        self.assertEqual(ref, res)
        self.assertEqual(len(counters["graph_break"]), 1)


class ContextlibContextManagerTests(torch._dynamo.test_case.TestCase):
    def setUp(self):
        self._prev = torch._dynamo.config.enable_trace_contextlib
        self._u_prev = torch._dynamo.config.enable_trace_unittest
        torch._dynamo.config.enable_trace_contextlib = True
        torch._dynamo.config.enable_trace_unittest = True

    def tearDown(self):
        torch._dynamo.config.enable_trace_contextlib = self._prev
        torch._dynamo.config.enable_trace_unittest = self._u_prev

    def test_ctx_basic0(self):
        @contextlib.contextmanager
        def set_default_dtype(dtype):
            old_dtype = torch.get_default_dtype()
            try:
                torch.set_default_dtype(dtype)
                yield
            finally:
                torch.set_default_dtype(old_dtype)

        eager = EagerAndRecordGraphs()

        @torch.compile(backend=eager, fullgraph=True)
        def fn():
            with set_default_dtype(torch.float64):
                x = torch.tensor([3.0, 3.0 + 5.0j])
            return x

        y = fn()
        self.assertEqual(y.dtype, torch.complex128)
        graph = eager.graphs[0]
        actual = normalize_gm(graph.print_readable(False))

        self.assertExpectedInline(
            actual,
            """\
class GraphModule(torch.nn.Module):
    def forward(self):
        set_default_dtype = torch.set_default_dtype(torch.float64);  set_default_dtype = None

        x: "c128[2]" = torch.tensor([3.0, (3+5j)])

        set_default_dtype_1 = torch.set_default_dtype(torch.float32);  set_default_dtype_1 = None
        return (x,)
""",
        )

    def test_ctx_basic1(self):
        @contextlib.contextmanager
        def compute_sin(x):
            try:
                yield x.sin()
            finally:
                pass

        @torch.compile(backend="eager", fullgraph=True)
        def fn(x):
            with compute_sin(x) as y:
                return y.cos()

        x = torch.tensor([1.0])
        y = fn(x)
        self.assertEqual(y, x.sin().cos())

    def test_change_parent_nonlocal_0(self):
        # test if a nonlocal actually gets propagated
        z = 0
        k = 0

        def create_ctx():
            @contextmanager
            def ctx(x):
                nonlocal z
                nonlocal k
                try:
                    k = 100
                    yield x.sin()
                finally:
                    pass

            return ctx

        def run_ctx(ctx, x):
            nonlocal z
            with ctx(x) as y:
                z = k
                return y.cos()

        @torch.compile(backend="eager", fullgraph=True)
        def fn(x):
            ctx = create_ctx()
            return run_ctx(ctx, x)

        x = torch.tensor([1.0])
        y = fn(x)
        self.assertEqual(y, x.sin().cos())
        self.assertEqual(z, 100)
        self.assertEqual(k, 100)

    def test_change_parent_nonlocal_1(self):
        # test if finally is executed and it is reading the correct variable
        z = 1
        k = 2

        def create_ctx():
            @contextmanager
            def ctx(x):
                nonlocal z
                nonlocal k
                try:
                    yield x.sin()
                finally:
                    k = z

            return ctx

        def run_ctx(ctx, x):
            nonlocal z
            z = 100
            with ctx(x) as y:
                return y.cos()

        @torch.compile(backend="eager", fullgraph=True)
        def fn(x):
            ctx = create_ctx()
            return run_ctx(ctx, x)

        x = torch.tensor([1.0])
        y = fn(x)
        self.assertEqual(y, x.sin().cos())
        self.assertEqual(z, 100)
        self.assertEqual(k, 100)

    def test_globals_change_in_other_file(self):
        @contextmanager
        def update_global_ctx():
            global _variable, _variable1
            try:
                _variable += 1
                _variable1 += 1
                yield
            finally:
                pass

        @torch.compile(backend="eager", fullgraph=True)
        def fn(x):
            with update_global_ctx():
                pass

            with test_functions.update_global_ctx(x) as a:
                # Ensure that the updated global values are read
                test_functions.constant3(2, 3)
                return x * a * (_variable + _variable1 + test_functions._variable)

        res = fn(torch.ones(10))
        self.assertEqual(_variable, 1)
        self.assertEqual(_variable1, 1)
        # Ensure that the reconstructed bytecode updates the global value in the
        # other file.
        self.assertEqual(test_functions._variable, 1)
        self.assertEqual(res, 3 * torch.ones(10))

    def test_change_parent_global_0(self):
        # test if a global actually gets propagated
        global z_glb, k_glb
        z_glb, k_glb = 0, 0

        def create_ctx():
            @contextmanager
            def ctx(x):
                global k_glb
                try:
                    k_glb = 100
                    yield x.sin()
                finally:
                    pass

            return ctx

        def run_ctx(ctx, x):
            global z_glb
            with ctx(x) as y:
                z_glb = k_glb
                return y.cos()

        @torch.compile(backend="eager", fullgraph=True)
        def fn(x):
            ctx = create_ctx()
            return run_ctx(ctx, x)

        x = torch.tensor([1.0])
        y = fn(x)
        self.assertEqual(y, x.sin().cos())
        self.assertEqual(z_glb, 100)
        self.assertEqual(k_glb, 100)

    def test_change_parent_global_1(self):
        # test if finally is executed and it is reading the correct variable
        global z_glb, k_glb
        z_glb, k_glb = 0, 0

        def create_ctx():
            @contextmanager
            def ctx(x):
                global z_glb, k_glb
                try:
                    yield x.sin()
                finally:
                    k_glb = z_glb

            return ctx

        def run_ctx(ctx, x):
            global z_glb
            z_glb = 100
            with ctx(x) as y:
                return y.cos()

        @torch.compile(backend="eager", fullgraph=True)
        def fn(x):
            ctx = create_ctx()
            return run_ctx(ctx, x)

        x = torch.tensor([1.0])
        y = fn(x)
        self.assertEqual(y, x.sin().cos())
        self.assertEqual(z_glb, 100)
        self.assertEqual(k_glb, 100)

    def test_change_parent_0(self):
        def create_ctx():
            @contextlib.contextmanager
            def ctx(x):
                try:
                    yield x.sin()
                finally:
                    pass

            return ctx

        def run_ctx(ctx, x):
            with ctx(x) as y:
                return y.cos()

        @torch.compile(backend="eager", fullgraph=True)
        def fn(x):
            ctx = create_ctx()
            return run_ctx(ctx, x)

        x = torch.tensor([1.0])
        y = fn(x)
        self.assertEqual(y, x.sin().cos())

    def test_change_parent_1(self):
        def create_ctx(x):
            @contextlib.contextmanager
            def ctx():
                try:
                    yield x.sin()
                finally:
                    pass

            return ctx

        def run_ctx(ctx):
            with ctx() as y:
                return y.cos()

        @torch.compile(backend="eager", fullgraph=True)
        def fn(x):
            ctx = create_ctx(x)
            return run_ctx(ctx)

        x = torch.tensor([1.0])
        y = fn(x)
        self.assertEqual(y, x.sin().cos())

    def test_graph_break_inside_ctx(self):
        @contextlib.contextmanager
        def whoo(x):
            y = x.tan()
            try:
                torch._dynamo.graph_break()
                yield y
            finally:
                pass

        def f(x):
            y = x.sin()
            with whoo(x) as z:
                y += z.neg()
            y += x.cos()
            return y

        x = torch.randn(2)
        expected = f(x)
        eager = EagerAndRecordGraphs()
        out = torch.compile(backend=eager, fullgraph=False)(f)(x)
        self.assertEqual(expected, out)
        # no graph will be generated as we will skip all frames due to the graph break
        self.assertEqual(len(eager.graphs), 0)

    def test_graph_break_inside_ctx_with_side_effects(self):
        L = []

        @contextlib.contextmanager
        def whoo(x):
            y = x.tan()
            try:
                L.append(x.sin())
                torch._dynamo.graph_break()
                yield y
            finally:
                L.append(x.cos())

        def f(x):
            y = x.sin()
            with whoo(x) as z:
                y += z.neg()
            y += x.cos()
            return y

        x = torch.randn(2)
        eager = EagerAndRecordGraphs()
        y = torch.compile(backend=eager, fullgraph=False)(f)(x)
        self.assertEqual(y, x.sin() + x.tan().neg() + x.cos())
        self.assertEqual(L, [x.sin(), x.cos()])
        # no graph will be generated as we will skip all frames due to the graph break
        self.assertEqual(len(eager.graphs), 0)

    def test_graph_break_inside_ctx_1(self):
        @contextlib.contextmanager
        def whoo(x):
            y = x.tan()
            try:
                torch._dynamo.graph_break()
                yield y
            finally:
                pass

        def bar(x):
            with whoo(x) as z:
                return z.neg()

        def f(x):
            return x.sin() + bar(x) + x.cos()

        x = torch.randn(2)
        expected = f(x)
        eager = EagerAndRecordGraphs()
        out = torch.compile(backend=eager, fullgraph=False)(f)(x)
        self.assertEqual(expected, out)
        self.assertEqual(len(eager.graphs), 2)
        self.assertExpectedInline(
            normalize_gm(eager.graphs[0].print_readable(False)),
            """\
class GraphModule(torch.nn.Module):
    def forward(self, L_x_: "f32[2]"):
        l_x_ = L_x_

        sin: "f32[2]" = l_x_.sin();  l_x_ = None
        return (sin,)
""",
        )
        self.assertExpectedInline(
            normalize_gm(eager.graphs[1].print_readable(False)),
            """\
class GraphModule(torch.nn.Module):
    def forward(self, L_stack0_: "f32[2]", L_stack1_: "f32[2]", L_x_: "f32[2]"):
        l_stack0_ = L_stack0_
        l_stack1_ = L_stack1_
        l_x_ = L_x_

        add: "f32[2]" = l_stack0_ + l_stack1_;  l_stack0_ = l_stack1_ = None
        cos: "f32[2]" = l_x_.cos();  l_x_ = None
        add_1: "f32[2]" = add + cos;  add = cos = None
        return (add_1,)
""",
        )

    def test_graph_break_inside_ctx_2(self):
        @contextlib.contextmanager
        def whoo(x):
            try:
                torch._dynamo.graph_break()
                yield x.cos()
            finally:
                pass

        def g(x):
            return x.neg() + x.acos()

        def f(x):
            y = x.sin()
            with whoo(x) as z:
                y += g(z)
            y += y.tan()
            return y

        x = torch.randn(2)
        expected = f(x)
        eager = EagerAndRecordGraphs()
        out = torch.compile(backend=eager, fullgraph=False)(f)(x)
        self.assertEqual(expected, out)
        self.assertEqual(len(eager.graphs), 1)

    def test_graph_break_before___enter__(self):
        @contextlib.contextmanager
        def whoo(x):
            try:
                yield x + 1
            finally:
                pass

        def fn(x):
            ctx = whoo(x)
            torch._dynamo.graph_break()
            y = ctx.__enter__()
            ctx.__exit__(None, None, None)
            return y

        x = torch.tensor([1.0])
        with self.assertRaises(InternalTorchDynamoError):
            torch.compile(fn, backend="eager", fullgraph=False)(x)

    def test_graph_break_in_finally(self):
        z = []

        @contextlib.contextmanager
        def whoo(x):
            nonlocal z
            try:
                z.append(x)
                yield x.sin()
            finally:
                torch._dynamo.graph_break()
                z.append(x.cos())

        def fn(x):
            ctx = whoo(x)
            y = ctx.__enter__()
            ctx.__exit__(None, None, None)
            return y

        x = torch.tensor([1.0])
        eager = EagerAndRecordGraphs()
        out = torch.compile(backend=eager, fullgraph=False)(fn)(x)
        self.assertEqual(out, x.sin())
        self.assertEqual(z, [x, x.cos()])
        self.assertEqual(len(eager.graphs), 0)

    def test_graph_break_inside___enter__(self):
        @contextlib.contextmanager
        def whoo(x):
            try:
                torch._dynamo.graph_break()
                yield x + 1
            finally:
                pass

        def fn(x):
            ctx = whoo(x)
            y = ctx.__enter__()
            ctx.__exit__(None, None, None)
            return y

        x = torch.tensor([1.0])
        expected = fn(x)

        eager = EagerAndRecordGraphs()
        out = torch.compile(backend=eager, fullgraph=False)(fn)(x)
        self.assertEqual(expected, out)
        self.assertEqual(len(eager.graphs), 0)

    def test_graph_break_after___enter__(self):
        @contextlib.contextmanager
        def whoo(x):
            try:
                yield x + 1
            finally:
                pass

        def fn(x):
            ctx = whoo(x)
            try:
                y = ctx.__enter__()
                torch._dynamo.graph_break()
            finally:
                ctx.__exit__(None, None, None)
            return y

        x = torch.tensor([1.0])
        expected = fn(x)

        eager = EagerAndRecordGraphs()
        out = torch.compile(backend=eager, fullgraph=False)(fn)(x)
        self.assertEqual(expected, out)
        self.assertEqual(len(eager.graphs), 0)

    def test_graph_break_before_and_after___enter__(self):
        @contextlib.contextmanager
        def whoo(x):
            try:
                yield x + 1
            finally:
                pass

        def fn(x):
            ctx = whoo(x)
            try:
                torch._dynamo.graph_break()
                y = ctx.__enter__()
                torch._dynamo.graph_break()
            finally:
                ctx.__exit__(None, None, None)
            return y

        x = torch.tensor([1.0])
        expected = fn(x)

        eager = EagerAndRecordGraphs()
        out = torch.compile(backend=eager, fullgraph=False)(fn)(x)
        self.assertEqual(expected, out)
        self.assertEqual(len(eager.graphs), 0)

    def test_graph_break_before___enter___and_disable___exit__(self):
        @contextlib.contextmanager
        def whoo(x):
            try:
                yield x + 1
            finally:
                pass

        def fn(x):
            ctx = whoo(x)
            try:
                torch._dynamo.graph_break()
                y = ctx.__enter__()
            finally:

                @torch._dynamo.disable
                def g():
                    ctx.__exit__(None, None, None)

                g()
            return y

        x = torch.tensor([1.0])
        expected = fn(x)

        eager = EagerAndRecordGraphs()
        out = torch.compile(backend=eager, fullgraph=False)(fn)(x)
        self.assertEqual(expected, out)
        self.assertEqual(len(eager.graphs), 0)

    def test_disable___enter__(self):
        def h(x):
            return x.cos()

        @contextlib.contextmanager
        def whoo(x):
            try:
                yield h(x) + 1
            finally:
                pass

        def fn(x):
            ctx = whoo(x)

            @torch._dynamo.disable
            def g():
                return ctx.__enter__()

            y = g()
            ctx.__exit__(None, None, None)
            return y

        x = torch.tensor([1.0])
        with self.assertRaises(InternalTorchDynamoError):
            torch.compile(fn, backend="eager", fullgraph=False)(x)

    def test_disable___exit__(self):
        def h(x):
            return x.cos()

        @contextlib.contextmanager
        def whoo(x):
            try:
                yield h(x) + 1
            finally:
                pass

        def fn(x):
            ctx = whoo(x)
            y = ctx.__enter__()

            @torch._dynamo.disable
            def g():
                ctx.__exit__(None, None, None)

            g()

            return y

        x = torch.tensor([1.0])
        with self.assertRaises(InternalTorchDynamoError):
            torch.compile(fn, backend="eager", fullgraph=False)(x)

    def test_contextmanager_as_argument(self):
        def h(x):
            return x.cos()

        @contextlib.contextmanager
        def whoo(x):
            try:
                yield h(x) + 1
            finally:
                pass

        def fn(x, ctx):
            y = ctx.__enter__()
            ctx.__exit__(None, None, None)
            return x + y

        x = torch.tensor([1.0])
        expected = fn(x, whoo(x))

        eager = EagerAndRecordGraphs()
        out = torch.compile(backend=eager, fullgraph=False)(fn)(x, whoo(x))
        self.assertEqual(expected, out)
        self.assertEqual(len(eager.graphs), 2)

    def test_return_new_contextmanager(self):
        L = []

        def h(x):
            return x.cos()

        @contextlib.contextmanager
        def whoo(x):
            try:
                L.append(x.sin())
                yield h(x) + 1
            finally:
                L.append(x.cos())

        def fn(x):
            ctx = whoo(x)
            return x + 1, ctx

        x = torch.tensor([1.0])
        with self.assertRaises(InternalTorchDynamoError):
            torch.compile(fn, backend="eager", fullgraph=False)(x)

    def test_return_advanced_contextmanager(self):
        L = []

        def h(x):
            return x.cos()

        @contextlib.contextmanager
        def whoo(x):
            try:
                L.append(x.sin())
                yield h(x) + 1
            finally:
                L.append(x.cos())

        def fn(x):
            ctx = whoo(x)
            y = ctx.__enter__()
            return x + y, ctx

        x = torch.tensor([1.0])
        with self.assertRaises(InternalTorchDynamoError):
            torch.compile(fn, backend="eager", fullgraph=False)(x)

    def test_contextmanager_as_argument_only___enter__(self):
        L = []

        def h(x):
            return x.cos()

        @contextlib.contextmanager
        def whoo(x):
            try:
                L.append(x.sin())
                yield h(x) + 1
            finally:
                L.append(x.cos())

        def fn(x, ctx):
            y = ctx.__enter__()
            return x + y

        x = torch.tensor([1.0])
        ctx = whoo(x)
        eager = EagerAndRecordGraphs()
        y = torch.compile(backend=eager, fullgraph=False)(fn)(x, ctx)
        self.assertEqual(y, x + x.cos() + 1)
        self.assertEqual(L, [x.sin()])  # we should only have one item in L

        ctx.__exit__(None, None, None)
        self.assertEqual(L, [x.sin(), x.cos()])  # Two items now

        self.assertEqual(len(eager.graphs), 2)

    def test_contextmanager_as_argument_only___exit__(self):
        L = []

        def h(x):
            return x.cos()

        @contextlib.contextmanager
        def whoo(x):
            try:
                L.append(x.sin())
                yield h(x) + 1
            finally:
                L.append(x.cos())

        def fn(x, ctx):
            ctx.__exit__(None, None, None)
            return x.sin()

        x = torch.tensor([1.0])
        ctx = whoo(x)
        ctx.__enter__()
        self.assertEqual(L, [x.sin()])

        eager = EagerAndRecordGraphs()
        y = torch.compile(backend=eager, fullgraph=False)(fn)(x, ctx)
        self.assertEqual(y, x.sin())
        self.assertEqual(L, [x.sin(), x.cos()])
        self.assertEqual(len(eager.graphs), 1)

    def test_advanced_contextmanager_as_argument(self):
        def h(x):
            return x.cos()

        @contextlib.contextmanager
        def whoo(x):
            try:
                yield h(x) + 1
            finally:
                pass

        def fn(x, ctx):
            ctx.__exit__(None, None, None)
            return x + 1

        x = torch.tensor([1.0])
        ctx = whoo(x)
        y = ctx.__enter__()
        self.assertEqual(y, x.cos() + 1)
        z = torch.compile(backend="eager", fullgraph=False)(fn)(x, ctx)
        self.assertEqual(z, x + 1)

    def test_advanced_contextmanager_as_argument_error(self):
        def h(x):
            return x.cos()

        @contextlib.contextmanager
        def whoo(x):
            try:
                yield h(x) + 1
            finally:
                pass

        def fn(x, ctx):
            y = ctx.__enter__()
            ctx.__exit__(None, None, None)
            return y

        x = torch.tensor([1.0])
        ctx = whoo(x)
        y = ctx.__enter__()
        self.assertEqual(y, x.cos() + 1)

        with self.assertRaisesRegex(AttributeError, "args"):
            torch.compile(backend="eager", fullgraph=False)(fn)(x, ctx)

    def test_disable_ctx_manager(self):
        @contextlib.contextmanager
        def whoo(x):
            try:
                yield x + 1
            finally:
                pass

        @torch._dynamo.disable
        def g(x):
            with whoo(x) as y:
                return y

        def fn(x):
            return g(x)

        x = torch.tensor([1.0])
        expected = fn(x)

        eager = EagerAndRecordGraphs()
        out = torch.compile(backend=eager, fullgraph=False)(fn)(x)
        self.assertEqual(expected, out)
        self.assertEqual(len(eager.graphs), 0)

    def test_graph_break_and_disable___enter__(self):
        @contextlib.contextmanager
        def whoo(x):
            try:
                yield x + 1
            finally:
                pass

        def fn(x):
            ctx = whoo(x)
            try:
                torch._dynamo.graph_break()

                @torch._dynamo.disable
                def g():
                    return ctx.__enter__()

                y = g()
            finally:
                ctx.__exit__(None, None, None)
            return y

        x = torch.tensor([1.0])
        expected = fn(x)

        eager = EagerAndRecordGraphs()
        out = torch.compile(backend=eager, fullgraph=False)(fn)(x)
        self.assertEqual(expected, out)
        self.assertEqual(len(eager.graphs), 0)

    def test_dynamo_disable_ctx(self):
        @contextlib.contextmanager
        def whoo(x):
            try:
                yield x + 1
            finally:
                pass

        @torch._dynamo.disable
        def g(x):
            with whoo(x) as y:
                return y

        def fn(x):
            return g(x)

        x = torch.tensor([1.0])
        expected = fn(x)

        eager = EagerAndRecordGraphs()
        out = torch.compile(backend=eager, fullgraph=False)(fn)(x)
        self.assertEqual(expected, out)
        self.assertEqual(len(eager.graphs), 0)

    @torch._dynamo.config.patch(enable_trace_contextlib=False)
    def test_disable_trace_contextmanager(self):
        @contextlib.contextmanager
        def whoo(x):
            try:
                yield x.cos()
            finally:
                pass

        def g(x):
            return x.neg() + x.acos()

        def f(x):
            y = x.sin()
            with whoo(x) as z:
                y += g(z)
            y += y.tan()
            return y

        x = torch.randn(2)
        expected = f(x)
        eager = EagerAndRecordGraphs()
        out = torch.compile(backend=eager, fullgraph=False, dynamic=False)(f)(x)
        self.assertEqual(expected, out)
        self.assertEqual(len(eager.graphs), 2)

    @parametrize("name", ("suppress", "stdout", "stderr"))
    def test_contextlib_suppress(self, name):
        counters.clear()
        eager = EagerAndRecordGraphs()

        def fn(t):
            y = t.sin()
            # ensure we graph break on the suppress call below
            if name == "suppress":
                ctx = contextlib.suppress(ValueError)
            elif name == "stdout":
                ctx = contextlib.redirect_stdout(sys.stderr)
            else:
                ctx = contextlib.redirect_stderr(sys.stdout)

            with ctx:
                y += t.cos()
            return y.tan()

        t = torch.randn(2)
        expected = fn(t)
        got = torch.compile(backend=eager, fullgraph=False)(fn)(t)
        self.assertEqual(expected, got)
        self.assertEqual(len(counters["graph_break"]), 1)
        name = f"redirect_{name}" if name in ("stdout", "stderr") else name
        self.assertRegex(
            next(iter(counters["graph_break"])),
            f"<class 'contextlib.{name}'> not supported",
        )

    def test_contextlib_nullcontext(self):
        counters.clear()

        @torch.compile(backend="eager", fullgraph=True)
        def fn(t):
            with contextlib.nullcontext():
                return t.sin()

        t = torch.randn(2)
        y = fn(t)
        # nullcontext is correctly handled in dynamo
        self.assertEqual(len(counters["graph_break"]), 0)
        self.assertEqual(y, t.sin())

    @unittest.skipIf(sys.version_info < (3, 11), "Python 3.11+")
    def test_WITH_EXCEPT_START(self):
        @contextmanager
        def ctx():
            try:
                yield
            finally:
                pass

        @torch.compile(backend="eager", fullgraph=True)
        def fn(t):
            try:
                with ctx():
                    raise ValueError
            except ValueError:
                return t.sin()

        t = torch.randn(2)
        y = fn(t)
        self.assertEqual(y, t.sin())


class CPythonContextManagerTestCase(torch._dynamo.test_case.CPythonTestCase):
    # Tests taken from CPython source code in cpython/Lib/test/test_contextlib.py
<<<<<<< HEAD
    # https://github.com/python/cpython/blob/v3.13.1/Lib/test/test_contextlib.py
    def setUp(self):
        self._prev = torch._dynamo.config.enable_trace_unittest
        torch._dynamo.config.enable_trace_unittest = True

    def tearDown(self):
        torch._dynamo.config.enable_trace_unittest = self._prev

    @make_dynamo_test
=======
    # https://github.com/python/cpython/blob/d48cc82ed25e26b02eb97c6263d95dcaa1e9111b/Lib/test/test_contextlib.py#L70
>>>>>>> b67fc3af
    def test_contextmanager_plain(self):
        state = []

        @contextmanager
        def woohoo():
            state.append(1)
            yield 42
            state.append(999)

        with woohoo() as x:
            self.assertEqual(state, [1])
            self.assertEqual(x, 42)
            state.append(x)
        self.assertEqual(state, [1, 42, 999])

    @skipIfNotPy311
    @make_dynamo_test
    def test_contextmanager_finally(self):
        state = []

        @contextmanager
        def woohoo():
            state.append(1)
            try:
                yield 42
            finally:
                state.append(999)

        with self.assertRaises(ZeroDivisionError):
            with woohoo() as x:
                self.assertEqual(state, [1])
                self.assertEqual(x, 42)
                state.append(x)
                raise ZeroDivisionError
        self.assertEqual(state, [1, 42, 999])

    @unittest.expectedFailure
    @make_dynamo_test
    def test_contextmanager_traceback(self):
        @contextmanager
        def f():
            yield

        try:
            with f():
                1 / 0
        except ZeroDivisionError as e:
            frames = traceback.extract_tb(e.__traceback__)

        self.assertEqual(len(frames), 1)
        self.assertEqual(frames[0].name, "test_contextmanager_traceback")
        self.assertEqual(frames[0].line, "1/0")

        # Repeat with RuntimeError (which goes through a different code path)
        try:
            with f():
                raise NotImplementedError(42)
        except NotImplementedError as e:
            frames = traceback.extract_tb(e.__traceback__)

        self.assertEqual(len(frames), 1)
        self.assertEqual(frames[0].name, "test_contextmanager_traceback")
        self.assertEqual(frames[0].line, "raise NotImplementedError(42)")

    @make_dynamo_test
    def test_contextmanager_no_reraise(self):
        @contextmanager
        def whee():
            yield

        ctx = whee()
        ctx.__enter__()
        # Calling __exit__ should not result in an exception
        self.assertFalse(ctx.__exit__(TypeError, TypeError("foo"), None))

    @make_dynamo_test
    def test_contextmanager_trap_yield_after_throw(self):
        @contextmanager
        def whoo():
            try:
                yield
            except Exception:  # noqa: E722
                yield

        ctx = whoo()
        ctx.__enter__()
        with self.assertRaises(RuntimeError):
            ctx.__exit__(TypeError, TypeError("foo"), None)

    @unittest.skipIf(sys.version_info < (3, 11), "Python 3.11+")
    def test_contextmanager_except(self):
        state = []

        @contextmanager
        def woohoo():
            state.append(1)
            try:
                yield 42
            except ZeroDivisionError as e:
                state.append(e.args[0])
                self.assertEqual(state, [1, 42, 999])

        with woohoo() as x:
            self.assertEqual(state, [1])
            self.assertEqual(x, 42)
            state.append(x)
            raise ZeroDivisionError(999)
        self.assertEqual(state, [1, 42, 999])

    @unittest.expectedFailure
    @make_dynamo_test
    def test_contextmanager_except_stopiter(self):
        @contextmanager
        def woohoo():
            yield

        class StopIterationSubclass(StopIteration):
            pass

        for stop_exc in (StopIteration("spam"), StopIterationSubclass("spam")):
            with self.subTest(type=type(stop_exc)):
                try:
                    with woohoo():
                        raise stop_exc
                except Exception as ex:
                    self.assertIs(ex, stop_exc)
                else:
                    self.fail(f"{stop_exc} was suppressed")

    @unittest.expectedFailure
    @make_dynamo_test
    def test_contextmanager_except_pep479(self):
        code = """\
from __future__ import generator_stop
from contextlib import contextmanager
@contextmanager
def woohoo():
    yield
"""
        locals = {}
        exec(code, locals, locals)
        woohoo = locals["woohoo"]

        stop_exc = StopIteration("spam")
        try:
            with woohoo():
                raise stop_exc
        except Exception as ex:
            self.assertIs(ex, stop_exc)
        else:
            self.fail("StopIteration was suppressed")

    @unittest.expectedFailure
    @make_dynamo_test
    def test_contextmanager_do_not_unchain_non_stopiteration_exceptions(self):
        @contextmanager
        def test_issue29692():
            try:
                yield
            except Exception as exc:
                raise RuntimeError("issue29692:Chained") from exc

        try:
            with test_issue29692():
                raise ZeroDivisionError
        except Exception as ex:
            self.assertIs(type(ex), RuntimeError)
            self.assertEqual(ex.args[0], "issue29692:Chained")
            self.assertIsInstance(ex.__cause__, ZeroDivisionError)

        try:
            with test_issue29692():
                raise StopIteration("issue29692:Unchained")
        except Exception as ex:
            self.assertIs(type(ex), StopIteration)
            self.assertEqual(ex.args[0], "issue29692:Unchained")
            self.assertIsNone(ex.__cause__)

    @unittest.expectedFailure
    @make_dynamo_test
    def _create_contextmanager_attribs(self):
        def attribs(**kw):
            def decorate(func):
                for k, v in kw.items():
                    setattr(func, k, v)
                return func

            return decorate

        @contextmanager
        @attribs(foo="bar")
        def baz(spam):
            """Whee!"""

        return baz

    @unittest.expectedFailure
    @make_dynamo_test
    def test_contextmanager_attribs(self):
        baz = self._create_contextmanager_attribs()
        self.assertEqual(baz.__name__, "baz")
        self.assertEqual(baz.foo, "bar")

    @make_dynamo_test
    def test_keywords(self):
        # Ensure no keyword arguments are inhibited
        @contextmanager
        def woohoo(self, func, args, kwds):
            yield (self, func, args, kwds)

        with woohoo(self=11, func=22, args=33, kwds=44) as target:
            self.assertEqual(target, (11, 22, 33, 44))

    @unittest.expectedFailure
    @make_dynamo_test
    def test_param_errors(self):
        @contextmanager
        def woohoo(a, *, b):
            yield

        with self.assertRaises(TypeError):
            woohoo()
        with self.assertRaises(TypeError):
            woohoo(3, 5)
        with self.assertRaises(TypeError):
            woohoo(b=3)

    @make_dynamo_test
    def test_recursive(self):
        depth = 0

        @contextmanager
        def woohoo():
            nonlocal depth
            before = depth
            depth += 1
            yield
            depth -= 1
            self.assertEqual(depth, before)

        @woohoo()
        def recursive():
            if depth < 10:
                recursive()

        recursive()
        self.assertEqual(depth, 0)

    @skipIfNotPy311
    @make_dynamo_test
    def test_contextmanager_trap_no_yield(self):
        @contextmanager
        def whoo():
            if False:
                yield

        ctx = whoo()
        with self.assertRaises(RuntimeError):
            ctx.__enter__()

    @make_dynamo_test
    def test_contextmanager_trap_second_yield(self):
        @contextmanager
        def whoo():
            yield
            yield

        ctx = whoo()
        ctx.__enter__()
        with self.assertRaises(RuntimeError):
            ctx.__exit__(None, None, None)

    @unittest.expectedFailure
    @make_dynamo_test
    def test_contextmanager_wrap_runtimeerror(self):
        @contextmanager
        def woohoo():
            try:
                yield
            except Exception as exc:
                raise RuntimeError(f"caught {exc}") from exc

        with self.assertRaises(RuntimeError):
            with woohoo():
                1 / 0

        # If the context manager wrapped StopIteration in a RuntimeError,
        # we also unwrap it, because we can't tell whether the wrapping was
        # done by the generator machinery or by the generator itself.
        with self.assertRaises(StopIteration):
            with woohoo():
                raise StopIteration

    @make_dynamo_test
    def test_contextmanager_non_normalised(self):
        @contextmanager
        def whoo():
            try:
                yield
            except RuntimeError:
                raise SyntaxError  # noqa: B904

        ctx = whoo()
        ctx.__enter__()
        with self.assertRaises(SyntaxError):
            ctx.__exit__(RuntimeError, None, None)


instantiate_parametrized_tests(CtxManagerTests)
instantiate_parametrized_tests(ContextlibContextManagerTests)


if __name__ == "__main__":
    from torch._dynamo.test_case import run_tests

    run_tests()<|MERGE_RESOLUTION|>--- conflicted
+++ resolved
@@ -2703,19 +2703,8 @@
 
 class CPythonContextManagerTestCase(torch._dynamo.test_case.CPythonTestCase):
     # Tests taken from CPython source code in cpython/Lib/test/test_contextlib.py
-<<<<<<< HEAD
     # https://github.com/python/cpython/blob/v3.13.1/Lib/test/test_contextlib.py
-    def setUp(self):
-        self._prev = torch._dynamo.config.enable_trace_unittest
-        torch._dynamo.config.enable_trace_unittest = True
-
-    def tearDown(self):
-        torch._dynamo.config.enable_trace_unittest = self._prev
-
     @make_dynamo_test
-=======
-    # https://github.com/python/cpython/blob/d48cc82ed25e26b02eb97c6263d95dcaa1e9111b/Lib/test/test_contextlib.py#L70
->>>>>>> b67fc3af
     def test_contextmanager_plain(self):
         state = []
 
