# Owner(s): ["module: dynamo"]

import importlib
import os
import sys
import tempfile
import unittest

import torch
import torch._dynamo.testing
import torch._inductor.config
import torch._inductor.test_case
import torch.onnx.operators
import torch.utils.cpp_extension
from torch._dynamo.package import CompilePackage, DiskDynamoStore, DynamoCache
from torch._dynamo.precompile_context import PrecompileContext
from torch._dynamo.testing import reduce_to_scalar_loss
from torch._functorch import config as functorch_config
from torch._inductor.mock_cache import global_stats, PatchCaches, Stats
from torch._inductor.runtime.runtime_utils import cache_dir
from torch.testing._internal.common_utils import (
    instantiate_parametrized_tests,
    parametrize,
    skipIfRocm,
    skipIfXpu,
)
<<<<<<< HEAD
from torch.testing._internal.inductor_utils import HAS_CUDA_AND_TRITON, HAS_XPU
=======
from torch.testing._internal.inductor_utils import HAS_CUDA, HAS_XPU_AND_TRITON
>>>>>>> 83875cdb


def compute_loss_helper(x):
    return reduce_to_scalar_loss(x)


@functorch_config.patch("bundled_autograd_cache", True)
@instantiate_parametrized_tests
class TestPackage(torch._inductor.test_case.TestCase):
    def path(self):
        path = os.path.join(cache_dir(), f"package_{self.id()}")
        os.makedirs(path, exist_ok=True)
        return path

    def setUp(self):
        super().setUp()
        torch._dynamo.reset()
        torch._dynamo.utils.counters.clear()
        DynamoCache.clear()
        PrecompileContext.clear()

    def _save_and_reload(
        self, expected_backends, expected_dynamo, expected_autotune=None
    ):
        """
        Serializes all artifacts, clears all caches, then reloads the serialized artifact
        Simulates a new process.

        Args:
            expected_backends: Expected number of precompile_aot_autograd_artifacts
            expected_dynamo: Expected number of precompile_dynamo_artifacts
        """
        serialized = PrecompileContext.serialize()
        assert serialized is not None
        (bytes_, cache_info) = serialized
        self.assertEqual(
            len(cache_info.precompile_aot_autograd_artifacts), expected_backends
        )
        self.assertEqual(len(cache_info.precompile_dynamo_artifacts), expected_dynamo)
        if expected_autotune is not None:
            self.assertEqual(len(cache_info.autotune_artifacts), expected_autotune)

        torch._dynamo.reset()
        DynamoCache.clear()
        PrecompileContext.clear()

        deserialized = PrecompileContext.deserialize(bytes_)
        assert deserialized is not None
        PrecompileContext.populate_caches(deserialized)

    @unittest.expectedFailure  # FUNCTION_MATCH guard not serializable today
    def test_nn_module(self):
        class MyModule(torch.nn.Module):
            def __init__(self):
                super().__init__()
                self.linear = torch.nn.Linear(10, 10, device="cuda")

            def forward(self, x):
                return self.linear(x)

        fn = MyModule()
        package = CompilePackage(fn.forward)
        compiled_fn = torch._dynamo.optimize("inductor", package=package)(fn)
        x = torch.randn(10, 10, device="cuda")
        compiled_fn(x)

    @parametrize("backend", ("eager", "inductor"))
    @parametrize("device", ("cpu", "cuda", "xpu"))
    def test_basic_fn(self, backend, device):
        if device == "cuda" and not HAS_CUDA_AND_TRITON:
            raise unittest.SkipTest("Requires CUDA/Triton")
        if device == "xpu" and not HAS_XPU_AND_TRITON:
            raise unittest.SkipTest("Requires XPU/Triton")

        ctx = DiskDynamoStore()

        def fn(x):
            return x + 1

        args = (
            torch.randn(
                3,
                2,
                device=device,
            ),
        )

        # Saving
        package = CompilePackage(fn)
        compiled_fn = torch._dynamo.optimize(backend, package=package)(fn)
        expected = compiled_fn(*args)
        if backend == "eager":
            for backend_id, backend in package.cached_backends.items():
                ctx.record_eager_backend(backend_id, backend)

        ctx.save_package(package, self.path())
        # Loading
        torch._dynamo.reset()
        with torch.compiler.set_stance("fail_on_recompile"):
            with self.assertRaisesRegex(
                RuntimeError,
                "Detected recompile when torch.compile stance is 'fail_on_recompile'",
            ):
                compiled_fn(*args)

            package, backends = ctx.load_package(fn, self.path())
            compiled_fn = torch._dynamo.optimize(package=package)(fn)
            package.install(backends)
            self.assertEqual(expected, compiled_fn(*args))

    @parametrize("backend", ("eager", "inductor"))
    @parametrize("device", ("cpu", "cuda", "xpu"))
    def test_lazy_backward(self, backend, device):
        if device == "cuda" and not HAS_CUDA_AND_TRITON:
            raise unittest.SkipTest("Requires CUDA/Triton")
        if device == "xpu" and not HAS_XPU_AND_TRITON:
            raise unittest.SkipTest("Requires XPU/Triton")

        ctx = DiskDynamoStore()

        def fn(x):
            return x.sin() + x.cos()

        args = (
            torch.zeros(
                3,
                2,
                device=device,
                requires_grad=True,
            ),
        )

        # Saving
        package = CompilePackage(fn)
        compiled_fn = torch._dynamo.optimize(backend, package=package)(fn)
        expected = compiled_fn(*args)
        expected.sum().backward()

        if backend == "eager":
            for backend_id, backend in package.cached_backends.items():
                ctx.record_eager_backend(backend_id, backend)

        ctx.save_package(package, self.path())
        # Loading
        torch._dynamo.reset()
        with torch.compiler.set_stance("fail_on_recompile"):
            with self.assertRaisesRegex(
                RuntimeError,
                "Detected recompile when torch.compile stance is 'fail_on_recompile'",
            ):
                compiled_fn(*args)

            package, backends = ctx.load_package(fn, self.path())
            compiled_fn = torch._dynamo.optimize(package=package)(fn)
            package.install(backends)
            self.assertEqual(expected, compiled_fn(*args))

    @parametrize("backend", ("eager", "inductor"))
    @parametrize("device", ("cpu", "cuda", "xpu"))
    def test_graph_break_bomb(self, backend, device):
        if device == "cuda" and not HAS_CUDA_AND_TRITON:
            raise unittest.SkipTest("Requires CUDA/Triton")
        if device == "xpu" and not HAS_XPU_AND_TRITON:
            raise unittest.SkipTest("Requires XPU/Triton")

        ctx = DiskDynamoStore()

        def fn(x, l, r):
            if l > r:
                return x.sum()
            mid = (l + r) // 2
            if x.sum() == mid:
                return x.sum()
            elif x.sum() < mid:
                return fn(x, l, mid)
            else:
                return fn(x, mid + 1, r)

        def guard_filter_fn(guards):
            return [
                guard.guard_type not in ("CLOSURE_MATCH", "FUNCTION_MATCH")
                for guard in guards
            ]

        # Saving
        package = CompilePackage(fn)
        compiled_fn = torch._dynamo.optimize(
            backend=backend, package=package, guard_filter_fn=guard_filter_fn
        )(fn)
        N = 10
        args_list = [(torch.tensor(x, device=device), 0, N - 1) for x in range(N)]
        for args in args_list:
            compiled_fn(*args)
        if backend == "eager":
            for backend_id, backend in package.cached_backends.items():
                ctx.record_eager_backend(backend_id, backend)
        ctx.save_package(package, self.path())

        # Loading
        torch._dynamo.reset()
        with torch.compiler.set_stance("fail_on_recompile"):
            for args in args_list:
                with self.assertRaisesRegex(
                    RuntimeError,
                    "Detected recompile when torch.compile stance is 'fail_on_recompile'",
                ):
                    compiled_fn(*args)
            package, backends = ctx.load_package(fn, self.path())
            compiled_fn = torch._dynamo.optimize(
                backend="eager", package=package, guard_filter_fn=guard_filter_fn
            )(fn)
            package.install(backends)
            for args in args_list:
                self.assertEqual(compiled_fn(*args), args[0].sum())

            with self.assertRaisesRegex(
                RuntimeError,
                "Detected recompile when torch.compile stance is 'fail_on_recompile'",
            ):
                compiled_fn(torch.tensor(N), 0, N - 1)

    @parametrize("backend", ("eager", "inductor"))
    @parametrize("device", ("cpu", "cuda", "xpu"))
    def test_dynamic_shape(self, backend, device):
        if device == "cuda" and not HAS_CUDA_AND_TRITON:
            raise unittest.SkipTest("Requires CUDA/Triton")
        if device == "xpu" and not HAS_XPU_AND_TRITON:
            raise unittest.SkipTest("Requires XPU/Triton")

        ctx = DiskDynamoStore()

        def fn(x):
            return x + x.shape[0]

        args = (torch.randn(3, 2, device=device),)
        args1 = (torch.randn(5, 2, device=device),)
        args2 = (torch.randn(7, 2, device=device),)
        expected1 = fn(*args1)

        torch._dynamo.mark_dynamic(args[0], 0, min=3, max=5)

        # Saving
        package = CompilePackage(fn)
        compiled_fn = torch._dynamo.optimize(backend=backend, package=package)(fn)
        compiled_fn(*args)
        if backend == "eager":
            for backend_id, backend in package.cached_backends.items():
                ctx.record_eager_backend(backend_id, backend)
        ctx.save_package(package, self.path())

        # Loading
        torch._dynamo.reset()
        with torch.compiler.set_stance("fail_on_recompile"):
            with self.assertRaisesRegex(
                RuntimeError,
                "Detected recompile when torch.compile stance is 'fail_on_recompile'",
            ):
                compiled_fn(*args1)

            package, backends = ctx.load_package(fn, self.path())
            compiled_fn = torch._dynamo.optimize(package=package)(fn)
            package.install(backends)

            self.assertEqual(expected1, compiled_fn(*args1))

            with self.assertRaisesRegex(
                RuntimeError,
                "Detected recompile when torch.compile stance is 'fail_on_recompile'",
            ):
                compiled_fn(*args2)

    def test_file_change(self):
        ctx = DiskDynamoStore()

        def import_from_path(module_name, file_path):
            spec = importlib.util.spec_from_file_location(module_name, file_path)
            module = importlib.util.module_from_spec(spec)
            sys.modules[module_name] = module
            spec.loader.exec_module(module)
            return module

        mock_module_add_original = """
def add(x, y):
    return x + y
"""

        mock_module_add_modified = """
def add(x, y):
    return x - y
"""
        with tempfile.TemporaryDirectory() as tmp_dir:
            mock_module_add_original_path = os.path.join(
                tmp_dir, "mock_module_add_original.py"
            )
            mock_module_add_modified_path = os.path.join(
                tmp_dir, "mock_module_add_modified.py"
            )
            with open(mock_module_add_original_path, "w") as f:
                f.write(mock_module_add_original)
            with open(mock_module_add_modified_path, "w") as f:
                f.write(mock_module_add_modified)

            module = import_from_path(
                "torch.test_package_helper",
                mock_module_add_original_path,
            )

            def fn(x):
                return module.add(x, 1)

            args = (torch.randn(3, 2),)

            def guard_filter_fn(guards):
                return [
                    guard.guard_type not in ("CLOSURE_MATCH", "FUNCTION_MATCH")
                    for guard in guards
                ]

            # Saving
            package = CompilePackage(fn)
            compiled_fn = torch._dynamo.optimize(
                backend="eager", package=package, guard_filter_fn=guard_filter_fn
            )(fn)
            compiled_fn(*args)
            for backend_id, backend in package.cached_backends.items():
                ctx.record_eager_backend(backend_id, backend)
            ctx.save_package(package, self.path())

            module = import_from_path(
                "torch.test_package_helper",
                mock_module_add_modified_path,
            )
            with self.assertRaisesRegex(RuntimeError, "Source code changes detected"):
                ctx.load_package(fn, self.path())

            module = import_from_path(
                "torch.test_package_helper",
                mock_module_add_original_path,
            )
            ctx.load_package(fn, self.path())

    @parametrize("device", ("cpu", "cuda", "xpu"))
    def test_dynamo_cache_manual_load(self, device):
        if device == "cuda" and not HAS_CUDA_AND_TRITON:
            raise unittest.SkipTest("Requires CUDA/Triton")
        if device == "xpu" and not HAS_XPU_AND_TRITON:
            raise unittest.SkipTest("Requires XPU/Triton")

        def fn(x):
            return x.sin() + x.cos()

        def fn2(x):
            return x.cos() + x

        package1 = CompilePackage(fn)
        package2 = CompilePackage(fn2)
        compiled_fn1 = torch._dynamo.optimize(backend="inductor", package=package1)(fn)
        compiled_fn2 = torch._dynamo.optimize(backend="inductor", package=package2)(fn2)
        arg1 = torch.randn(3, 2, device=device)
        arg2 = torch.randn(5, 2, device=device)
        expected = [compiled_fn1(arg1), compiled_fn2(arg2)]

        DynamoCache.save(package1)
        DynamoCache.save(package2)
        total_frames = torch._dynamo.convert_frame.FRAME_COUNTER
        self._save_and_reload(expected_backends=2, expected_dynamo=2)

        # These should exist because of populate_caches
        package1 = DynamoCache.load_and_install_package(fn)
        package2 = DynamoCache.load_and_install_package(fn2)

        with torch.compiler.set_stance("fail_on_recompile"):
            result1 = compiled_fn1(arg1)
            result2 = compiled_fn2(arg2)
            self.assertEqual(expected, [result1, result2])
        self.assertEqual(torch._dynamo.convert_frame.FRAME_COUNTER, total_frames)

    @parametrize("device", ("cpu", "cuda", "xpu"))
    @torch._dynamo.config.patch(caching_precompile=True)
    def test_automatic_dynamo_serialize(self, device):
        if device == "cuda" and not HAS_CUDA_AND_TRITON:
            raise unittest.SkipTest("Requires CUDA/Triton")
        if device == "xpu" and not HAS_XPU_AND_TRITON:
            raise unittest.SkipTest("Requires XPU/Triton")

        def fn(x):
            return x.sin() + x.cos()

        def fn2(x):
            return x.cos() + x

        arg1 = torch.randn(3, 2, device=device)
        arg2 = torch.randn(5, 2, device=device)
        expected = [fn(arg1), fn2(arg2)]
        compiled_fn1 = torch.compile(fn)
        compiled_fn2 = torch.compile(fn2)
        result = [compiled_fn1(arg1), compiled_fn2(arg2)]
        self.assertEqual(expected, result)
        DynamoCache.clear()
        total_frames = torch._dynamo.convert_frame.FRAME_COUNTER

        self._save_and_reload(expected_backends=2, expected_dynamo=2)

        compiled_fn1 = torch.compile(fn)
        compiled_fn2 = torch.compile(fn2)
        with torch.compiler.set_stance("fail_on_recompile"):
            result1 = compiled_fn1(arg1)
            result2 = compiled_fn2(arg2)
            self.assertEqual(expected, [result1, result2])
        self.assertEqual(torch._dynamo.convert_frame.FRAME_COUNTER, total_frames)

    @parametrize("device", ("cuda", "xpu"))
    @torch._dynamo.config.patch(caching_precompile=True)
    @skipIfXpu
    @skipIfRocm
    def test_automatic_dynamo_autotune_cache(self, device):
        if device == "cuda" and not HAS_CUDA_AND_TRITON:
            raise unittest.SkipTest("Requires CUDA/Triton")
        if device == "xpu" and not HAS_XPU_AND_TRITON:
            raise unittest.SkipTest("Requires XPU/Triton")

        def fn(x, y):
            return x.sin() + y

        arg1 = torch.randn(3, 3, device=device)
        arg2 = torch.randn(3, 3, device=device)
        expected = fn(arg1, arg2).clone()

        with PatchCaches():
            compiled_fn1 = torch.compile(fn, mode="max-autotune")
            result = compiled_fn1(arg1, arg2).clone()
            self.assertEqual(expected, result)
            self.assertEqual(global_stats.autotune_local, Stats(1, 0, 1))
            DynamoCache.clear()

            total_frames = torch._dynamo.convert_frame.FRAME_COUNTER
            self._save_and_reload(
                expected_backends=1, expected_dynamo=1, expected_autotune=1
            )
            compiled_fn1 = torch.compile(fn, mode="max-autotune")
            with torch.compiler.set_stance("fail_on_recompile"):
                result1 = compiled_fn1(arg1, arg2).clone()
                self.assertEqual(expected, result1)
            self.assertEqual(torch._dynamo.convert_frame.FRAME_COUNTER, total_frames)
            self.assertEqual(global_stats.autotune_local, Stats(2, 1, 1))

    @parametrize("device", ("cpu", "cuda", "xpu"))
    @torch._dynamo.config.patch(caching_precompile=True)
    def test_automatic_dynamo_recompiles(self, device):
        if device == "cuda" and not HAS_CUDA_AND_TRITON:
            raise unittest.SkipTest("Requires CUDA/Triton")
        if device == "xpu" and not HAS_XPU_AND_TRITON:
            raise unittest.SkipTest("Requires XPU/Triton")

        def fn(x):
            return x.sin() + x.cos()

        arg1 = torch.randn(3, 2, device=device)
        arg2 = torch.randn(5, 2, device=device)
        compiled_fn = torch.compile(fn)
        expected1 = compiled_fn(arg1)

        # Should cause a recompile
        expected2 = compiled_fn(arg2)
        total_frames = torch._dynamo.convert_frame.FRAME_COUNTER

        self._save_and_reload(expected_backends=2, expected_dynamo=1)

        compiled_fn = torch.compile(fn)
        with torch.compiler.set_stance("fail_on_recompile"):
            result1 = compiled_fn(arg1)
            result2 = compiled_fn(arg2)
            # Because of automatic dynamic, a third random shape should also not cause a recompile
            arg3 = torch.randn(7, 2, device=device)
            compiled_fn(arg3)
        self.assertEqual(result1, expected1)
        self.assertEqual(result2, expected2)
        self.assertEqual(torch._dynamo.convert_frame.FRAME_COUNTER, total_frames)

    @parametrize("device", ("cpu", "cuda", "xpu"))
    @torch._dynamo.config.patch(caching_precompile=True)
    def test_automatic_dynamo_graph_breaks(self, device):
        if device == "cuda" and not HAS_CUDA_AND_TRITON:
            raise unittest.SkipTest("Requires CUDA/Triton")
        if device == "xpu" and not HAS_XPU_AND_TRITON:
            raise unittest.SkipTest("Requires XPU/Triton")

        def fn(x, l, r):
            if l > r:
                return x.sum()
            mid = (l + r) // 2
            if x.sum() == mid:
                return x.sum()
            elif x.sum() < mid:
                return fn(x, l, mid)
            else:
                return fn(x, mid + 1, r)

        def guard_filter_fn(guards):
            return [
                guard.guard_type not in ("CLOSURE_MATCH", "FUNCTION_MATCH")
                for guard in guards
            ]

        # Saving
        compiled_fn = torch._dynamo.optimize(
            backend="inductor", guard_filter_fn=guard_filter_fn
        )(fn)
        N = 10
        args_list = [(torch.tensor(x, device=device), 0, N - 1) for x in range(N)]
        for args in args_list:
            compiled_fn(*args)

        total_frames = torch._dynamo.convert_frame.FRAME_COUNTER
        self._save_and_reload(expected_backends=8, expected_dynamo=1)

        compiled_fn = torch._dynamo.optimize(
            backend="inductor", guard_filter_fn=guard_filter_fn
        )(fn)
        with torch.compiler.set_stance("fail_on_recompile"):
            for args in args_list:
                self.assertEqual(compiled_fn(*args), args[0].sum())
            # Should have same number of frames as on cold start
            self.assertEqual(torch._dynamo.convert_frame.FRAME_COUNTER, total_frames)

    @parametrize("device", ("cpu", "cuda", "xpu"))
    @torch._dynamo.config.patch(caching_precompile=True)
    def test_automatic_dynamo_lazy_backward(self, device):
        if device == "cuda" and not HAS_CUDA_AND_TRITON:
            raise unittest.SkipTest("Requires CUDA/Triton")
        if device == "xpu" and not HAS_XPU_AND_TRITON:
            raise unittest.SkipTest("Requires XPU/Triton")

        def fn(x):
            return x.sin() + x.cos()

        arg1 = torch.randn(3, 2, device=device, requires_grad=True)
        arg2 = arg1.clone().detach_().requires_grad_(True)

        compiled_fn = torch.compile(fn)
        expected1 = compiled_fn(arg1)
        expected1.sum().backward()
        total_frames = torch._dynamo.convert_frame.FRAME_COUNTER

        self._save_and_reload(expected_backends=1, expected_dynamo=1)

        compiled_fn = torch.compile(fn)
        # Run it again, no recompile needed
        with torch.compiler.set_stance("fail_on_recompile"):
            expected2 = compiled_fn(arg2)
            expected2.sum().backward()

        self.assertEqual(torch._dynamo.convert_frame.FRAME_COUNTER, total_frames)

    @parametrize("device", ("cpu", "cuda", "xpu"))
    @torch._dynamo.config.patch(caching_precompile=True)
    def test_call_function_from_resume(self, device):
        if device == "cuda" and not HAS_CUDA_AND_TRITON:
            raise unittest.SkipTest("Requires CUDA/Triton")
        if device == "xpu" and not HAS_XPU_AND_TRITON:
            raise unittest.SkipTest("Requires XPU/Triton")
        mod = torch.nn.Linear(2, 3, device=device)

        def foo(x, mod):
            pred = mod(x)
            compute_loss_helper(pred).backward()
            return None

        args = (torch.randn(3, 2, device=device), mod)
        compiled_fn = torch.compile(foo)
        compiled_fn(*args)
        total_frames = torch._dynamo.convert_frame.FRAME_COUNTER

        self._save_and_reload(expected_backends=1, expected_dynamo=1)

        compiled_fn = torch.compile(foo)
        # Run it again, no recompile needed
        with torch.compiler.set_stance("fail_on_recompile"):
            compiled_fn(*args)

        self.assertEqual(torch._dynamo.convert_frame.FRAME_COUNTER, total_frames)


if __name__ == "__main__":
    from torch._dynamo.test_case import run_tests

    run_tests()<|MERGE_RESOLUTION|>--- conflicted
+++ resolved
@@ -24,12 +24,8 @@
     skipIfRocm,
     skipIfXpu,
 )
-<<<<<<< HEAD
-from torch.testing._internal.inductor_utils import HAS_CUDA_AND_TRITON, HAS_XPU
-=======
-from torch.testing._internal.inductor_utils import HAS_CUDA, HAS_XPU_AND_TRITON
->>>>>>> 83875cdb
-
+
+from torch.testing._internal.inductor_utils import HAS_CUDA_AND_TRITON, HAS_XPU_AND_TRITON
 
 def compute_loss_helper(x):
     return reduce_to_scalar_loss(x)
