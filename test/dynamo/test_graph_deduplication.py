--- conflicted
+++ resolved
@@ -97,19 +97,11 @@
     def forward(self, primals_1: "f32[10, 10]", primals_2: "f32[10, 20]"):
         sin: "f32[10, 20]" = torch.ops.aten.sin.default(primals_2)
 
-<<<<<<< HEAD
-        _forward_subgraph_0_post_graph = self._forward_subgraph_0_post_graph
-        invoke_subgraph_5 = torch.ops.higher_order.invoke_subgraph(_forward_subgraph_0_post_graph, '_forward_subgraph_0_post_graph', (primals_1, sin));  _forward_subgraph_0_post_graph = sin = None
-        getitem_1: "f32[]" = invoke_subgraph_5[0];  invoke_subgraph_5 = None
-        _forward_subgraph_0_post_graph_1 = self._forward_subgraph_0_post_graph
-        invoke_subgraph_7 = torch.ops.higher_order.invoke_subgraph(_forward_subgraph_0_post_graph_1, '_forward_subgraph_0_post_graph', (primals_1, primals_2));  _forward_subgraph_0_post_graph_1 = primals_1 = None
-=======
         partitioned_fw_subgraph_0_0 = self.partitioned_fw_subgraph_0_0
         invoke_subgraph_5 = torch.ops.higher_order.invoke_subgraph(partitioned_fw_subgraph_0_0, 'partitioned_fw_subgraph_0_0', primals_1, sin);  partitioned_fw_subgraph_0_0 = sin = None
         getitem_1: "f32[]" = invoke_subgraph_5[0];  invoke_subgraph_5 = None
         partitioned_fw_subgraph_0_1 = self.partitioned_fw_subgraph_0_0
         invoke_subgraph_7 = torch.ops.higher_order.invoke_subgraph(partitioned_fw_subgraph_0_1, 'partitioned_fw_subgraph_0_0', primals_1, primals_2);  partitioned_fw_subgraph_0_1 = primals_1 = None
->>>>>>> a7691140
         getitem_2: "f32[]" = invoke_subgraph_7[0];  invoke_subgraph_7 = None
 
         mul: "f32[]" = torch.ops.aten.mul.Tensor(getitem_2, getitem_2)
@@ -117,11 +109,7 @@
         mul_1: "f32[]" = torch.ops.aten.mul.Tensor(getitem_1, mul);  mul = None
         return (mul_1, primals_2, getitem_1, getitem_2)
 
-<<<<<<< HEAD
-    class _forward_subgraph_0_post_graph(torch.nn.Module):
-=======
     class partitioned_fw_subgraph_0_0(torch.nn.Module):
->>>>>>> a7691140
         def forward(self, primals_0: "f32[10, 10]", primals_1: "f32[10, 20]"):
             add: "f32[10, 10]" = torch.ops.aten.add.Tensor(primals_0, 1);  primals_0 = None
 
@@ -199,24 +187,14 @@
     def forward(self, primals_1: "f32[10, 10]"):
         add: "f32[10, 10]" = torch.ops.aten.add.Tensor(primals_1, 2);  primals_1 = None
 
-<<<<<<< HEAD
-        _forward_subgraph_0_post_graph = self._forward_subgraph_0_post_graph
-        invoke_subgraph_4 = torch.ops.higher_order.invoke_subgraph(_forward_subgraph_0_post_graph, '_forward_subgraph_0_post_graph', (add,));  _forward_subgraph_0_post_graph = add = None
-=======
         partitioned_fw_subgraph_0_0 = self.partitioned_fw_subgraph_0_0
         invoke_subgraph_4 = torch.ops.higher_order.invoke_subgraph(partitioned_fw_subgraph_0_0, 'partitioned_fw_subgraph_0_0', add);  partitioned_fw_subgraph_0_0 = add = None
->>>>>>> a7691140
         getitem: "f32[10, 10]" = invoke_subgraph_4[0];  invoke_subgraph_4 = None
 
         cos: "f32[10, 10]" = torch.ops.aten.cos.default(getitem)
 
-<<<<<<< HEAD
-        _forward_subgraph_0_post_graph_1 = self._forward_subgraph_0_post_graph
-        invoke_subgraph_6 = torch.ops.higher_order.invoke_subgraph(_forward_subgraph_0_post_graph_1, '_forward_subgraph_0_post_graph', (cos,));  _forward_subgraph_0_post_graph_1 = cos = None
-=======
         partitioned_fw_subgraph_0_1 = self.partitioned_fw_subgraph_0_0
         invoke_subgraph_6 = torch.ops.higher_order.invoke_subgraph(partitioned_fw_subgraph_0_1, 'partitioned_fw_subgraph_0_0', cos);  partitioned_fw_subgraph_0_1 = cos = None
->>>>>>> a7691140
         getitem_1: "f32[10, 10]" = invoke_subgraph_6[0];  invoke_subgraph_6 = None
 
         sin: "f32[10, 10]" = torch.ops.aten.sin.default(getitem_1)
@@ -226,11 +204,7 @@
         neg: "f32[10, 10]" = torch.ops.aten.neg.default(sin_1);  sin_1 = None
         return (sin, cos_1, neg)
 
-<<<<<<< HEAD
-    class _forward_subgraph_0_post_graph(torch.nn.Module):
-=======
     class partitioned_fw_subgraph_0_0(torch.nn.Module):
->>>>>>> a7691140
         def forward(self, primals_0: "f32[10, 10]"):
             mul: "f32[10, 10]" = torch.ops.aten.mul.Tensor(primals_0, 7);  primals_0 = None
 
@@ -350,41 +324,23 @@
 
         sin: "f32[10, 20]" = torch.ops.aten.sin.default(primals_2)
 
-<<<<<<< HEAD
-        _forward_subgraph_0_post_graph = self._forward_subgraph_0_post_graph
-        invoke_subgraph_9 = torch.ops.higher_order.invoke_subgraph(_forward_subgraph_0_post_graph, '_forward_subgraph_0_post_graph', (primals_1, primals_2));  _forward_subgraph_0_post_graph = None
-=======
         partitioned_fw_subgraph_0_0 = self.partitioned_fw_subgraph_0_0
         invoke_subgraph_9 = torch.ops.higher_order.invoke_subgraph(partitioned_fw_subgraph_0_0, 'partitioned_fw_subgraph_0_0', primals_1, primals_2);  partitioned_fw_subgraph_0_0 = None
->>>>>>> a7691140
         getitem: "f32[]" = invoke_subgraph_9[0];  invoke_subgraph_9 = None
 
         sin_1: "f32[]" = torch.ops.aten.sin.default(getitem)
 
-<<<<<<< HEAD
-        _forward_subgraph_0_post_graph_1 = self._forward_subgraph_0_post_graph
-        invoke_subgraph_11 = torch.ops.higher_order.invoke_subgraph(_forward_subgraph_0_post_graph_1, '_forward_subgraph_0_post_graph', (primals_1, sin));  _forward_subgraph_0_post_graph_1 = None
-=======
         partitioned_fw_subgraph_0_1 = self.partitioned_fw_subgraph_0_0
         invoke_subgraph_11 = torch.ops.higher_order.invoke_subgraph(partitioned_fw_subgraph_0_1, 'partitioned_fw_subgraph_0_0', primals_1, sin);  partitioned_fw_subgraph_0_1 = None
->>>>>>> a7691140
         getitem_1: "f32[]" = invoke_subgraph_11[0];  invoke_subgraph_11 = None
 
         mul: "f32[]" = torch.ops.aten.mul.Tensor(sin_1, getitem_1);  sin_1 = None
 
-<<<<<<< HEAD
-        _forward_subgraph_0_post_graph_2 = self._forward_subgraph_0_post_graph
-        invoke_subgraph_13 = torch.ops.higher_order.invoke_subgraph(_forward_subgraph_0_post_graph_2, '_forward_subgraph_0_post_graph', (primals_1, primals_2));  _forward_subgraph_0_post_graph_2 = None
-        getitem_2: "f32[]" = invoke_subgraph_13[0];  invoke_subgraph_13 = None
-        _forward_subgraph_1_post_graph = self._forward_subgraph_1_post_graph
-        invoke_subgraph_15 = torch.ops.higher_order.invoke_subgraph(_forward_subgraph_1_post_graph, '_forward_subgraph_1_post_graph', (cos, sin));  _forward_subgraph_1_post_graph = cos = sin = None
-=======
         partitioned_fw_subgraph_0_2 = self.partitioned_fw_subgraph_0_0
         invoke_subgraph_13 = torch.ops.higher_order.invoke_subgraph(partitioned_fw_subgraph_0_2, 'partitioned_fw_subgraph_0_0', primals_1, primals_2);  partitioned_fw_subgraph_0_2 = None
         getitem_2: "f32[]" = invoke_subgraph_13[0];  invoke_subgraph_13 = None
         partitioned_fw_subgraph_1_0 = self.partitioned_fw_subgraph_1_0
         invoke_subgraph_15 = torch.ops.higher_order.invoke_subgraph(partitioned_fw_subgraph_1_0, 'partitioned_fw_subgraph_1_0', cos, sin);  partitioned_fw_subgraph_1_0 = cos = sin = None
->>>>>>> a7691140
         getitem_19: "f32[]" = invoke_subgraph_15[3]
         getitem_18: "f32[10, 20]" = invoke_subgraph_15[2]
         getitem_17: "f32[10, 10]" = invoke_subgraph_15[1]
@@ -394,11 +350,7 @@
         add: "f32[10, 10]" = torch.ops.aten.add.Tensor(mul_1, getitem_2);  mul_1 = getitem_2 = None
         return (add, primals_1, primals_2, getitem, getitem_1, getitem_19, getitem_18, getitem_17, getitem_4)
 
-<<<<<<< HEAD
-    class _forward_subgraph_0_post_graph(torch.nn.Module):
-=======
     class partitioned_fw_subgraph_0_0(torch.nn.Module):
->>>>>>> a7691140
         def forward(self, primals_0: "f32[10, 10]", primals_1: "f32[10, 20]"):
             add: "f32[10, 10]" = torch.ops.aten.add.Tensor(primals_0, 1);  primals_0 = None
 
@@ -409,11 +361,7 @@
             add_2: "f32[]" = torch.ops.aten.add.Tensor(sum_1, sum_2);  sum_1 = sum_2 = None
             return (add_2,)
 
-<<<<<<< HEAD
-    class _forward_subgraph_1_post_graph(torch.nn.Module):
-=======
     class partitioned_fw_subgraph_1_0(torch.nn.Module):
->>>>>>> a7691140
         def forward(self, primals_0: "f32[10, 10]", primals_1: "f32[10, 20]"):
             add: "f32[10, 10]" = torch.ops.aten.add.Tensor(primals_0, 2)
 
@@ -460,34 +408,20 @@
 
         sum_1: "f32[]" = torch.ops.aten.sum.default(add);  add = None
 
-<<<<<<< HEAD
-        _forward_subgraph_0_post_graph = self._forward_subgraph_0_post_graph
-        invoke_subgraph_4 = torch.ops.higher_order.invoke_subgraph(_forward_subgraph_0_post_graph, '_forward_subgraph_0_post_graph', (primals_1, sum_1));  _forward_subgraph_0_post_graph = sum_1 = None
-=======
         partitioned_fw_subgraph_0_0 = self.partitioned_fw_subgraph_0_0
         invoke_subgraph_4 = torch.ops.higher_order.invoke_subgraph(partitioned_fw_subgraph_0_0, 'partitioned_fw_subgraph_0_0', primals_1, sum_1);  partitioned_fw_subgraph_0_0 = sum_1 = None
->>>>>>> a7691140
         getitem: "f32[]" = invoke_subgraph_4[0];  invoke_subgraph_4 = None
 
         add_1: "f32[]" = torch.ops.aten.add.Tensor(getitem, 2);  getitem = None
 
         sum_2: "f32[]" = torch.ops.aten.sum.default(add_1);  add_1 = None
 
-<<<<<<< HEAD
-        _forward_subgraph_0_post_graph_1 = self._forward_subgraph_0_post_graph
-        invoke_subgraph_6 = torch.ops.higher_order.invoke_subgraph(_forward_subgraph_0_post_graph_1, '_forward_subgraph_0_post_graph', (primals_1, sum_2));  _forward_subgraph_0_post_graph_1 = primals_1 = sum_2 = None
-        getitem_1: "f32[]" = invoke_subgraph_6[0];  invoke_subgraph_6 = None
-        return (getitem_1,)
-
-    class _forward_subgraph_0_post_graph(torch.nn.Module):
-=======
         partitioned_fw_subgraph_0_1 = self.partitioned_fw_subgraph_0_0
         invoke_subgraph_6 = torch.ops.higher_order.invoke_subgraph(partitioned_fw_subgraph_0_1, 'partitioned_fw_subgraph_0_0', primals_1, sum_2);  partitioned_fw_subgraph_0_1 = primals_1 = sum_2 = None
         getitem_1: "f32[]" = invoke_subgraph_6[0];  invoke_subgraph_6 = None
         return (getitem_1,)
 
     class partitioned_fw_subgraph_0_0(torch.nn.Module):
->>>>>>> a7691140
         def forward(self, primals_0: "f32[10, 10]", primals_1: "f32[]"):
             add: "f32[10, 10]" = torch.ops.aten.add.Tensor(primals_0, 1);  primals_0 = None
 
