# Owner(s): ["module: inductor"]
import atexit
import contextlib
import functools
import math
import os
import sys
import unittest
from collections import defaultdict
from enum import Enum
from functools import partial
from unittest.mock import patch

import torch
from torch._dispatch.python import enable_python_dispatcher
from torch._inductor.test_case import run_tests, TestCase
from torch._subclasses.fake_tensor import (
    DataDependentOutputException,
    DynamicOutputShapeException,
    FakeTensorMode,
)
from torch.testing._internal.common_cuda import SM80OrLater
from torch.testing._internal.common_device_type import (
    instantiate_device_type_tests,
    onlyNativeDeviceTypes,
    OpDTypes,
    ops,
    skipCPUIf,
    skipCUDAIf,
    skipXPUIf,
)
from torch.testing._internal.common_methods_invocations import op_db, skipOps
from torch.testing._internal.common_utils import (
    IS_CI,
    IS_MACOS,
    IS_WINDOWS,
    IS_X86,
    skipCUDAMemoryLeakCheckIf,
    skipIfCrossRef,
    skipIfTorchDynamo,
    suppress_warnings,
    TEST_MKL,
    TEST_WITH_ASAN,
    TEST_WITH_ROCM,
)
from torch.testing._internal.inductor_utils import (
    GPU_TYPE,
    HAS_CPU,
    HAS_CUDA_AND_TRITON,
    has_triton,
    HAS_XPU_AND_TRITON,
    maybe_skip_size_asserts,
)
from torch.utils._dtype_abbrs import dtype_abbrs
from torch.utils._python_dispatch import TorchDispatchMode
from torch.utils._pytree import tree_map


try:
    try:
        from .test_torchinductor import check_model, check_model_gpu
    except ImportError:
        from test_torchinductor import (  # @manual=fbcode//caffe2/test/inductor:test_inductor-library
            check_model,
            check_model_gpu,
        )
except (unittest.SkipTest, ImportError) as e:
    sys.stderr.write(f"{type(e)}: {e}\n")
    if __name__ == "__main__":
        sys.exit(0)
    raise

if IS_WINDOWS and IS_CI:
    # TODO(xuhancn) : improve the compiler build performance on windows.
    sys.stderr.write(
        "This UT is too slow on windows, and will cause out of time in CI. So skip it now.\n"
    )
    if __name__ == "__main__":
        sys.exit(0)
    raise unittest.SkipTest("skip slow test")

bf16 = torch.bfloat16  # not tested
f64 = torch.float64
f32 = torch.float32
f16 = torch.float16
i8 = torch.int8  # not tested
i16 = torch.int16  # not tested
i32 = torch.int32
i64 = torch.int64
b8 = torch.bool
u8 = torch.uint8  # not tested except upsampling and interpolate ops
u16 = torch.uint16  # not tested
u32 = torch.uint32  # not tested
u64 = torch.uint64  # not tested

_ops = partial(
    ops,
    dtypes=OpDTypes.supported,
    allowed_dtypes=[f16, f32, f64, i32, i64, b8, u8, u16, u32, u64],
)

# Success forces pass; failure forces fail; skip unconditionally skips testing
ExpectedTestResult = Enum("ExpectedTestResult", ("SUCCESS", "XFAILURE", "SKIP"))

COLLECT_EXPECT = os.getenv("PYTORCH_COLLECT_EXPECT", "0") == "1"
ALL_SAMPLES = os.getenv("PYTORCH_ALL_SAMPLES", "0") == "1"
START = os.getenv("PYTORCH_TEST_RANGE_START", None)
END = os.getenv("PYTORCH_TEST_RANGE_END", None)

if START is not None or END is not None:
    assert END is not None
    assert START is not None
    START = int(START)
    END = int(END)
    assert START < END
else:
    START = 0
    END = len(op_db)

seen_failed = defaultdict(set)
failed_reasons = defaultdict(set)


def print_seen():
    expected_failures = defaultdict(list)

    def fmt_dtypes(dtypes):
        r = ", ".join(sorted(dtype_abbrs[d] for d in dtypes))
        return "{" + r + "}"

    def sort_key(kv):
        k, _ = kv
        _, op = k
        if isinstance(op, tuple):
            return op
        else:
            return op, ""

    for (device_type, op), failed_dtypes in sorted(seen_failed.items(), key=sort_key):
        key = device_type, op
        reasons = ""
        if failed_reasons[key]:

            def maybe_truncate(x, length=80):
                x = str(x).replace("\n", " ")

                idx = x.find("\\n")
                if idx >= 0:
                    x = f"{x[:idx]}..."
                if len(x) > length:
                    return f"{x[: length - 3]}..."
                return x

            reasons = sorted(set(map(maybe_truncate, failed_reasons[key])))
            reasons = "  # " + ", ".join(reasons)

        if failed_dtypes:

            def format_op(op):
                if isinstance(op, tuple):
                    return f'("{op[0]}", "{op[1]}")'
                else:
                    return f'"{op}"'

            expected_failures[device_type].append(
                f"    {format_op(op)}: {fmt_dtypes(failed_dtypes)},{reasons}"
            )

    for device_type in ("cpu", GPU_TYPE):
        expected_failures[device_type]
        nl = "\n"
        print(
            f"""
inductor_expected_failures_single_sample[\"{device_type}\"] = {{
{nl.join(expected_failures[device_type])}
}}
"""
        )


if COLLECT_EXPECT:
    atexit.register(print_seen)

# Note, in these skip/xfail dictionaries use a string as the key
# for the default test, and a tuple of two strings for variants

inductor_skips = defaultdict(dict)


inductor_skips["cpu"] = {
    "linalg.ldl_factor": {f32, f64},  # flaky
    "nn.functional.cosine_embedding_loss": {b8},  # flaky
    ("index_reduce", "prod"): {f16},  # flaky
    ("index_reduce", "mean"): {f16},  # flaky
}

if IS_MACOS and IS_X86:
    inductor_skips["cpu"]["rsqrt"] = {b8, i32}
    inductor_skips["cpu"]["nn.functional.multi_margin_loss"] = {
        b8,
        f16,
        f32,
        f64,
        i32,
        i64,
    }

inductor_skips["cuda"] = {
    # Jiterator kernel is not expected to work with inductor
    "jiterator_2inputs_2outputs": {b8, f16, f32, f64, i32, i64},
    "jiterator_4inputs_with_extra_args": {b8, f16, f32, f64, i32, i64},
    "jiterator_binary": {b8, f16, f32, f64, i32, i64},
    "jiterator_binary_return_by_ref": {b8, f16, f32, f64, i32, i64},
    "jiterator_unary": {b8, f16, f32, f64, i32, i64},
    # flaky
    "nn.functional.cosine_embedding_loss": {b8},
    "native_batch_norm": {f16, f32, f64},
    "_native_batch_norm_legit": {f16, f32, f64},
    "_batch_norm_with_update": {f16, f32, f64},
}

if not SM80OrLater:
    inductor_skips["cuda"]["bfloat16"] = {b8, f16, f32, f64, i32, i64}

if TEST_WITH_ROCM:
    # Tensors are not alike
    inductor_skips["cuda"]["logcumsumexp"] = {f32}
    inductor_skips["cuda"]["special.modified_bessel_i1"] = {f64}

inductor_skips["xpu"] = {}

inductor_expected_failures_single_sample = defaultdict(dict)

inductor_expected_failures_single_sample["cpu"] = {
    "_softmax_backward_data": {
        f16
    },  # half_to_float is only valid for the CUDA implementation
    "_upsample_bilinear2d_aa": {f32, f64},
    "cholesky": {f32, f64},
    "complex": {f16},
    "resize_": {b8, f16, f32, f64, i32, i64},
    "resize_as_": {b8, f16, f32, f64, i32, i64},
    "histc": {f16},
    "multinomial": {f16, f32, f64},
    "nonzero_static": {b8, f16, f32, f64, i32, i64},
    ("normal", "in_place"): {f16, f32, f64},
    ("normal", "number_mean"): {f16, f32, f64},
    "normal": {f16, f32, f64},
    ("sparse.mm", "reduce"): {f32, f64, f16},
    "sparse.sampled_addmm": {f32, f64},
    "to_sparse": {
        f32,
        f64,
    },  # NYI: could not find kernel for aten.view.default at dispatch key DispatchKey.SparseCPU
    "view_as_complex": {f16},
}


inductor_expected_failures_single_sample["cuda"] = {
    "_upsample_bilinear2d_aa": {f16, f32, f64},
    "cholesky": {f32, f64},
    "multinomial": {f16, f32, f64},
    ("normal", "in_place"): {f16, f32, f64},
    ("normal", "number_mean"): {f16, f32, f64},
    "normal": {f16, f32, f64},
    "sparse.sampled_addmm": {f32, f64},
    "torch.ops.aten._flash_attention_forward": {f16},
    "torch.ops.aten._efficient_attention_forward": {f16, f32},
    "to_sparse": {
        f16,
        f32,
        f64,
    },  # NYI: could not find kernel for aten.view.default at dispatch key DispatchKey.SparseCUDA
}

inductor_expected_failures_single_sample["xpu"] = {
    "_upsample_bilinear2d_aa": {f16, f32, f64},
    "cholesky": {f32, f64},
    "multinomial": {f16, f32, f64},
    ("normal", "in_place"): {f16, f32, f64},
    ("normal", "number_mean"): {f16, f32, f64},
    "normal": {f16, f32, f64},
    "sparse.sampled_addmm": {f32, f64},
    "tan": {f16},
    "torch.ops.aten._flash_attention_forward": {f16},
    "torch.ops.aten._efficient_attention_forward": {f16, f32},
    "to_sparse": {f32, f64},
    "linalg.eig": {f32, f64},
    ("linalg.pinv", "singular"): {f64},
    # could not create a primitive
    "addmv": {f64},
    # could not create a primitive descriptor for
    # a deconvolution forward propagation primitive
    "nn.functional.conv_transpose2d": {f32, f64},
    "nn.functional.conv_transpose3d": {f32, f64},
}


# intentionally not handled
intentionally_not_handled = {
    "resize_": {b8, f16, f32, f64, i32, i64},
    "resize_as_": {b8, f16, f32, f64, i32, i64},
}
# This is only fixed when this config is set
# We should eventually always turn it on
import torch._functorch.config as functorch_config


if not functorch_config.view_replay_for_aliased_outputs:
    intentionally_not_handled['("as_strided", "partial_views")'] = {
        b8,
        f16,
        f32,
        f64,
        i32,
        i64,
    }

inductor_expected_failures_single_sample["cuda"].update(intentionally_not_handled)
inductor_expected_failures_single_sample["xpu"].update(intentionally_not_handled)


inductor_gradient_expected_failures_single_sample = defaultdict(dict)

inductor_gradient_expected_failures_single_sample["cuda"] = {}
inductor_gradient_expected_failures_single_sample["xpu"] = {}

if not TEST_MKL:
    inductor_expected_failures_single_sample["cpu"].update({})

inductor_should_fail_with_exception = defaultdict(dict)
inductor_should_fail_with_exception["cpu"] = {}
inductor_should_fail_with_exception["cuda"] = {}
inductor_should_fail_with_exception["xpu"] = {}


def get_skips_and_xfails(from_dict, xfails=True):
    retval = set()
    for device, d in from_dict.items():
        for op, dtypes in d.items():
            if type(op) is tuple:
                op, variant_name = op
            else:
                variant_name = ""
            retval.add((op, variant_name, device, tuple(dtypes), xfails))
    return retval


# Note: if you get a "AssertionError: Couldn't find OpInfo for ..." error for an OpInfo you are sure
# exists, you might be trying to use a test variant and you need to replace, for example,
# "max.reduction_no_dim" with ("max", "reduction_no_dim") as the key of one of these dictionaries
test_skips_or_fails = (
    get_skips_and_xfails(inductor_skips, xfails=False)
    | get_skips_and_xfails(inductor_expected_failures_single_sample, xfails=True)
    | get_skips_and_xfails(
        inductor_gradient_expected_failures_single_sample, xfails=True
    )
)


def wrapper_noop_set_seed(op, *args, **kwargs):
    return op(*args, **kwargs)


wrapper_noop_set_seed_decorator = patch(
    "torch.testing._internal.common_methods_invocations.wrapper_set_seed",
    wrapper_noop_set_seed,
)

# key can be either op_name, or (op_name, dtype)
inductor_override_kwargs = defaultdict(dict)

inductor_override_kwargs["cpu"] = {
    # the return value of empty is undefined
    "empty": {"assert_equal": False},
    "empty_permuted": {"assert_equal": False},
    "empty_like": {"assert_equal": False},
    "new_empty": {"assert_equal": False},
    "empty_strided": {"assert_equal": False},
    "new_empty_strided": {"assert_equal": False},
    "randn": {"assert_equal": False},
    ("nn.functional.multilabel_soft_margin_loss", f16): {
        "atol": 3e-4,
        "rtol": 0.002,
    },
    ("nn.functional.triplet_margin_loss", f16): {"atol": 3e-4, "rtol": 0.003},
    ("nn.functional.triplet_margin_with_distance_loss", f16): {
        "atol": 3e-4,
        "rtol": 0.003,
    },
    ("softmax", f16): {"atol": 1e-4, "rtol": 0.02},
    ("polygamma.polygamma_n_0", f32): {"atol": 1e-3, "rtol": 1e-4},
    ("polygamma.polygamma_n_1", f32): {"atol": 1e-3, "rtol": 1e-4},
    ("polygamma.polygamma_n_2", f32): {"atol": 1e-3, "rtol": 1e-4},
    ("polygamma.polygamma_n_3", f32): {"atol": 1e-3, "rtol": 1e-4},
    ("polygamma.polygamma_n_4", f32): {"atol": 1e-3, "rtol": 1e-4},
    ("special.polygamma.special_polygamma_n_0", f32): {
        "atol": 1e-3,
        "rtol": 1e-4,
    },
    ("_unsafe_masked_index_put_accumulate", f16): {"atol": 1e-4, "rtol": 0.01},
    # Following tests are failing with strict comparison but atol=1 is acceptable due roundings errors
    ("nn.functional.interpolate.bilinear", u8): {"atol": 1, "rtol": 0},
    ("nn.functional.upsample_bilinear", u8): {"atol": 1, "rtol": 0},
    ("nn.functional.interpolate.bicubic", u8): {"atol": 1, "rtol": 0},
    # High atol due to precision loss
    ("nn.functional.interpolate.bicubic", f32): {"atol": 5e-3, "rtol": 0},
}

inductor_override_kwargs["cuda"] = {
    # the return value of empty is undefined
    "empty": {"assert_equal": False},
    "empty_permuted": {"assert_equal": False},
    "empty_like": {"assert_equal": False},
    "new_empty": {"assert_equal": False},
    "empty_strided": {"assert_equal": False},
    "new_empty_strided": {"assert_equal": False},
    "randn": {"assert_equal": False},
    ("cross", f16): {"reference_in_float": True},
    ("linalg.cross", f16): {"reference_in_float": True},
    ("addr", f16): {"reference_in_float": True},
    ("baddbmm", f16): {"atol": 2e-3, "rtol": 0.002},  # decomp affects accuracy
    ("angle", f64): {"reference_in_float": True},
    ("asin", f16): {"reference_in_float": True},
    ("atanh", f16): {"reference_in_float": True},
    "cauchy": {"reference_in_float": True},
    ("cummax", f16): {"atol": 5e-4, "rtol": 0.002},
    ("cumsum", f16): {"reference_in_float": True},
    "cumprod": {"reference_in_float": True, "atol": 7e-5, "rtol": 0.002},
    "logcumsumexp": {"grad_atol": 8e-4, "grad_rtol": 0.001},
    ("logcumsumexp", f16): {"grad_atol": 3e-3, "grad_rtol": 0.01},
    "exponential": {"reference_in_float": True},
    "geometric": {"reference_in_float": True},
    ("kron", f16): {"reference_in_float": True},
    "log_normal": {"reference_in_float": True},
    ("masked.softmin", f16): {"atol": 1e-4, "rtol": 0.01},
    ("nn.functional.batch_norm", f16): {"reference_in_float": True},
    ("nn.functional.batch_norm.without_cudnn", f16): {"reference_in_float": True},
    ("nn.functional.cosine_similarity", f16): {"reference_in_float": True},
    ("nn.functional.instance_norm", f16): {"reference_in_float": True},
    ("nn.functional.linear", f16): {"atol": 3e-4, "rtol": 0.01},
    ("nn.functional.local_response_norm", f16): {"reference_in_float": True},
    ("nn.functional.normalize", f16): {"atol": 1e-3, "rtol": 0.05},
    ("nn.functional.rms_norm", f16): {"reference_in_float": True},
    ("nn.functional.soft_margin_loss", f16): {"reference_in_float": True},
    ("nn.functional.softmin", f16): {"atol": 1e-4, "rtol": 0.01},
    ("nn.functional.softsign", f16): {"reference_in_float": True},
    ("nn.functional.tanhshrink", f16): {"atol": 3e-4, "rtol": 0.001},
    ("outer", f16): {"reference_in_float": True},
    ("round.decimals_3", f16): {"reference_in_float": True},
    ("nn.functional.triplet_margin_loss", f16): {"atol": 1e-4, "rtol": 0.02},
    ("nn.functional.triplet_margin_with_distance_loss", f16): {
        "atol": 1e-4,
        "rtol": 0.02,
    },
    ("sinc", f16): {"atol": 0.008, "rtol": 0.002},
    ("torch.ops.aten._safe_softmax.default", f16): {"atol": 5e-4, "rtol": 0.02},
    ("softmax", f16): {"atol": 1e-4, "rtol": 0.02},
    ("_softmax_backward_data", f16): {"atol": 0.008, "rtol": 0.002},
    ("special.log_ndtr", f64): {"atol": 1e-6, "rtol": 1e-5},
    ("std_mean.unbiased", f16): {"reference_in_float": True},
    "uniform": {"reference_in_float": True},
    ("_unsafe_masked_index_put_accumulate", f16): {"atol": 1e-4, "rtol": 0.01},
    # High atol due to precision loss
    ("nn.functional.interpolate.bilinear", f64): {"atol": 5e-4, "rtol": 0},
    ("nn.functional.upsample_bilinear", f64): {"atol": 5e-4, "rtol": 0},
    ("nn.functional.interpolate.bicubic", f64): {"atol": 1e-3, "rtol": 0},
    # Unreasonably high atol requirement:
    ("index_reduce.mean", f16): {"check_gradient": False},
    ("index_reduce.mean", f32): {"check_gradient": False},
    ("index_reduce.mean", f64): {"check_gradient": False},
    # Gradient contains non-finite entries:
    ("index_reduce.amin", f64): {"check_gradient": False},
    ("index_reduce.amin", f32): {"check_gradient": False},
    ("index_reduce.amin", f16): {"check_gradient": False},
    ("index_reduce.amax", f64): {"check_gradient": False},
    ("index_reduce.amax", f32): {"check_gradient": False},
    ("index_reduce.amax", f16): {"check_gradient": False},
    ("tanh", f16): {"atol": 1e-4, "rtol": 1e-2},
    ("_unsafe_masked_index", f16): {
        "reference_in_float": True,
        "atol": 3e-4,
        "rtol": 2e-3,
    },
    ("nn.functional.interpolate.linear", f16): {"reference_in_float": True},
    ("nn.functional.prelu", f16): {
        "reference_in_float": True,
        "atol": 1e-3,
        "rtol": 4e-3,
    },
    ("addmm", f16): {"reference_in_float": True},
    ("logaddexp", f16): {"reference_in_float": True},
    ("std_mean", f16): {"reference_in_float": True},
    ("hypot", f16): {"reference_in_float": True, "atol": 3e-4, "rtol": 2e-3},
    ("cummin", f16): {"reference_in_float": True, "atol": 5e-5, "rtol": 2e-3},
    ("unfold_copy", f16): {"reference_in_float": True, "atol": 2e-5, "rtol": 1e-2},
    ("nn.functional.upsample_bilinear", f16): {
        "reference_in_float": True,
        "atol": 1e-4,
        "rtol": 2e-3,
    },
    ("nn.functional.embedding_bag", f16): {
        "reference_in_float": True,
        "atol": 1e-4,
        "rtol": 1e-2,
    },
    ("fft.irfft2", f16): {
        "reference_in_float": True,
        "atol": 1e-4,
        "rtol": 7e-1,
    },
    ("fft.irfftn", f16): {
        "reference_in_float": True,
        "atol": 1e-4,
        "rtol": 7e-1,
    },
}

inductor_override_kwargs["xpu"] = {
    # the return value of empty is undefined
    "empty": {"assert_equal": False},
    "empty_permuted": {"assert_equal": False},
    "empty_like": {"assert_equal": False},
    "new_empty": {"assert_equal": False},
    "empty_strided": {"assert_equal": False},
    "new_empty_strided": {"assert_equal": False},
    "randn": {"assert_equal": False},
    # XPU
    ("cross", f16): {"reference_in_float": True},
    ("addr", f16): {"reference_in_float": True},
    ("baddbmm", f16): {"atol": 2e-3, "rtol": 0.002},  # decomp affects accuracy
    ("angle", f64): {"reference_in_float": True},
    ("asin", f16): {"reference_in_float": True},
    ("asin", f32): {"reference_in_float": True, "atol": 1e-4, "rtol": 1e-4},
    ("atanh", f16): {"reference_in_float": True},
    "cauchy": {"reference_in_float": True},
    ("cummax", f16): {"atol": 5e-4, "rtol": 0.002},
    ("cumsum", f16): {"reference_in_float": True},
    "cumprod": {"reference_in_float": True, "atol": 7e-5, "rtol": 0.002},
    ("dot", f16): {"atol": 1e-5, "rtol": 0.002},
    "logcumsumexp": {
        "atol": 5e-5,
        "rtol": 0.005,
        "grad_atol": 8e-4,
        "grad_rtol": 0.001,
    },
    ("logcumsumexp", f16): {"grad_atol": 4e-3, "grad_rtol": 0.01},
    "exponential": {"reference_in_float": True},
    "geometric": {"reference_in_float": True},
    ("kron", f16): {"reference_in_float": True},
    ("linalg.cross", f16): {"reference_in_float": True},
    ("linalg.vecdot", f16): {"atol": 1e-5, "rtol": 2e-2},
    "log_normal": {"reference_in_float": True},
    ("logsumexp", f16): {"atol": 1e-5, "rtol": 1e-2},
    ("masked.cumprod", f16): {"reference_in_float": True, "atol": 1e-5, "rtol": 5e-2},
    ("masked.cumsum", f16): {"atol": 1e-5, "rtol": 5e-3},
    ("masked.softmin", f16): {"atol": 1e-4, "rtol": 0.01},
    ("masked.softmax", f16): {"atol": 2e-4, "rtol": 0.01},
    ("masked.var", f16): {"atol": 2e-5, "rtol": 5e-3},
    ("native_batch_norm", f64): {"atol": 1e-7, "rtol": 1e-5},
    ("_native_batch_norm_legit", f64): {"atol": 1e-7, "rtol": 5e-6},
    ("_batch_norm_with_update", f64): {"atol": 1e-7, "rtol": 1e-6},
    ("native_layer_norm", f16): {"atol": 5e-3, "rtol": 5e-3},
    ("native_layer_norm", f32): {"atol": 5e-3, "rtol": 5e-3},
    ("nn.functional.batch_norm", f16): {"reference_in_float": True},
    ("nn.functional.batch_norm", f64): {"atol": 1e-6, "rtol": 1e-6},
    ("nn.functional.batch_norm.without_cudnn", f16): {"reference_in_float": True},
    ("nn.functional.conv1d", f16): {"atol": 1e-5, "rtol": 6e-3},
    ("nn.functional.conv3d", f16): {"atol": 1e-5, "rtol": 2e-3},
    ("nn.functional.conv_transpose2d", f16): {"atol": 1e-5, "rtol": 2e-3},
    ("nn.functional.conv_transpose3d", f16): {"atol": 1e-5, "rtol": 5e-3},
    ("nn.functional.cosine_embedding_loss", f16): {"atol": 1e-5, "rtol": 2e-3},
    ("nn.functional.cosine_similarity", f16): {
        "reference_in_float": True,
        "atol": 1e-5,
        "rtol": 5e-3,
    },
    ("nn.functional.instance_norm", f16): {"reference_in_float": True},
    ("nn.functional.instance_norm", f64): {"atol": 1e-6, "rtol": 1e-6},
    ("nn.functional.layer_norm", f16): {"atol": 5e-3, "rtol": 2e-3},
    ("nn.functional.layer_norm", f32): {"atol": 5e-5, "rtol": 2e-3},
    ("nn.functional.local_response_norm", f16): {"reference_in_float": True},
    ("nn.functional.multilabel_soft_margin_loss", f16): {
        "atol": 3e-4,
        "rtol": 2e-3,
    },
    ("nn.functional.normalize", f16): {"atol": 1e-3, "rtol": 0.05},
    ("nn.functional.rms_norm", f16): {"reference_in_float": True},
    ("nn.functional.soft_margin_loss", f16): {"reference_in_float": True},
    ("nn.functional.softmin", f16): {"atol": 1e-4, "rtol": 0.01},
    ("nn.functional.softsign", f16): {
        "reference_in_float": True,
        "atol": 1e-5,
        "rtol": 0.005,
    },
    ("nn.functional.tanhshrink", f16): {"atol": 3e-4, "rtol": 0.001},
    ("outer", f16): {"reference_in_float": True},
    ("round.decimals_3", f16): {"reference_in_float": True},
    ("nn.functional.triplet_margin_loss", f16): {"atol": 1e-4, "rtol": 0.02},
    ("nn.functional.triplet_margin_with_distance_loss", f16): {
        "atol": 1e-4,
        "rtol": 0.02,
    },
    ("remainder", f16): {"atol": 1e-4, "rtol": 0.005},
    ("sinc", f16): {"atol": 0.008, "rtol": 0.002},
    ("softmax", f16): {"atol": 1e-4, "rtol": 0.02},
    ("_softmax_backward_data", f16): {"atol": 0.008, "rtol": 0.002},
    ("special.log_ndtr", f64): {"atol": 1e-6, "rtol": 1e-5},
    ("std_mean.unbiased", f16): {
        "reference_in_float": True,
        "atol": 5e-5,
        "rtol": 5e-3,
    },
    ("trapezoid", f16): {"atol": 1e-5, "rtol": 5e-3},
    ("trapz", f16): {"atol": 1e-5, "rtol": 5e-3},
    "uniform": {"reference_in_float": True},
    ("var_mean", f16): {"atol": 1e-5, "rtol": 2e-3},
    ("var_mean.unbiased", f16): {"atol": 1e-5, "rtol": 2e-3},
    ("vdot", f16): {"atol": 1e-5, "rtol": 2e-3},
    # Following tests are failing with strict comparison but atol=1 is acceptable due roundings errors
    # High atol due to precision loss
    ("nn.functional.interpolate.bilinear", f64): {"atol": 5e-4, "rtol": 0},
    ("nn.functional.upsample_bilinear", f64): {"atol": 5e-4, "rtol": 0},
    ("nn.functional.interpolate.bicubic", f64): {"atol": 1e-3, "rtol": 0},
    # Unreasonably high atol requirement:
    ("index_reduce.mean", f16): {"check_gradient": False},
    ("index_reduce.mean", f32): {"check_gradient": False},
    ("index_reduce.mean", f64): {"check_gradient": False},
    # Gradient contains non-finite entries:
    ("index_reduce.amin", f64): {"check_gradient": False},
    ("index_reduce.amin", f32): {"check_gradient": False},
    ("index_reduce.amin", f16): {"check_gradient": False},
    ("index_reduce.amax", f64): {"check_gradient": False},
    ("index_reduce.amax", f32): {"check_gradient": False},
    ("index_reduce.amax", f16): {"check_gradient": False},
    ("tanh", f16): {"atol": 1e-4, "rtol": 1e-2},
    ("nn.functional.embedding_bag", f32): {"check_gradient": False},
    ("nn.functional.embedding_bag", f64): {"check_gradient": False},
    ("_unsafe_masked_index_put_accumulate", f16): {"atol": 1e-5, "rtol": 5e-3},
    ("_unsafe_masked_index", f16): {
        "reference_in_float": True,
        "atol": 3e-4,
        "rtol": 2e-3,
    },
    ("nn.functional.interpolate.linear", f16): {"reference_in_float": True},
    ("nn.functional.prelu", f16): {
        "reference_in_float": True,
        "atol": 1e-3,
        "rtol": 4e-3,
    },
    ("addmm", f16): {"reference_in_float": True},
    ("logaddexp", f16): {"reference_in_float": True},
    ("std_mean", f16): {"reference_in_float": True},
    ("hypot", f16): {"reference_in_float": True, "atol": 3e-4, "rtol": 2e-3},
    ("cummin", f16): {"reference_in_float": True, "atol": 5e-5, "rtol": 2e-3},
    ("unfold_copy", f16): {"reference_in_float": True, "atol": 2e-5, "rtol": 1e-2},
    ("nn.functional.upsample_bilinear", f16): {
        "reference_in_float": True,
        "atol": 1e-4,
        "rtol": 2e-3,
    },
    ("nn.functional.embedding_bag", f16): {
        "check_gradient": False,
        "atol": 1e-4,
        "rtol": 1e-2,
    },
    ("nn.functional.max_pool2d", f16): {
        "reference_in_float": True,
        "atol": 1e-4,
        "rtol": 2e-3,
    },
    ("nn.functional.unfold", f16): {
        "reference_in_float": True,
    },
}
if TEST_WITH_ROCM:
    inductor_override_kwargs["cuda"].update(
        {("cummin", f16): {"atol": 1e-3, "rtol": 1e-5}}
    )


# Test with one sample only for following ops
inductor_one_sample = defaultdict(dict)

inductor_one_sample["cpu"] = {
    "_segment_reduce.lengths": {f16},
    "_segment_reduce.offsets": {f16},
    "addmv": {f16},
    "as_strided.partial_views": {f16},
    "corrcoef": {f16},
    "diff": {f16},
    "einsum": {f16, i32},
    "gradient": {f16},
    "histogram": {f32, f64},
    "histogramdd": {f32, f64},
    "index_put": {f16, f32, f64},
    "linalg.eig": {f32, f64},
    "linspace": {f16, i32, i64},
    "linspace.tensor_overload": {f16, f32, f64, i32, i64},
    "logspace": {f16},
    "logspace.tensor_overload": {f16, f32, f64, i32, i64},
    "masked_logsumexp": {i64},
    "max_pool2d_with_indices_backward": {f16, f32, f64},
    "new_empty_strided": {f16},
    "nn.functional.adaptive_avg_pool3d": {f16},
    "nn.functional.adaptive_max_pool1d": {f16, f32},
    "nn.functional.adaptive_max_pool2d": {f16, f32},
    "nn.functional.bilinear": {f16},
    "nn.functional.conv_transpose1d": {f16},
    "nn.functional.conv_transpose2d": {f16},
    "nn.functional.conv_transpose3d": {f16},
    "nn.functional.cosine_similarity": {f16},
    "nn.functional.cross_entropy": {f16, f32, f64},
    "nn.functional.gaussian_nll_loss": {f16},
    "nn.functional.grid_sample": {f32, f64, f16},
    "nn.functional.interpolate.area": {f16},
    "nn.functional.nll_loss": {f16, f32, f64},
    "normal": {f16, f32, f64},
    "put": {f16, f32, f64},
    "take": {b8, f16, f32, f64, i32, i64},
}

inductor_one_sample["cuda"] = {
    "_segment_reduce.lengths": {f16},
    "_segment_reduce.offsets": {f16},
    "addmv": {f16},
    "as_strided.partial_views": {f16},
    "corrcoef": {f16},
    "diff": {f16},
    "einsum": {f16, i32},
    "gradient": {f16},
    "histogram": {f32, f64},
    "histogramdd": {f32, f64},
    "index_put": {f16, f32, f64},
    "linalg.eig": {f32, f64},
    "linspace": {f16, i32, i64},
    "linspace.tensor_overload": {f16, f32, f64, i32, i64},
    "logspace": {f16, i32, i64},
    "logspace.tensor_overload": {f16, f32, f64, i32, i64},
    "masked_logsumexp": {i64},
    "max_pool2d_with_indices_backward": {f16, f32, f64},
    "new_empty_strided": {f16},
    "nn.functional.adaptive_avg_pool3d": {f16},
    "nn.functional.adaptive_max_pool1d": {f16, f32},
    "nn.functional.adaptive_max_pool2d": {f16, f32},
    "nn.functional.bilinear": {f16},
    "nn.functional.conv_transpose1d": {f16},
    "nn.functional.conv_transpose2d": {f16},
    "nn.functional.conv_transpose3d": {f16},
    "nn.functional.cosine_similarity": {f16},
    "nn.functional.cross_entropy": {f16, f32, f64},
    "nn.functional.gaussian_nll_loss": {f16},
    "nn.functional.grid_sample": {f16, f32, f64},
    "nn.functional.interpolate.area": {f16},
    "nn.functional.nll_loss": {f16, f32, f64},
    "normal": {f16, f32, f64},
    "put": {f16, f32, f64},
    "take": {b8, f16, f32, f64, i32, i64},
    "__rdiv__": {f16},
    "__rmod__": {f16, i64},
    "__rmul__": {f16},
    "__rpow__": {f16},
    "_unsafe_masked_index": {f16},
    "_unsafe_masked_index_put_accumulate": {f16},
    "addcdiv": {f16},
    "addcmul": {f16},
    "atan2": {f16},
    "cumsum": {f16},
    "cumulative_trapezoid": {f16},
    "dist": {f16},
    "div.no_rounding_mode": {f16},
    "fmod": {f16},
    "grid_sampler_2d": {f16},
    "index_fill": {f16, f32, f64},
    "ldexp": {f16},
    "lerp": {f16},
    "linalg.householder_product": {f32},
    "linalg.matrix_norm": {f16},
    "linalg.vector_norm": {f16},
    "masked.cumsum": {f16},
    "masked.logsumexp": {f16},
    "masked.mean": {b8},
    "masked.normalize": {f16},
    "masked.prod": {f16},
    "masked.std": {f16},
    "masked.var": {f16},
    "mul": {f16},
    "nn.functional.alpha_dropout": {f16, f32, f64},
    "nn.functional.avg_pool1d": {f16, f32, f64},
    "nn.functional.avg_pool2d": {f16, f32, f64},
    "nn.functional.avg_pool3d": {f16, f32, f64},
    "nn.functional.binary_cross_entropy": {f16},
    "nn.functional.binary_cross_entropy_with_logits": {f16},
    "nn.functional.conv2d": {f16},
    "nn.functional.cosine_embedding_loss": {f16},
    "nn.functional.dropout2d": {f16, f32, f64},
    "nn.functional.dropout3d": {f16, f32, f64},
    "nn.functional.dropout": {f16, f32, f64},
    "nn.functional.feature_alpha_dropout.with_train": {f16, f32, f64},
    "nn.functional.fractional_max_pool2d": {f16, f32, f64},
    "nn.functional.fractional_max_pool3d": {f16, f32, f64},
    "nn.functional.group_norm": {f16},
    "nn.functional.hinge_embedding_loss": {f16},
    # Enabling all tests for this test fails randomly
    # See https://github.com/pytorch/pytorch/issues/129238
    "nn.functional.huber_loss": {f16},
    "nn.functional.interpolate.bicubic": {f16},
    "nn.functional.interpolate.bilinear": {f16},
    "nn.functional.interpolate.trilinear": {f16},
    "nn.functional.kl_div": {f16},
    "nn.functional.margin_ranking_loss": {f16},
    "nn.functional.max_pool1d": {f16, f32, f64},
    "nn.functional.max_pool3d": {f16},
    "nn.functional.mse_loss": {f16},
    "nn.functional.multi_margin_loss": {f16},
    "nn.functional.multilabel_margin_loss": {f16},
    "nn.functional.multilabel_soft_margin_loss": {f16},
    "nn.functional.normalize": {f16},
    "nn.functional.pad.replicate": {f16, f32, f64},
    "nn.functional.pad.reflect": {f16},
    "nn.functional.pairwise_distance": {f16},
    "nn.functional.poisson_nll_loss": {f16},
    "nn.functional.rms_norm": {f16},
    "norm": {f16},
    "pow": {f16},
    "prod": {f16},
    "scatter_reduce.amax": {f16, f32, f64},
    "scatter_reduce.amin": {f16, f32, f64},
    "scatter_reduce.mean": {f16, f32, f64},
    "special.xlog1py": {f16},
    "std": {f16},
    "std_mean": {f16},
    "svd_lowrank": {f32, f64},
    "trapezoid": {f16},
    "trapz": {f16},
    "true_divide": {f16},
    "var": {f16},
    "var_mean": {f16},
    "xlogy": {f16},
}

inductor_one_sample["xpu"] = {
    "_segment_reduce.lengths": {f16},
    "_segment_reduce.offsets": {f16},
    "addmv": {f16},
    "as_strided.partial_views": {f16},
    "corrcoef": {f16},
    "diff": {f16},
    "einsum": {f16, i32},
    "gradient": {f16},
    "histogram": {f32, f64},
    "histogramdd": {f32, f64},
    "index_put": {f16, f32, f64},
    "linalg.eig": {f32, f64},
    "linspace": {f16, i32, i64},
    "linspace.tensor_overload": {f16, f32, f64, i32, i64},
    "logspace": {f16, i32, i64},
    "logspace.tensor_overload": {f16, f32, f64, i32, i64},
    "masked_logsumexp": {i64},
    "max_pool2d_with_indices_backward": {f16, f32, f64},
    "new_empty_strided": {f16},
    "nn.functional.adaptive_avg_pool3d": {f16},
    "nn.functional.adaptive_max_pool1d": {f16, f32},
    "nn.functional.adaptive_max_pool2d": {f16, f32},
    "nn.functional.max_pool2d": {f16, f32, f64},
    "nn.functional.bilinear": {f16},
    "nn.functional.conv_transpose1d": {f16},
    "nn.functional.conv_transpose2d": {f16},
    "nn.functional.conv_transpose3d": {f16},
    "nn.functional.cosine_similarity": {f16},
    "nn.functional.cross_entropy": {f16, f32, f64},
    "nn.functional.gaussian_nll_loss": {f16},
    "nn.functional.grid_sample": {f16, f32, f64},
    "nn.functional.interpolate.area": {f16},
    "nn.functional.nll_loss": {f16, f32, f64},
    "normal": {f16, f32, f64},
    "put": {f16, f32, f64},
    "take": {b8, f16, f32, f64, i32, i64},
    "__rdiv__": {f16},
    "__rmod__": {f16, i64},
    "__rmul__": {f16},
    "__rpow__": {f16},
    "_unsafe_masked_index": {f16},
    "_unsafe_masked_index_put_accumulate": {f16},
    "addcdiv": {f16},
    "addcmul": {f16},
    "atan2": {f16},
    "cumsum": {f16},
    "cumulative_trapezoid": {f16},
    "dist": {f16},
    "div.no_rounding_mode": {f16},
    "fmod": {f16},
    "grid_sampler_2d": {f16},
    "index_fill": {f16, f32, f64},
    "ldexp": {f16},
    "lerp": {f16},
    "linalg.householder_product": {f32},
    "linalg.matrix_norm": {f16},
    "linalg.vector_norm": {f16},
    "masked.cumsum": {f16},
    "masked.logsumexp": {f16},
    "masked.mean": {b8},
    "masked.normalize": {f16},
    "masked.prod": {f16},
    "masked.std": {f16},
    "masked.var": {f16},
    "mul": {f16},
    "nn.functional.alpha_dropout": {f16, f32, f64},
    "nn.functional.avg_pool1d": {f16, f32, f64},
    "nn.functional.avg_pool2d": {f16, f32, f64},
    "nn.functional.avg_pool3d": {f16, f32, f64},
    "nn.functional.binary_cross_entropy": {f16},
    "nn.functional.binary_cross_entropy_with_logits": {f16},
    "nn.functional.conv2d": {f16},
    "nn.functional.cosine_embedding_loss": {f16},
    "nn.functional.dropout2d": {f16, f32, f64},
    "nn.functional.dropout3d": {f16, f32, f64},
    "nn.functional.dropout": {f16, f32, f64},
    "nn.functional.feature_alpha_dropout.with_train": {f16, f32, f64},
    "nn.functional.fractional_max_pool2d": {f16, f32, f64},
    "nn.functional.fractional_max_pool3d": {f16, f32, f64},
    "nn.functional.group_norm": {f16},
    "nn.functional.hinge_embedding_loss": {f16},
    # Enabling all tests for this test fails randomly
    # See https://github.com/pytorch/pytorch/issues/129238
    "nn.functional.huber_loss": {f16},
    "nn.functional.interpolate.bicubic": {f16},
    "nn.functional.interpolate.bilinear": {f16},
    "nn.functional.interpolate.trilinear": {f16},
    "nn.functional.kl_div": {f16},
    "nn.functional.margin_ranking_loss": {f16},
    "nn.functional.max_pool1d": {f16, f32, f64},
    "nn.functional.max_pool3d": {f16},
    "nn.functional.mse_loss": {f16},
    "nn.functional.multi_margin_loss": {f16},
    "nn.functional.multilabel_margin_loss": {f16},
    "nn.functional.multilabel_soft_margin_loss": {f16},
    "nn.functional.normalize": {f16},
    "nn.functional.pad.replicate": {f16, f32, f64},
    "nn.functional.pad.reflect": {f16},
    "nn.functional.pairwise_distance": {f16},
    "nn.functional.poisson_nll_loss": {f16},
    "nn.functional.rms_norm": {f16},
    "norm": {f16},
    "pow": {f16},
    "prod": {f16},
    "scatter_reduce.amax": {f16, f32, f64},
    "scatter_reduce.amin": {f16, f32, f64},
    "scatter_reduce.mean": {f16, f32, f64},
    "special.xlog1py": {f16},
    "std": {f16},
    "std_mean": {f16},
    "svd_lowrank": {f32, f64},
    "trapezoid": {f16},
    "trapz": {f16},
    "true_divide": {f16},
    "var": {f16},
    "var_mean": {f16},
    "xlogy": {f16},
}


# Custom replacements for assertEquals, in cases where a difference in value
# may not indicate correctness.


def get_sort_argsort_assert_equal_fn(is_argsort, args, kwargs):
    # Use the normal assert_equal_fn suffices for a stable sort
    if "stable" in kwargs:
        return True

    # In other cases, we need only check that the sort/argsort outputs are
    # compatible.
    orig_input = args[0]

    # The sort dimension is specified as a kwarg, or the last dimension.
    if "dim" not in kwargs:
        dim = orig_input.dim() - 1
    else:
        dim = kwargs["dim"]

    def argsort_sort_assert_equal(
        test_case_inst,
        x,
        y,
        *,
        atol=None,
        rtol=None,
        equal_nan=True,
        exact_dtype=True,
        exact_stride=False,
    ):
        if is_argsort:
            assert isinstance(x, torch.Tensor)
            assert isinstance(y, torch.Tensor)
        else:
            # The first tensor is the sorted values and can be asserted via
            # the usual means
            for t in (x, y):
                assert isinstance(t, tuple)
                assert len(t) == 2

            test_case_inst.assertEqual(
                x[0],
                y[0],
                atol=atol,
                rtol=rtol,
                equal_nan=equal_nan,
                exact_dtype=exact_dtype,
                exact_stride=exact_stride,
            )

            # The second tensor is the same result as an argsort.
            x = x[1]
            y = y[1]

        if exact_dtype and (x.dtype != y.dtype):
            raise AssertionError(f"The dtypes do not match: {x.dtype} != {y.dtype}.")

        assert x.shape == y.shape

        if exact_stride and (x.stride() != y.stride()):
            raise AssertionError(
                f"The strides do not match: {x.stride()} != {y.stride()}."
            )

        def el_to_indices(el):
            """Turn an element number into a list of indices"""
            indices = [None] * x.dim()
            for cur_dim in reversed(range(x.dim())):
                indices[cur_dim] = el % x.shape[cur_dim]
                el //= x.shape[cur_dim]
            assert None not in indices
            return indices

        def get_val_by_ids(t, ids):
            """Return a value from a tensor at a given list of indices"""
            for idx in ids:
                t = t[idx]
            return t.item()

        # Loop through every value of the tensors and check for equality or
        # compatibility.
        for current_el in range(x.numel()):
            ids = el_to_indices(current_el)

            # Simple case: check equality of arsort indices
            if get_val_by_ids(x, ids) == get_val_by_ids(y, ids):
                continue

            # Complex case: check if indices refer to same value
            x_orig_ids = ids.copy()
            y_orig_ids = ids.copy()

            x_orig_ids[dim] = get_val_by_ids(x, ids)
            y_orig_ids[dim] = get_val_by_ids(y, ids)

            x_value = get_val_by_ids(orig_input, x_orig_ids)
            y_value = get_val_by_ids(orig_input, y_orig_ids)
            if x_value == y_value:
                continue

            if equal_nan:
                if math.isnan(x_value) and math.isnan(y_value):
                    continue

            raise AssertionError(
                f"Non-stable argsort outputs are incompatible at {ids}"
            )

    return argsort_sort_assert_equal


def get_argsort_assert_equal_fn(args, kwargs):
    return get_sort_argsort_assert_equal_fn(True, args, kwargs)


def get_sort_assert_equal_fn(args, kwargs):
    return get_sort_argsort_assert_equal_fn(False, args, kwargs)


CUSTOM_ASSERT_EQUALS_FNS = {
    "argsort": get_argsort_assert_equal_fn,
    "sort": get_sort_assert_equal_fn,
}


def collection_decorator(fn):
    @functools.wraps(fn)
    def inner(self, device, dtype, op):
        try:
            fn(self, device, dtype, op)
        except Exception as e:
            if COLLECT_EXPECT:
                variant = op.variant_test_name
                op_key = op.name if not variant else (op.name, variant)
                device_type = torch.device(device).type
                # failed_reasons[device_type, op_key].add(repr(e))
                seen_failed[device_type, op_key].add(dtype)
            raise e

    return inner


@wrapper_noop_set_seed_decorator
class TestInductorOpInfo(TestCase):
    def tearDown(self):
        torch._dynamo.reset()

    check_model = check_model
    check_model_gpu = check_model_gpu

    @onlyNativeDeviceTypes
    @suppress_warnings
    @skipCUDAMemoryLeakCheckIf(
        True
    )  # inductor kernels failing this test intermittently
<<<<<<< HEAD
    @skipCUDAIf(not HAS_CUDA_AND_TRITON, "Skipped! Triton not found")
    @skipXPUIf(not HAS_XPU, "Skipped! Supported XPU compiler not found")
=======
    @skipCUDAIf(not HAS_CUDA, "Skipped! Triton not found")
    @skipXPUIf(
        not HAS_XPU_AND_TRITON, "Skipped! Supported XPU compiler and Triton not found"
    )
>>>>>>> 83875cdb
    @skipCPUIf(not HAS_CPU, "Skipped! Supported CPU compiler not found")
    @unittest.skipIf(TEST_WITH_ASAN, "Skipped under ASAN")
    @skipIfTorchDynamo("Test uses dynamo already")
    @skipIfCrossRef
    @_ops(op_db[START:END])
    @skipOps("TestInductorOpInfo", "test_comprehensive", test_skips_or_fails)
    @patch("torch._dynamo.config.raise_on_unsafe_aot_autograd", True)
    @torch._inductor.config.patch(
        {"implicit_fallbacks": False, "triton.autotune_pointwise": False}
    )
    @torch._inductor.config.patch("test_configs.runtime_triton_dtype_assert", True)
    @torch._inductor.config.patch("test_configs.static_cpp_dtype_assert", True)
    @collection_decorator
    def test_comprehensive(self, device, dtype, op):
        device_type = torch.device(device).type

        assert device_type in (GPU_TYPE, "cpu")

        torch._dynamo.reset()
        with torch.no_grad():
            # TODO: should we move empty_cache to the common device interface
            if device_type == "cuda":
                torch.cuda.empty_cache()
            elif device == "xpu":
                torch.xpu.empty_cache()
        op_name = op.name
        if op.variant_test_name:
            op_name += f".{op.variant_test_name}"

        # Skip dtype=torch.uint8 for all ops except upsample and interpolate:
        allowed_dtypes = [f16, f32, f64, i32, i64, b8]
        if op_name not in (
            "nn.functional.interpolate.bilinear",
            "nn.functional.interpolate.bicubic",
            "nn.functional.upsample_bilinear",
            "nn.functional.upsample_nearest",
            "fill",
            "full_like",
        ):
            if dtype not in allowed_dtypes:
                raise unittest.SkipTest("Skipped!")

        # with open("test_output.txt", "a") as f:
        #     print(f"CONSIDERING OP {op_name} on {device_type} with {dtype} |
        # {inductor_skips[device_type].get(op_name, set())}", flush=True, file=f)
        #     print(f"CONSIDERING OP {op_name} on {device_type} with {dtype} |
        # {inductor_skips[device_type].get(op_name, set())}", flush=True)
        if dtype in inductor_skips[device_type].get(op_name, set()):
            test_expect = ExpectedTestResult.SKIP  # noqa: F841
            # with open("test_output.txt", "a") as f:
            #     print(f"SKIPPING OP {op_name} on {device_type}", flush=True, file=f)
            #     print(f"SKIPPING OP {op_name} on {device_type}", flush=True)
        elif dtype in inductor_expected_failures_single_sample[device_type].get(
            op_name, set()
        ) or dtype in inductor_gradient_expected_failures_single_sample[
            device_type
        ].get(op_name, set()):
            test_expect = ExpectedTestResult.XFAILURE  # noqa: F841
        else:
            test_expect = ExpectedTestResult.SUCCESS  # noqa: F841

        overridden_kwargs = {}
        overridden_kwargs.update(
            inductor_override_kwargs.get(device_type, {}).get(op_name, {})
        )
        overridden_kwargs.update(
            inductor_override_kwargs.get(device_type, {}).get((op_name, dtype), {})
        )
        func = op.get_op()

        def fn(*args, **kwargs):
            return func(*args, **kwargs)

        requires_grad = (
            op.supports_autograd
            and dtype in op.supported_backward_dtypes(device_type)
            # TODO: OpInfo really ought to error out for this case, but it's
            # not exercised in test_ops_gradients atm.  The problem is not
            # complex32 per-se (which is supported by data movement only ops)
            # but that when we do backwards we expect other ops like add to work
            and not dtype == torch.complex32
        )
        samples = op.sample_inputs(device, dtype, requires_grad=requires_grad)

        if (
            dtype in inductor_one_sample.get(device_type, {}).get(op_name, {})
        ) and not ALL_SAMPLES:
            if isinstance(samples, (list, tuple)):
                samples = [samples[0]]
            else:
                samples = [next(samples)]

        class HasRngOp(TorchDispatchMode):
            def __init__(self) -> None:
                super().__init__()
                self.has_rng_op = False

            def __torch_dispatch__(self, func, types, args, kwargs=None):
                kwargs = kwargs if kwargs else {}
                if torch.Tag.nondeterministic_seeded in func.tags:
                    self.has_rng_op = True

                return func(*args, **kwargs)

        def do_nopython_and_has_rng(fn, args, kwargs):
            try:
                mode = FakeTensorMode()

                def map_to_fake(e):
                    if isinstance(e, torch.Tensor):
                        return mode.from_tensor(e)
                    else:
                        return e

                args, kwargs = tree_map(map_to_fake, (args, kwargs))
                with HasRngOp() as rng_mode, mode:
                    with enable_python_dispatcher():
                        fn(*args, **kwargs)

            except (DataDependentOutputException, DynamicOutputShapeException):
                return False, rng_mode.has_rng_op

            return True, rng_mode.has_rng_op

        def get_contexts(has_rng_op, args, kwargs):
            if has_rng_op:
                # TODO - enable this, running into errors
                return (
                    # (
                    #     lambda: torch._inductor.config.patch(
                    #         {"fallback_random": True, "implicit_fallbacks": True}
                    #     ),
                    #     {"assert_equal": True},
                    # ),
                    (
                        contextlib.nullcontext,
                        {"assert_equal": False},
                    ),
                )

            ctx = functools.partial(maybe_skip_size_asserts, op)
            if op_name in CUSTOM_ASSERT_EQUALS_FNS:
                assert_equal_fn = CUSTOM_ASSERT_EQUALS_FNS[op_name](args, kwargs)
                return (
                    (
                        ctx,
                        {"assert_equal": assert_equal_fn},
                    ),
                )

            return ((ctx, {}),)

        try:

            def _get_tolerances(dtype):
                _custom_tolerances = {
                    torch.float32: (1.3e-5, 1.5e-5),
                }
                # When we are running opportunistic_fastatomics, we will expect some floating point rounding
                # errors as the order of operation is not guaranteed.
                if dtype in _custom_tolerances:
                    return _custom_tolerances[dtype]
                else:
                    return None, None

            for sample_input in samples:
                args = [sample_input.input] + list(sample_input.args)
                kwargs = sample_input.kwargs
                # UNCOMMENT TO DEBUG SEGFAULTS

                # with open("test_output.txt", "a") as f:
                #     print(f"RUNNING OP {op_name} on {device_type} with {dtype}", flush=True, file=f)
                #     print(f"RUNNING OP {op_name} on {device_type} with {dtype}", flush=True)
                rtol, atol = _get_tolerances(dtype)
                no_python, has_rng_op = do_nopython_and_has_rng(fn, args, kwargs)
                for context_fn, kwarg_overrides in get_contexts(
                    has_rng_op, args, kwargs
                ):
                    with context_fn():
                        # Base kwargs
                        adjusted_kwargs = {
                            "check_lowp": False,
                            "nopython": no_python,
                            "check_has_compiled": no_python,
                            "atol": atol,
                            "rtol": rtol,
                        }

                        # Backend-specific adjustments
                        # Triton
                        if has_triton():
                            adjusted_kwargs.update(
                                copy_to_gpu=False, reference_in_float=False
                            )

                        # skip checking gradient on CPU for now
                        if device_type == GPU_TYPE:
                            adjusted_kwargs.update(
                                check_gradient=requires_grad,
                                output_process_fn_grad=sample_input.output_process_fn_grad,
                            )
                        else:
                            adjusted_kwargs["check_gradient"] = False

                        # Update with overridden kwargs and context-specific overrides
                        adjusted_kwargs.update(overridden_kwargs)
                        adjusted_kwargs.update(kwarg_overrides)

                        # Call the appropriate check method based on device type
                        if device_type == GPU_TYPE:
                            self.check_model_gpu(
                                fn,
                                args,
                                kwargs,
                                **adjusted_kwargs,
                            )
                        else:
                            self.check_model(
                                fn,
                                args,
                                kwargs,
                                **adjusted_kwargs,
                            )

        except Exception as e:
            known_failure = False
            if dtype in inductor_should_fail_with_exception[device_type].get(
                op_name, set()
            ):
                failure = inductor_should_fail_with_exception[device_type][op_name][
                    dtype
                ]
                if failure in str(e):
                    known_failure = True
            if not known_failure:
                raise e

        # with open("test_output.txt", "a") as f:
        #     print(f"SUCCEEDED OP {op_name} on {device_type} with {dtype}", flush=True, file=f)


instantiate_device_type_tests(TestInductorOpInfo, globals(), allow_xpu=True)

if __name__ == "__main__":
    run_tests()<|MERGE_RESOLUTION|>--- conflicted
+++ resolved
@@ -1115,15 +1115,11 @@
     @skipCUDAMemoryLeakCheckIf(
         True
     )  # inductor kernels failing this test intermittently
-<<<<<<< HEAD
+
     @skipCUDAIf(not HAS_CUDA_AND_TRITON, "Skipped! Triton not found")
-    @skipXPUIf(not HAS_XPU, "Skipped! Supported XPU compiler not found")
-=======
-    @skipCUDAIf(not HAS_CUDA, "Skipped! Triton not found")
     @skipXPUIf(
         not HAS_XPU_AND_TRITON, "Skipped! Supported XPU compiler and Triton not found"
     )
->>>>>>> 83875cdb
     @skipCPUIf(not HAS_CPU, "Skipped! Supported CPU compiler not found")
     @unittest.skipIf(TEST_WITH_ASAN, "Skipped under ASAN")
     @skipIfTorchDynamo("Test uses dynamo already")
