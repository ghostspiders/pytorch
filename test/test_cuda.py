--- conflicted
+++ resolved
@@ -966,7 +966,6 @@
         with self.assertRaisesRegex(
             ValueError,
             "Both events must be created with argument 'enable_timing=True'",
-<<<<<<< HEAD
         ):
             event1.elapsed_time(event2)
 
@@ -980,15 +979,9 @@
         # check default value of enable_timing: False
         event1 = torch.cuda.Event()
         event2 = torch.cuda.Event()
-=======
-        ):
-            event1.elapsed_time(event2)
-
-        event1 = torch.cuda.Event(enable_timing=True)
-        event2 = torch.cuda.Event(enable_timing=True)
->>>>>>> 9a5b7de1
         with self.assertRaisesRegex(
-            ValueError, "Both events must be recorded before calculating elapsed time"
+            ValueError,
+            "Both events must be created with argument 'enable_timing=True'",
         ):
             event1.elapsed_time(event2)
 
