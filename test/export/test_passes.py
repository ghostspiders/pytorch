--- conflicted
+++ resolved
@@ -42,32 +42,20 @@
 from torch.export._remove_effect_tokens_pass import _remove_effect_tokens
 from torch.fx.passes.infra.partitioner import Partition
 from torch.fx.passes.operator_support import OperatorSupport
-<<<<<<< HEAD
-from torch.library import impl, _scoped_library
-from torch.testing import FileCheck
-from torch.testing._internal.common_utils import (
-    find_library_location,
-    run_tests,
-    TestCase,
-    skipIfTorchDynamo,
-=======
 from torch.library import _scoped_library, impl
 from torch.testing import FileCheck
 from torch.testing._internal.common_utils import (
     find_library_location,
->>>>>>> f34905f6
     IS_FBCODE,
     IS_MACOS,
     IS_SANDCASTLE,
     IS_WINDOWS,
-<<<<<<< HEAD
-=======
     run_tests,
     skipIfTorchDynamo,
     TestCase,
->>>>>>> f34905f6
 )
 from torch.utils import _pytree as pytree
+
 
 def count_call_function(graph: torch.fx.Graph, target: torch.ops.OpOverload) -> int:
     count = 0
@@ -98,10 +86,7 @@
     #     args = args[0]
     return [str(arg) for arg in args]
 
-<<<<<<< HEAD
-=======
-
->>>>>>> f34905f6
+
 def _set_grad_enabled_tests():
     from torch.export._trace import _export
 
@@ -148,14 +133,6 @@
             return _export(mod, args, pre_dispatch=True).module()
 
     return {
-<<<<<<< HEAD
-        "ctx_manager" : (_get_predispatch_module(SetGradCtxManager(), (x,)), (x,)),
-        "ctx_manager_under_no_grad" : (_get_predispatch_module(SetGradCtxManager(), (x,), False), (x,)),
-        "ctx_manager_multi_dep" : (_get_predispatch_module(SetGradCtxManagerMultiDep(), (x,)), (x,)),
-        "ctx_manager_multi_dep_no_grad" : (_get_predispatch_module(SetGradCtxManagerMultiDep(), (x,), False), (x,)),
-        "op" : (_get_predispatch_module(SetGradOp(), (x,)), (x,)),
-        "op_under_no_grad" : (_get_predispatch_module(SetGradOp(), (x,), False), (x,))
-=======
         "ctx_manager": (_get_predispatch_module(SetGradCtxManager(), (x,)), (x,)),
         "ctx_manager_under_no_grad": (
             _get_predispatch_module(SetGradCtxManager(), (x,), False),
@@ -171,7 +148,6 @@
         ),
         "op": (_get_predispatch_module(SetGradOp(), (x,)), (x,)),
         "op_under_no_grad": (_get_predispatch_module(SetGradOp(), (x,), False), (x,)),
->>>>>>> f34905f6
     }
 
 
@@ -203,25 +179,17 @@
 
     def _insert_dilimiter_nodes(gm: torch.fx.GraphModule, step: int = 1):
         insert_locs = []
-<<<<<<< HEAD
-        for i, node in enumerate(nodes_filter(gm.graph.nodes, lambda n: n.op == "call_function")):
-=======
         for i, node in enumerate(
             nodes_filter(gm.graph.nodes, lambda n: n.op == "call_function")
         ):
->>>>>>> f34905f6
             if i % step == 0:
                 insert_locs.append(node)
 
         for i, node in enumerate(insert_locs):
             with gm.graph.inserting_before(node):
-<<<<<<< HEAD
-                gm.graph.call_function(torch._C._set_grad_enabled, (True if i % 2 == 0 else False,), {})
-=======
                 gm.graph.call_function(
                     torch._C._set_grad_enabled, (True if i % 2 == 0 else False,), {}
                 )
->>>>>>> f34905f6
         return gm
 
     x = torch.randn(2, 2)
@@ -230,17 +198,10 @@
     multi_dep = _get_predispatch_module(MultiDep(), (x, x.sin()))
     multi_dep1 = _get_predispatch_module(MultiDep(), (x, x.sin()))
     return {
-<<<<<<< HEAD
-        'simple_step1': (_insert_dilimiter_nodes(simple1, 1), (x,)),
-        'simple_step2': (_insert_dilimiter_nodes(simple, 2), (x,)),
-        'multi_dep_step2': (_insert_dilimiter_nodes(multi_dep, 2), (x, x.sin())),
-        'multi_dep_step3': (_insert_dilimiter_nodes(multi_dep1, 3), (x, x.sin())),
-=======
         "simple_step1": (_insert_dilimiter_nodes(simple1, 1), (x,)),
         "simple_step2": (_insert_dilimiter_nodes(simple, 2), (x,)),
         "multi_dep_step2": (_insert_dilimiter_nodes(multi_dep, 2), (x, x.sin())),
         "multi_dep_step3": (_insert_dilimiter_nodes(multi_dep1, 3), (x, x.sin())),
->>>>>>> f34905f6
     }
 
 
@@ -259,15 +220,9 @@
         elif IS_MACOS:
             raise unittest.SkipTest("non-portable load_library call used in test")
         else:
-<<<<<<< HEAD
-            lib_file_path = find_library_location('libtorchbind_test.so')
-            if IS_WINDOWS:
-                lib_file_path = find_library_location('torchbind_test.dll')
-=======
             lib_file_path = find_library_location("libtorchbind_test.so")
             if IS_WINDOWS:
                 lib_file_path = find_library_location("torchbind_test.dll")
->>>>>>> f34905f6
             torch.ops.load_library(str(lib_file_path))
 
     def tearDown(self):
@@ -288,12 +243,6 @@
         dim1_x = torch.export.Dim("dim1_x", min=2, max=6)
         ep = torch.export.export(M(), (x,), dynamic_shapes={"x": {1: dim1_x}})
 
-<<<<<<< HEAD
-        with self.assertRaisesRegex(RuntimeError, escape("Expected input at *args[0].shape[1] to be <= 6, but got 7")):
-            ep.module()(torch.zeros(2, 7, 3))
-
-        self.assertEqual(ep.module()(torch.ones(2, 4, 3)), M().forward(torch.ones(2, 4, 3)))
-=======
         with self.assertRaisesRegex(
             RuntimeError,
             escape("Expected input at *args[0].shape[1] to be <= 6, but got 7"),
@@ -303,7 +252,6 @@
         self.assertEqual(
             ep.module()(torch.ones(2, 4, 3)), M().forward(torch.ones(2, 4, 3))
         )
->>>>>>> f34905f6
 
     def test_runtime_assert_multiple_dims(self) -> None:
         class M(torch.nn.Module):
@@ -323,23 +271,16 @@
             M(), (x, y), dynamic_shapes={"x": {0: dim0_x, 1: dim1_x}, "y": {0: dim0_y}}
         )
 
-<<<<<<< HEAD
-        with self.assertRaisesRegex(RuntimeError, escape("Expected input at *args[0].shape[1] to be <= 6, but got 7")):
+        with self.assertRaisesRegex(
+            RuntimeError,
+            escape("Expected input at *args[0].shape[1] to be <= 6, but got 7"),
+        ):
             ep.module()(torch.zeros(4, 7, 3), torch.ones(5, 5, 5))
 
-        with self.assertRaisesRegex(RuntimeError, escape("Expected input at *args[1].shape[0] to be >= 3, but got 2")):
-=======
-        with self.assertRaisesRegex(
-            RuntimeError,
-            escape("Expected input at *args[0].shape[1] to be <= 6, but got 7"),
-        ):
-            ep.module()(torch.zeros(4, 7, 3), torch.ones(5, 5, 5))
-
         with self.assertRaisesRegex(
             RuntimeError,
             escape("Expected input at *args[1].shape[0] to be >= 3, but got 2"),
         ):
->>>>>>> f34905f6
             ep.module()(torch.zeros(4, 2, 3), torch.ones(2, 5, 5))
 
     def test_runtime_assert_some_dims_not_specified(self) -> None:
@@ -360,24 +301,16 @@
             M(), (x, y), dynamic_shapes={"x": {0: dim0_x, 1: dim1_x}, "y": None}
         )
 
-<<<<<<< HEAD
-        with self.assertRaisesRegex(RuntimeError, escape("Expected input at *args[0].shape[1] to be <= 6, but got 7")):
-=======
         with self.assertRaisesRegex(
             RuntimeError,
             escape("Expected input at *args[0].shape[1] to be <= 6, but got 7"),
         ):
->>>>>>> f34905f6
             ep.module()(torch.zeros(4, 7, 3), torch.ones(5, 5, 5))
 
         # y is specialized to 5
         with self.assertRaisesRegex(
-<<<<<<< HEAD
-            RuntimeError, escape("Expected input at *args[1].shape[0] to be equal to 5, but got 2")
-=======
             RuntimeError,
             escape("Expected input at *args[1].shape[0] to be equal to 5, but got 2"),
->>>>>>> f34905f6
         ):
             ep.module()(torch.zeros(4, 2, 3), torch.ones(2, 5, 5))
 
@@ -408,12 +341,8 @@
 
         # y is specialized to 5
         with self.assertRaisesRegex(
-<<<<<<< HEAD
-            RuntimeError, escape("Expected input at *args[1].shape[0] to be equal to 5, but got 2")
-=======
             RuntimeError,
             escape("Expected input at *args[1].shape[0] to be equal to 5, but got 2"),
->>>>>>> f34905f6
         ):
             ep.module()(torch.zeros(4, 2, 3), torch.ones(2, 5, 5))
 
@@ -450,13 +379,9 @@
 
         x = torch.zeros(4, 2, 3)
         foo = Module()
-<<<<<<< HEAD
-        ep = export(foo, (x,))._transform_do_not_use(ReplaceViewOpsWithViewCopyOpsPass())
-=======
         ep = export(foo, (x,))._transform_do_not_use(
             ReplaceViewOpsWithViewCopyOpsPass()
         )
->>>>>>> f34905f6
         # After this pass, there shouldn't be any view nodes in the graph
         self.assertTrue(count_call_function(ep.graph, torch.ops.aten.view.default) == 0)
         self.assertTrue(
@@ -524,14 +449,10 @@
         mod = M()
         ep = export(mod, (x,))
 
-<<<<<<< HEAD
-        with self.assertRaisesRegex(RuntimeError, r"_local_scalar_dense is outside of inline constraint \[2, 5\]."):
-=======
         with self.assertRaisesRegex(
             RuntimeError,
             r"_local_scalar_dense is outside of inline constraint \[2, 5\].",
         ):
->>>>>>> f34905f6
             ep.module()(torch.tensor([6]))
 
         new_inp = torch.tensor([5])
@@ -606,12 +527,6 @@
         ):
             ep.module()(torch.tensor(False), torch.tensor([6]), torch.tensor([6]))
 
-<<<<<<< HEAD
-        with self.assertRaisesRegex(RuntimeError, "is outside of inline constraint \\[2, 5\\]."):
-            ep.module()(torch.tensor(False), torch.tensor([6]), torch.tensor([6]))
-
-=======
->>>>>>> f34905f6
     def test_functionalize_inline_constraints(self) -> None:
         class Foo(torch.nn.Module):
             def forward(self, x):
@@ -664,33 +579,18 @@
 
     def test_predispatceh_set_grad(self):
         mod, args = self.SET_GRAD_ENABLED_TESTS["op"]
-<<<<<<< HEAD
-        self.assertExpectedInline(mod.code.strip("\n"), """\
-def forward(self, arg_0):
-    arg0_1, = fx_pytree.tree_flatten_spec(([arg_0], {}), self._in_spec)
-    add = torch.ops.aten.add.Tensor(arg0_1, 1);  arg0_1 = None
-=======
         self.assertExpectedInline(
             mod.code.strip("\n"),
             """\
 def forward(self, arg_0):
     x, = fx_pytree.tree_flatten_spec(([arg_0], {}), self._in_spec)
     add = torch.ops.aten.add.Tensor(x, 1);  x = None
->>>>>>> f34905f6
     sin = torch.ops.aten.sin.default(add);  add = None
     sum_1 = torch.ops.aten.sum.default(sin);  sin = None
     submod_4 = self.submod_2
     add_1 = torch._higher_order_ops.wrap.wrap_with_set_grad_enabled(False, submod_4, sum_1);  submod_4 = sum_1 = None
     sub = torch.ops.aten.sub.Tensor(add_1, 1)
     return pytree.tree_unflatten((add_1, sub), self._out_spec)
-<<<<<<< HEAD
-    """)
-        mod, args = self.SET_GRAD_ENABLED_TESTS["op_under_no_grad"]
-        self.assertExpectedInline(mod.code.strip("\n"), """\
-def forward(self, arg_0):
-    arg0_1, = fx_pytree.tree_flatten_spec(([arg_0], {}), self._in_spec)
-    add = torch.ops.aten.add.Tensor(arg0_1, 1);  arg0_1 = None
-=======
     """,
         )
         mod, args = self.SET_GRAD_ENABLED_TESTS["op_under_no_grad"]
@@ -700,22 +600,12 @@
 def forward(self, arg_0):
     x, = fx_pytree.tree_flatten_spec(([arg_0], {}), self._in_spec)
     add = torch.ops.aten.add.Tensor(x, 1);  x = None
->>>>>>> f34905f6
     sin = torch.ops.aten.sin.default(add);  add = None
     sum_1 = torch.ops.aten.sum.default(sin);  sin = None
     submod_4 = self.submod_2
     add_1 = torch._higher_order_ops.wrap.wrap_with_set_grad_enabled(False, submod_4, sum_1);  submod_4 = sum_1 = None
     sub = torch.ops.aten.sub.Tensor(add_1, 1)
     return pytree.tree_unflatten((add_1, sub), self._out_spec)
-<<<<<<< HEAD
-    """)
-
-        mod, args = self.SET_GRAD_ENABLED_TESTS["ctx_manager"]
-        self.assertExpectedInline(mod.code.strip("\n"), """\
-def forward(self, arg_0):
-    arg0_1, = fx_pytree.tree_flatten_spec(([arg_0], {}), self._in_spec)
-    add = torch.ops.aten.add.Tensor(arg0_1, 1);  arg0_1 = None
-=======
     """,
         )
 
@@ -726,21 +616,12 @@
 def forward(self, arg_0):
     x, = fx_pytree.tree_flatten_spec(([arg_0], {}), self._in_spec)
     add = torch.ops.aten.add.Tensor(x, 1);  x = None
->>>>>>> f34905f6
     sin = torch.ops.aten.sin.default(add);  add = None
     sum_1 = torch.ops.aten.sum.default(sin);  sin = None
     submod_3 = self.submod_1
     add_1 = torch._higher_order_ops.wrap.wrap_with_set_grad_enabled(False, submod_3, sum_1);  submod_3 = sum_1 = None
     sub = torch.ops.aten.sub.Tensor(add_1, 1)
     return pytree.tree_unflatten((add_1, sub), self._out_spec)
-<<<<<<< HEAD
-    """)
-        mod, args = self.SET_GRAD_ENABLED_TESTS["ctx_manager_under_no_grad"]
-        self.assertExpectedInline(mod.code.strip("\n"), """\
-def forward(self, arg_0):
-    arg0_1, = fx_pytree.tree_flatten_spec(([arg_0], {}), self._in_spec)
-    add = torch.ops.aten.add.Tensor(arg0_1, 1);  arg0_1 = None
-=======
     """,
         )
         mod, args = self.SET_GRAD_ENABLED_TESTS["ctx_manager_under_no_grad"]
@@ -750,21 +631,12 @@
 def forward(self, arg_0):
     x, = fx_pytree.tree_flatten_spec(([arg_0], {}), self._in_spec)
     add = torch.ops.aten.add.Tensor(x, 1);  x = None
->>>>>>> f34905f6
     submod_5 = self.submod_1
     sum_1 = torch._higher_order_ops.wrap.wrap_with_set_grad_enabled(True, submod_5, add);  submod_5 = add = None
     add_1 = torch.ops.aten.add.Tensor(sum_1, 1);  sum_1 = None
     submod_6 = self.submod_3
     sub = torch._higher_order_ops.wrap.wrap_with_set_grad_enabled(True, submod_6, add_1);  submod_6 = None
     return pytree.tree_unflatten((add_1, sub), self._out_spec)
-<<<<<<< HEAD
-    """)
-        mod, args = self.SET_GRAD_ENABLED_TESTS["ctx_manager_multi_dep"]
-        self.assertExpectedInline(mod.code.strip("\n"), """\
-def forward(self, arg_0):
-    arg0_1, = fx_pytree.tree_flatten_spec(([arg_0], {}), self._in_spec)
-    add = torch.ops.aten.add.Tensor(arg0_1, 1);  arg0_1 = None
-=======
     """,
         )
         mod, args = self.SET_GRAD_ENABLED_TESTS["ctx_manager_multi_dep"]
@@ -774,7 +646,6 @@
 def forward(self, arg_0):
     x, = fx_pytree.tree_flatten_spec(([arg_0], {}), self._in_spec)
     add = torch.ops.aten.add.Tensor(x, 1);  x = None
->>>>>>> f34905f6
     sin = torch.ops.aten.sin.default(add)
     sum_1 = torch.ops.aten.sum.default(sin);  sin = None
     cos = torch.ops.aten.cos.default(add);  add = None
@@ -786,14 +657,6 @@
     sub = torch.ops.aten.sub.Tensor(add_1, 1)
     sub_1 = torch.ops.aten.sub.Tensor(add_2, 1)
     return pytree.tree_unflatten((add_1, add_2, sub, sub_1), self._out_spec)
-<<<<<<< HEAD
-    """)  # noqa: B950
-        mod, args = self.SET_GRAD_ENABLED_TESTS["ctx_manager_multi_dep_no_grad"]
-        self.assertExpectedInline(mod.code.strip("\n"), """\
-def forward(self, arg_0):
-    arg0_1, = fx_pytree.tree_flatten_spec(([arg_0], {}), self._in_spec)
-    add = torch.ops.aten.add.Tensor(arg0_1, 1);  arg0_1 = None
-=======
     """,  # noqa: B950
         )
         mod, args = self.SET_GRAD_ENABLED_TESTS["ctx_manager_multi_dep_no_grad"]
@@ -803,7 +666,6 @@
 def forward(self, arg_0):
     x, = fx_pytree.tree_flatten_spec(([arg_0], {}), self._in_spec)
     add = torch.ops.aten.add.Tensor(x, 1);  x = None
->>>>>>> f34905f6
     submod_5 = self.submod_1
     wrap_with_set_grad_enabled = torch._higher_order_ops.wrap.wrap_with_set_grad_enabled(True, submod_5, add);  submod_5 = add = None
     sum_1 = wrap_with_set_grad_enabled[0]
@@ -815,24 +677,16 @@
     sub = wrap_with_set_grad_enabled_1[0]
     sub_1 = wrap_with_set_grad_enabled_1[1];  wrap_with_set_grad_enabled_1 = None
     return pytree.tree_unflatten((add_1, add_2, sub, sub_1), self._out_spec)
-<<<<<<< HEAD
-    """)  # noqa: B950
-=======
     """,  # noqa: B950
         )
->>>>>>> f34905f6
 
     def test_sequential_split(self):
         for gm, args in self.SEQUENTIAL_SPLIT_INLINE_TESTS.values():
             set_grad_counts = nodes_count(gm.graph.nodes, _is_set_grad_enabled_node)
             new_gm = sequential_split(gm, _is_set_grad_enabled_node)
-<<<<<<< HEAD
-            new_set_grad_counts = nodes_count(new_gm.graph.nodes, _is_set_grad_enabled_sub_mod)
-=======
             new_set_grad_counts = nodes_count(
                 new_gm.graph.nodes, _is_set_grad_enabled_sub_mod
             )
->>>>>>> f34905f6
             self.assertEqual(set_grad_counts, new_set_grad_counts)
             self.assertEqual(gm(*args), new_gm(*args))
 
@@ -841,19 +695,12 @@
 
         new_gm = sequential_split(gm, _is_set_grad_enabled_node)
         self.assertEqual(gm(*args), new_gm(*args))
-<<<<<<< HEAD
-        self.assertExpectedInline(new_gm.code.strip("\n"), """\
-def forward(self, arg_0, arg_1):
-    arg0_1, arg1_1, = fx_pytree.tree_flatten_spec(([arg_0, arg_1], {}), self._in_spec)
-    submod_1 = self.submod_1(arg0_1, arg1_1);  arg0_1 = arg1_1 = None
-=======
         self.assertExpectedInline(
             new_gm.code.strip("\n"),
             """\
 def forward(self, arg_0, arg_1):
     x1, x2, = fx_pytree.tree_flatten_spec(([arg_0, arg_1], {}), self._in_spec)
     submod_1 = self.submod_1(x1, x2);  x1 = x2 = None
->>>>>>> f34905f6
     getitem = submod_1[0]
     getitem_1 = submod_1[1];  submod_1 = None
     submod_2 = self.submod_2(getitem, getitem_1);  getitem = getitem_1 = None
@@ -866,17 +713,6 @@
     getitem_6 = submod_4[0]
     getitem_7 = submod_4[1];  submod_4 = None
     return pytree.tree_unflatten((getitem_4, getitem_5, getitem_6, getitem_7), self._out_spec)
-<<<<<<< HEAD
-    """)
-        self.assertExpectedInline(new_gm.submod_1.code.strip("\n"), """\
-def forward(self, arg0_1, arg1_1):
-    _set_grad_enabled = torch._C._set_grad_enabled(True)
-    add = torch.ops.aten.add.Tensor(arg0_1, 1);  arg0_1 = None
-    add_1 = torch.ops.aten.add.Tensor(arg1_1, 1);  arg1_1 = None
-    return (add, add_1)
-    """)
-        self.assertExpectedInline(new_gm.submod_2.code.strip("\n"), """\
-=======
     """,
         )
         self.assertExpectedInline(
@@ -892,56 +728,38 @@
         self.assertExpectedInline(
             new_gm.submod_2.code.strip("\n"),
             """\
->>>>>>> f34905f6
 def forward(self, add, add_1):
     _set_grad_enabled_1 = torch._C._set_grad_enabled(False)
     sin = torch.ops.aten.sin.default(add);  add = None
     cos = torch.ops.aten.cos.default(add_1);  add_1 = None
     return (sin, cos)
-<<<<<<< HEAD
-    """)
-        self.assertExpectedInline(new_gm.submod_3.code.strip("\n"), """\
-=======
     """,
         )
         self.assertExpectedInline(
             new_gm.submod_3.code.strip("\n"),
             """\
->>>>>>> f34905f6
 def forward(self, sin, cos):
     _set_grad_enabled_2 = torch._C._set_grad_enabled(True)
     add_2 = torch.ops.aten.add.Tensor(sin, 1);  sin = None
     add_3 = torch.ops.aten.add.Tensor(cos, 1);  cos = None
     return (add_2, add_3)
-<<<<<<< HEAD
-    """)
-=======
     """,
         )
->>>>>>> f34905f6
 
     def test_inline_(self):
         for gm, args in self.SEQUENTIAL_SPLIT_INLINE_TESTS.values():
             before_str = gm.print_readable(print_output=False)
             new_gm = sequential_split(gm, _is_set_grad_enabled_node)
-<<<<<<< HEAD
-            nodes_map(new_gm.graph.nodes, lambda node: node_inline_(node) if node.op == "call_module" else node)
-=======
             nodes_map(
                 new_gm.graph.nodes,
                 lambda node: node_inline_(node) if node.op == "call_module" else node,
             )
->>>>>>> f34905f6
             after_inline_str = new_gm.print_readable(print_output=False)
             self.assertEqual(before_str, after_inline_str)
             self.assertEqual(gm(*args), new_gm(*args))
 
     def test_remove_auto_functionalized_pass(self) -> None:
         with _scoped_library("DO_NOT_USE_TEST_ONLY", "DEF") as lib:
-<<<<<<< HEAD
-
-=======
->>>>>>> f34905f6
             lib.define("custom_mutator(Tensor x, Tensor(a!) y) -> Tensor")
 
             @impl(lib, "custom_mutator", "Meta")
@@ -951,10 +769,6 @@
             ) -> torch.Tensor:
                 return torch.empty_like(x)
 
-<<<<<<< HEAD
-
-=======
->>>>>>> f34905f6
             @impl(lib, "custom_mutator", "CompositeExplicitAutograd")
             def custom_mutator(
                 x: torch.Tensor,
@@ -985,9 +799,9 @@
 
     def test_remove_auto_functionalized_pass_tuple(self) -> None:
         with _scoped_library("DO_NOT_USE_TEST_ONLY", "DEF") as lib:
-<<<<<<< HEAD
-
-            lib.define("custom_mutator_tuple(Tensor x, Tensor(a!) y) -> (Tensor, Tensor)")
+            lib.define(
+                "custom_mutator_tuple(Tensor x, Tensor(a!) y) -> (Tensor, Tensor)"
+            )
 
             @impl(lib, "custom_mutator_tuple", "Meta")
             def custom_mutator_tuple_meta(
@@ -995,7 +809,6 @@
                 y: torch.Tensor,
             ):
                 return (torch.empty_like(x), torch.empty_like(x))
-
 
             @impl(lib, "custom_mutator_tuple", "CompositeExplicitAutograd")
             def custom_mutator_tuple(
@@ -1029,55 +842,6 @@
             self.assertEqual(getitems, 2)  # tuple return of len 2
 
             out_specs = inplace_ep.graph_signature.output_specs
-            self.assertEqual(out_specs[0].arg.name, "arg0_1")  # state
-            self.assertEqual(out_specs[1].arg.name, "getitem")  # tuple return 1
-            self.assertEqual(out_specs[2].arg.name, "getitem_1")  # tuple return 2
-
-=======
-            lib.define(
-                "custom_mutator_tuple(Tensor x, Tensor(a!) y) -> (Tensor, Tensor)"
-            )
->>>>>>> f34905f6
-
-            @impl(lib, "custom_mutator_tuple", "Meta")
-            def custom_mutator_tuple_meta(
-                x: torch.Tensor,
-                y: torch.Tensor,
-            ):
-                return (torch.empty_like(x), torch.empty_like(x))
-
-            @impl(lib, "custom_mutator_tuple", "CompositeExplicitAutograd")
-            def custom_mutator_tuple(
-                x: torch.Tensor,
-                y: torch.Tensor,
-            ):
-                return (x, x + y.add_(1))
-
-            class M(torch.nn.Module):
-                def __init__(self):
-                    super().__init__()
-                    self.register_buffer("state", torch.zeros(1))
-
-                def forward(self, x):
-                    return torch.ops.DO_NOT_USE_TEST_ONLY.custom_mutator_tuple(
-                        x, self.state
-                    )
-
-            mod = M()
-            x = torch.randn([3, 3])
-            ep = export(mod, (x,))
-            inplace_ep = unsafe_remove_auto_functionalized_pass(ep)
-
-            nodes = inplace_ep.graph.nodes
-            getitems = 0
-            for node in nodes:
-                if node.op == "call_function":
-                    self.assertFalse(node.target is auto_functionalized)
-                    if node.target is operator.getitem:
-                        getitems += 1
-            self.assertEqual(getitems, 2)  # tuple return of len 2
-
-            out_specs = inplace_ep.graph_signature.output_specs
             self.assertEqual(out_specs[0].arg.name, "b_state")  # state
             self.assertEqual(out_specs[1].arg.name, "getitem")  # tuple return 1
             self.assertEqual(out_specs[2].arg.name, "getitem_1")  # tuple return 2
